import org.gradle.kotlin.dsl.api
import org.jetbrains.kotlin.gradle.tasks.KotlinCompile
import scenery.*
import java.net.URL

plugins {
    // kotlin and dokka versions are now managed in settings.gradle.kts and gradle.properties
    kotlin("jvm")
    kotlin("kapt")
    id("org.jetbrains.dokka")

    scenery.base
    scenery.publish
    scenery.sign
    //id("com.github.elect86.sciJava") version "0.0.4"
    jacoco
    id("com.github.johnrengelman.shadow") apply false
}

repositories {
    mavenCentral()
    maven("https://maven.scijava.org/content/groups/public")
<<<<<<< HEAD
    maven("https://jitpack.io")
    maven("https://raw.githubusercontent.com/kotlin-graphics/mary/master")
    //mavenLocal()
=======
//    maven("https://jitpack.io")
//    mavenLocal()
>>>>>>> e15e394b
}

val lwjglArtifacts = listOf(
        "lwjgl",
        "lwjgl-glfw",
        "lwjgl-jemalloc",
        "lwjgl-vulkan",
        "lwjgl-opengl",
        "lwjgl-openvr",
        "lwjgl-xxhash",
        "lwjgl-remotery",
        "lwjgl-spvc",
        "lwjgl-shaderc",
        "lwjgl-tinyexr"
)

dependencies {
    implementation(platform("org.scijava:pom-scijava:35.1.1"))
    annotationProcessor("org.scijava:scijava-common:2.94.1")

    implementation(kotlin("reflect"))
    implementation("org.jetbrains.kotlinx:kotlinx-coroutines-core:1.6.2")

    implementation("org.slf4j:slf4j-api:1.7.36")
    implementation("org.joml:joml:1.10.5")
    implementation("net.java.jinput:jinput:2.0.9", "natives-all")
    implementation("org.jocl:jocl:2.0.4")
    implementation("org.scijava:scijava-common")
    implementation("org.scijava:script-editor")
    implementation("org.scijava:ui-behaviour")
    implementation("org.scijava:scripting-javascript")
    implementation("org.scijava:scripting-jython")
    implementation("net.java.dev.jna:jna-platform:5.11.0")


    val lwjglVersion = "3.3.1"
<<<<<<< HEAD
    listOf("",
           "-glfw",
           "-jemalloc",
           "-vulkan",
           "-opengl",
           "-openvr",
           "-xxhash",
           "-remotery",
           "-spvc",
           "-shaderc",
           "-stb"
    ).forEach { p ->
        api("org.lwjgl:lwjgl$p:$lwjglVersion")
=======
    lwjglArtifacts.forEach { artifact ->
        api("org.lwjgl:$artifact:$lwjglVersion")
>>>>>>> e15e394b

        lwjglNatives.forEach { native ->
            when {
                // Vulkan binaries are only necessary on macOS
                artifact.endsWith("vulkan") -> {
                    if(native.contains("macos")) {
                        logger.info("vulkan: org.lwjgl:$artifact:$lwjglVersion:$native")
                        runtimeOnly("org.lwjgl:$artifact:$lwjglVersion:$native")
                    }
                }

                // OpenVR binaries are available on all scenery-supported platforms,
                // apart from macOS/ARM64
                artifact.endsWith("openvr") -> {
                    if(!(native.contains("macos") && native.contains("arm64"))) {
                        logger.info("openvr: org.lwjgl:$artifact:$lwjglVersion:$native")
                        runtimeOnly("org.lwjgl:$artifact:$lwjglVersion:$native")
                    }
                }

                else -> {
                    logger.info("else: org.lwjgl:$artifact:$lwjglVersion:$native")
                    runtimeOnly("org.lwjgl:$artifact:$lwjglVersion:$native")
                }
            }
        }
    }
    implementation("com.fasterxml.jackson.core:jackson-databind:2.13.3")
    implementation("com.fasterxml.jackson.module:jackson-module-kotlin:2.13.3")
    implementation("com.fasterxml.jackson.dataformat:jackson-dataformat-yaml:2.13.3")
    implementation("org.zeromq:jeromq:0.5.2")
    implementation("com.esotericsoftware:kryo:5.3.0")
    implementation("de.javakaffee:kryo-serializers:0.45")
    implementation("org.msgpack:msgpack-core:0.9.1")
    implementation("org.msgpack:jackson-dataformat-msgpack:0.9.1")
    api("graphics.scenery:jvrpn:1.2.0", lwjglNatives.filter { !it.contains("arm") }.toTypedArray())
    implementation("io.scif:scifio")
    implementation("org.bytedeco:ffmpeg:5.0-1.5.7", ffmpegNatives)
    implementation("io.github.classgraph:classgraph:4.8.147")

    implementation("info.picocli:picocli:4.6.3")

    api("sc.fiji:bigdataviewer-core:10.4.1")
    api("sc.fiji:bigdataviewer-vistools:1.0.0-beta-28")
    api("sc.fiji:bigvolumeviewer:0.3.1") {
        exclude("org.jogamp.gluegen", "gluegen-rt")
        exclude("org.jogamp.jogl", "jogl-all")
    }

    implementation("com.github.skalarproduktraum:lwjgl3-awt:d7a7369")
    implementation("org.janelia.saalfeldlab:n5")
    implementation("org.janelia.saalfeldlab:n5-imglib2")
    listOf("core", "structure", "modfinder").forEach {
        implementation("org.biojava:biojava-$it:6.0.5") {
            exclude("org.slf4j", "slf4j-api")
            exclude("org.slf4j", "slf4j-simple")
            exclude("org.apache.logging.log4j", "log4j-slf4j-impl")
            exclude("org.biojava.thirdparty", "forester")
        }
    }
    implementation("org.jetbrains.kotlin:kotlin-scripting-jsr223:1.5.31")
    api("graphics.scenery:art-dtrack-sdk:2.6.0")

    testImplementation(kotlin("test"))
    testImplementation(kotlin("test-junit"))
    //    implementation("com.github.kotlin-graphics:assimp:25c68811")

    testImplementation("org.slf4j:slf4j-simple:1.7.36")
    testImplementation("net.imagej:imagej")
    testImplementation("net.imagej:ij")
    testImplementation("net.imglib2:imglib2-ij")

    implementation("org.jfree:jfreechart:1.5.0")
    implementation("net.imagej:imagej-ops:0.45.5")

    listOf("core", "glfw", "gl").forEach {
        implementation("kotlin.graphics:imgui-$it:1.79+04")
    }
    implementation("kotlin.graphics:glm:0.9.9.1-3+23")
    implementation("kotlin.graphics:kool:0.9.0+23")
    implementation("kotlin.graphics:uno-core:0.7.9+35")
}

val isRelease: Boolean
    get() = System.getProperty("release") == "true"

tasks {
    withType<KotlinCompile>().all {
        kotlinOptions {
            jvmTarget = project.properties["jvmTarget"]?.toString() ?: "11"
            freeCompilerArgs += listOf("-Xinline-classes", "-opt-in=kotlin.RequiresOptIn")
        }
    }

    withType<JavaCompile>().all {
        targetCompatibility = project.properties["jvmTarget"]?.toString() ?: "11"
        sourceCompatibility = project.properties["jvmTarget"]?.toString() ?: "11"
    }

    withType<GenerateMavenPom>().configureEach {
        fun groovy.util.Node.addExclusions(vararg name: String) {
            val exclusions = this.appendNode("exclusions")
            name.forEach { ga ->
                val group = ga.substringBefore(":")
                val artifact = ga.substringAfterLast(":")

                val n = exclusions.appendNode("exclusion")
                n.appendNode("groupId", group)
                n.appendNode("artifactId", artifact)

                logger.warn("Added exclusion on $group:$artifact")
            }
        }

        fun groovy.util.Node.addDependency(
            group: String,
            artifact: String,
            version: String,
            classifier: String? = null,
            scope: String? = null
        ): groovy.util.Node {
            val d = this.appendNode("dependency")
            d.appendNode("groupId", group)
            d.appendNode("artifactId", artifact)
            d.appendNode("version", version)
            classifier?.let { cl -> d.appendNode("classifier", cl) }
            scope?.let { sc -> d.appendNode("scope", sc) }

            return d
        }

//        val matcher = Regex("""generatePomFileFor(\w+)Publication""").matchEntire(name)
//        val publicationName = matcher?.let { it.groupValues[1] }

        pom.properties.empty()

        pom.withXml {
            // Add parent to the generated pom
            val parent = asNode().appendNode("parent")
            parent.appendNode("groupId", "org.scijava")
            parent.appendNode("artifactId", "pom-scijava")
            parent.appendNode("version", "31.1.0")
            parent.appendNode("relativePath")

            val repositories = asNode().appendNode("repositories")

            val scijavaRepo = repositories.appendNode("repository")
            scijavaRepo.appendNode("id", "scijava.public")
            scijavaRepo.appendNode("url", "https://maven.scijava.org/content/groups/public")


            // Update the dependencies and properties
            val dependenciesNode = asNode().appendNode("dependencies")
            val propertiesNode = asNode().appendNode("properties")
            propertiesNode.appendNode("inceptionYear", 2016)

            // lwjgl natives
            lwjglNatives.forEach { nativePlatform ->
                lwjglArtifacts.forEach pkg@ { lwjglProject ->
                    // OpenVR does not have macOS binaries, Vulkan only has macOS binaries
                    if(lwjglProject.contains("vulkan")
                        && !nativePlatform.contains("mac")) {
                        return@pkg
                    }

                    if(lwjglProject.contains("openvr")
                        && nativePlatform.contains("mac")
                        && nativePlatform.contains("arm64")) {
                        return@pkg
                    }

                    dependenciesNode.addDependency(
                        "org.lwjgl",
                        "lwjgl$lwjglProject",
                        "\${lwjgl.version}",
                        classifier = "$nativePlatform",
                        scope = "runtime")
                }
            }

            // jvrpn natives
            lwjglNatives.filter { !it.contains("arm") }.forEach {
                dependenciesNode.addDependency(
                    "graphics.scenery",
                    "jvrpn",
                    "\${jvrpn.version}",
                    classifier = it,
                    scope = "runtime")
            }
            // add jvrpn property because it only has runtime native deps
            propertiesNode.appendNode("jvrpn.version", "1.2.0")

            // jinput natives
            dependenciesNode.addDependency(
                "net.java.jinput",
                "jinput",
                "2.0.9",
                classifier = "natives-all",
                scope = "runtime")

            val versionedArtifacts = mutableListOf(
                "flatlaf",
                "kotlin-stdlib-common",
                "kotlin-stdlib",
                "kotlinx-coroutines-core",
                "jocl",
                "jeromq",
                "kryo-serializers",
                "msgpack-core",
                "jackson-dataformat-msgpack",
                "ffmpeg",
                "reflections",
                "classgraph",
                "lwjgl3-awt",
                "biojava-core",
                "biojava-structure",
                "biojava-modfinder",
                "kotlin-scripting-jsr223",
                "art-dtrack-sdk",
                "jvrpn",
                "jogl-minimal",
                "jinput",
                "pom-scijava",
                "jna-platform",
                "lwjgl-bom",
                "jackson-module-kotlin",
                "jackson-dataformat-yaml",
                "kryo",
                ) + lwjglArtifacts

            val toSkip = listOf("pom-scijava")

            configurations.implementation.get().allDependencies.forEach {
                val artifactId = it.name

                if( !toSkip.contains(artifactId) ) {
                    val propertyName = "$artifactId.version"

                    if( versionedArtifacts.contains(artifactId) ) {
                        // add "<artifactid.version>[version]</artifactid.version>" to pom
                        propertiesNode.appendNode(propertyName, it.version)
                    }

                    val node = dependenciesNode.addDependency(
                        it.group!!,
                        artifactId,
                        "\${$propertyName}")

                    // Custom per artifact tweaks
                    if("\\-bom".toRegex().find(artifactId) != null) {
                        node.appendNode("type", "pom")
                    }
                    // from https://github.com/scenerygraphics/sciview/pull/399#issuecomment-904732945
                    if(artifactId == "formats-gpl") {
                        node.addExclusions(
                            "com.fasterxml.jackson.core:jackson-core",
                            "com.fasterxml.jackson.core:jackson-annotations"
                        )
                    }

                    if(artifactId.startsWith("biojava")) {
                        node.addExclusions(
                            "org.slf4j:slf4j-api",
                            "org.slf4j:slf4j-simple",
                            "org.apache.logging.log4j:log4j-slf4j-impl",
                            "org.biojava.thirdparty:forester"
                        )
                    }
                }
            }

            var depStartIdx = "<dependencyManagement>".toRegex().find(asString())?.range?.start
            var depEndIdx = "</dependencyManagement>".toRegex().find(asString())?.range?.last
            if (depStartIdx != null) {
                if (depEndIdx != null) {
                    asString().replace(depStartIdx, depEndIdx+1, "")
                }
            }

            depStartIdx = "<dependencies>".toRegex().find(asString())?.range?.start
            depEndIdx = "</dependencies>".toRegex().find(asString())?.range?.last
            if (depStartIdx != null) {
                if (depEndIdx != null) {
                    asString().replace(depStartIdx, depEndIdx+1, "")
                }
            }
        }
    }

    dokkaHtml {
        enabled = isRelease
        dokkaSourceSets.configureEach {
            sourceLink {
                localDirectory.set(file("src/main/kotlin"))
                remoteUrl.set(URL("https://github.com/scenerygraphics/scenery/tree/master/src/main/kotlin"))
                remoteLineSuffix.set("#L")
            }
        }
    }

    dokkaJavadoc {
        enabled = isRelease
    }

    if(project.properties["buildFatJAR"] == true) {
        apply(plugin = "com.github.johnrengelman.shadow")
        jar {
            isZip64 = true
        }
    }
}

jacoco.toolVersion = "0.8.8"

java.withSourcesJar()

plugins.withType<JacocoPlugin> {
    tasks.test { finalizedBy("jacocoTestReport") }
}

// disable Gradle metadata file creation on Jitpack, as jitpack modifies
// the metadata file, resulting in broken metadata with missing native dependencies.
if(System.getenv("JITPACK") != null) {
    tasks.withType<GenerateModuleMetadata> {
        enabled = false
    }
}<|MERGE_RESOLUTION|>--- conflicted
+++ resolved
@@ -20,14 +20,9 @@
 repositories {
     mavenCentral()
     maven("https://maven.scijava.org/content/groups/public")
-<<<<<<< HEAD
-    maven("https://jitpack.io")
+//    maven("https://jitpack.io")
     maven("https://raw.githubusercontent.com/kotlin-graphics/mary/master")
     //mavenLocal()
-=======
-//    maven("https://jitpack.io")
-//    mavenLocal()
->>>>>>> e15e394b
 }
 
 val lwjglArtifacts = listOf(
@@ -64,24 +59,8 @@
 
 
     val lwjglVersion = "3.3.1"
-<<<<<<< HEAD
-    listOf("",
-           "-glfw",
-           "-jemalloc",
-           "-vulkan",
-           "-opengl",
-           "-openvr",
-           "-xxhash",
-           "-remotery",
-           "-spvc",
-           "-shaderc",
-           "-stb"
-    ).forEach { p ->
-        api("org.lwjgl:lwjgl$p:$lwjglVersion")
-=======
     lwjglArtifacts.forEach { artifact ->
         api("org.lwjgl:$artifact:$lwjglVersion")
->>>>>>> e15e394b
 
         lwjglNatives.forEach { native ->
             when {

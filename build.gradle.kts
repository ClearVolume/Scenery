import org.gradle.kotlin.dsl.api
import org.jetbrains.kotlin.gradle.tasks.KotlinCompile
import scenery.*
import java.net.URL

plugins {
    // kotlin and dokka versions are now managed in settings.gradle.kts and gradle.properties
    kotlin("jvm")
    kotlin("kapt")
    id("org.jetbrains.dokka")

    scenery.base
    scenery.publish
    scenery.sign
//    id("com.github.elect86.sciJava") version "0.0.4"
    jacoco
    id("com.github.johnrengelman.shadow") apply false
}

repositories {
    mavenCentral()
    maven("https://maven.scijava.org/content/groups/public")
//    maven("https://jitpack.io")
//    mavenLocal()
}

val lwjglArtifacts = listOf(
        "lwjgl",
        "lwjgl-glfw",
        "lwjgl-jemalloc",
        "lwjgl-vulkan",
        "lwjgl-opengl",
        "lwjgl-openvr",
        "lwjgl-xxhash",
        "lwjgl-remotery",
        "lwjgl-spvc",
        "lwjgl-shaderc",
        "lwjgl-tinyexr",
        "lwjgl-jawt"
)

dependencies {
    val scijavaParentPomVersion = project.properties["scijavaParentPOMVersion"]
    val lwjglVersion = project.properties["lwjglVersion"]
    
    implementation(platform("org.scijava:pom-scijava:$scijavaParentPomVersion"))
    annotationProcessor("org.scijava:scijava-common:2.97.1")

    implementation(kotlin("reflect"))
    implementation("org.jetbrains.kotlinx:kotlinx-coroutines-core:1.8.0")

    implementation("org.slf4j:slf4j-api:1.7.36")
    implementation("org.joml:joml:1.10.5")
    implementation("net.java.jinput:jinput:2.0.10", "natives-all")
    implementation("org.jocl:jocl:2.0.5")
    implementation("org.scijava:scijava-common")
    implementation("org.scijava:script-editor")
    implementation("org.scijava:ui-behaviour")
    implementation("org.scijava:scripting-jython")
    implementation("net.java.dev.jna:jna-platform:5.14.0")


    lwjglArtifacts.forEach { artifact ->
        api("org.lwjgl:$artifact:$lwjglVersion")

        lwjglNatives.forEach { native ->
            when {
                // Vulkan binaries are only necessary on macOS
                artifact.endsWith("vulkan") -> {
                    if(native.contains("macos")) {
                        logger.info("vulkan: org.lwjgl:$artifact:$lwjglVersion:$native")
                        runtimeOnly("org.lwjgl:$artifact:$lwjglVersion:$native")
                    }
                }

                // OpenVR binaries are available on all scenery-supported platforms,
                // apart from macOS/ARM64
                artifact.endsWith("openvr") -> {
                    if(!(native.contains("macos") && native.contains("arm64"))) {
                        logger.info("openvr: org.lwjgl:$artifact:$lwjglVersion:$native")
                        runtimeOnly("org.lwjgl:$artifact:$lwjglVersion:$native")
                    }
                }

                // JAWT doesn't bring natives along
                artifact.endsWith("jawt") -> {}

                else -> {
                    logger.info("else: org.lwjgl:$artifact:$lwjglVersion:$native")
                    runtimeOnly("org.lwjgl:$artifact:$lwjglVersion:$native")
                }
            }
        }
    }
<<<<<<< HEAD
    implementation("com.fasterxml.jackson.core:jackson-databind:2.13.3")
    implementation("com.fasterxml.jackson.module:jackson-module-kotlin:2.13.3")
    implementation("com.fasterxml.jackson.dataformat:jackson-dataformat-yaml:2.13.3")
    implementation("org.xerial.snappy:snappy-java:1.1.8.4")
    implementation("org.lwjgl:lwjgl-lz4:3.3.0")
    implementation("org.lwjgl:lwjgl-zstd:3.3.0")
    implementation("org.lwjgl:lwjgl-lz4:3.3.0:natives-linux")
    implementation("org.lwjgl:lwjgl-lz4:3.3.0:natives-macos")
    implementation("org.lwjgl:lwjgl-lz4:3.3.0:natives-windows")
    implementation("org.lwjgl:lwjgl-zstd:3.3.0:natives-linux")
    implementation("org.lwjgl:lwjgl-zstd:3.3.0:natives-macos")
    implementation("org.lwjgl:lwjgl-zstd:3.3.0:natives-windows")
    implementation("org.zeromq:jeromq:0.5.3")
=======
    implementation("com.fasterxml.jackson.core:jackson-databind:2.16.1")
    implementation("com.fasterxml.jackson.module:jackson-module-kotlin:2.16.1")
    implementation("com.fasterxml.jackson.dataformat:jackson-dataformat-yaml:2.16.1")
    implementation("org.zeromq:jeromq:0.5.4")
>>>>>>> ac064581
    implementation("com.esotericsoftware:kryo:5.5.0")
    implementation("de.javakaffee:kryo-serializers:0.45")
    implementation("org.msgpack:msgpack-core:0.9.8")
    implementation("org.msgpack:jackson-dataformat-msgpack:0.9.8")
    api("graphics.scenery:jvrpn:1.2.0", lwjglNatives.filter { !it.contains("arm") }.toTypedArray())
    implementation("io.scif:scifio")
    implementation("org.bytedeco:ffmpeg:6.1.1-1.5.10", ffmpegNatives)
    implementation("io.github.classgraph:classgraph:4.8.165")

    implementation("info.picocli:picocli:4.7.5")

    api("sc.fiji:bigdataviewer-core:10.4.13")
    api("sc.fiji:bigdataviewer-vistools:1.0.0-beta-28")
    api("sc.fiji:bigvolumeviewer:0.3.3") {
        exclude("org.jogamp.gluegen", "gluegen-rt")
        exclude("org.jogamp.jogl", "jogl-all")
    }

    implementation("com.github.lwjglx:lwjgl3-awt:bc8daf5") {
        // we exclude the LWJGL binaries here, as the lwjgl3-awt POM uses
        // Maven properties for natives, which is not supported by Gradle
        exclude("org.lwjgl", "lwjgl-bom")
        exclude("org.lwjgl", "lwjgl")
    }

    implementation("org.janelia.saalfeldlab:n5")
    implementation("org.janelia.saalfeldlab:n5-imglib2")
    listOf("core", "structure", "modfinder").forEach {
        implementation("org.biojava:biojava-$it:6.0.5") {
            exclude("org.slf4j", "slf4j-api")
            exclude("org.slf4j", "slf4j-simple")
            exclude("org.apache.logging.log4j", "log4j-slf4j-impl")
            exclude("org.biojava.thirdparty", "forester")
        }
    }
    implementation("org.jetbrains.kotlin:kotlin-scripting-jsr223:1.9.22")
    api("graphics.scenery:art-dtrack-sdk:2.6.0")

    testImplementation(kotlin("test"))
    testImplementation(kotlin("test-junit"))
    //    implementation("com.github.kotlin-graphics:assimp:25c68811")

//    testImplementation(misc.junit4)
    testImplementation("org.slf4j:slf4j-simple:1.7.36")
    testImplementation("net.imagej:imagej")
    testImplementation("net.imagej:ij")
    testImplementation("net.imglib2:imglib2-ij")

    implementation("org.jfree:jfreechart:1.5.4")
    implementation("net.imagej:imagej-ops:0.45.5")
}

val isRelease: Boolean
    get() = System.getProperty("release") == "true"

tasks {
    withType<KotlinCompile>().all {
        kotlinOptions {
            jvmTarget = project.properties["jvmTarget"]?.toString() ?: "21"
            freeCompilerArgs += listOf("-Xinline-classes", "-opt-in=kotlin.RequiresOptIn")
        }
    }

    withType<JavaCompile>().all {
        targetCompatibility = project.properties["jvmTarget"]?.toString() ?: "21"
        sourceCompatibility = project.properties["jvmTarget"]?.toString() ?: "21"
    }

    withType<GenerateMavenPom>().configureEach {
        fun groovy.util.Node.addExclusions(vararg name: String) {
            val exclusions = this.appendNode("exclusions")
            name.forEach { ga ->
                val group = ga.substringBefore(":")
                val artifact = ga.substringAfterLast(":")

                val n = exclusions.appendNode("exclusion")
                n.appendNode("groupId", group)
                n.appendNode("artifactId", artifact)

                logger.warn("Added exclusion on $group:$artifact")
            }
        }

        fun groovy.util.Node.addDependency(
            group: String,
            artifact: String,
            version: String,
            classifier: String? = null,
            scope: String? = null
        ): groovy.util.Node {
            val d = this.appendNode("dependency")
            d.appendNode("groupId", group)
            d.appendNode("artifactId", artifact)
            d.appendNode("version", version)
            classifier?.let { cl -> d.appendNode("classifier", cl) }
            scope?.let { sc -> d.appendNode("scope", sc) }

            return d
        }

//        val matcher = Regex("""generatePomFileFor(\w+)Publication""").matchEntire(name)
//        val publicationName = matcher?.let { it.groupValues[1] }

        pom.properties.empty()

        pom.withXml {
            val scijavaParentPomVersion = project.properties["scijavaParentPOMVersion"]
            // Add parent to the generated pom
            val parent = asNode().appendNode("parent")
            parent.appendNode("groupId", "org.scijava")
            parent.appendNode("artifactId", "pom-scijava")
            parent.appendNode("version", "$scijavaParentPomVersion")
            parent.appendNode("relativePath")

            val repositories = asNode().appendNode("repositories")

            val scijavaRepo = repositories.appendNode("repository")
            scijavaRepo.appendNode("id", "scijava.public")
            scijavaRepo.appendNode("url", "https://maven.scijava.org/content/groups/public")


            // Update the dependencies and properties
            val dependenciesNode = asNode().appendNode("dependencies")
            val propertiesNode = asNode().appendNode("properties")
            propertiesNode.appendNode("inceptionYear", 2016)

            // lwjgl natives
            lwjglNatives.forEach { nativePlatform ->
                lwjglArtifacts.forEach pkg@ { lwjglProject ->
                    // OpenVR does not have macOS binaries, Vulkan only has macOS binaries
                    if(lwjglProject.contains("vulkan")
                        && !nativePlatform.contains("mac")) {
                        return@pkg
                    }

                    // JAWT doesn't have any natives
                    if(lwjglProject.contains("jawt")) {
                        return@pkg
                    }

                    if(lwjglProject.contains("openvr")
                        && nativePlatform.contains("mac")
                        && nativePlatform.contains("arm64")) {
                        return@pkg
                    }

                    dependenciesNode.addDependency(
                        "org.lwjgl",
                        lwjglProject,
                        "\${lwjgl.version}",
                        classifier = nativePlatform,
                        scope = "runtime")
                }
            }

            // jvrpn natives
            lwjglNatives.filter { !it.contains("arm") }.forEach {
                dependenciesNode.addDependency(
                    "graphics.scenery",
                    "jvrpn",
                    "\${jvrpn.version}",
                    classifier = it,
                    scope = "runtime")
            }
            // add jvrpn property because it only has runtime native deps
            propertiesNode.appendNode("jvrpn.version", "1.2.0")

            // jinput natives
            dependenciesNode.addDependency(
                "net.java.jinput",
                "jinput",
                "2.0.9",
                classifier = "natives-all",
                scope = "runtime")

            val versionedArtifacts = mutableListOf(
                "flatlaf",
                "kotlin-stdlib-common",
                "kotlin-stdlib",
                "kotlinx-coroutines-core",
                "jocl",
                "jeromq",
                "kryo-serializers",
                "msgpack-core",
                "jackson-dataformat-msgpack",
                "ffmpeg",
                "reflections",
                "classgraph",
                "lwjgl3-awt",
                "biojava-core",
                "biojava-structure",
                "biojava-modfinder",
                "kotlin-scripting-jsr223",
                "art-dtrack-sdk",
                "jvrpn",
                "jogl-minimal",
                "jinput",
                "pom-scijava",
                "jna-platform",
                "lwjgl-bom",
                "jackson-module-kotlin",
                "jackson-dataformat-yaml",
                "kryo",
                "bigvolumeviewer"
                ) + lwjglArtifacts

            val toSkip = listOf("pom-scijava")

            configurations.implementation.get().allDependencies.forEach {
                val artifactId = it.name

                if( !toSkip.contains(artifactId) ) {
                    val propertyName = "$artifactId.version"

                    if( versionedArtifacts.contains(artifactId) ) {
                        // add "<artifactid.version>[version]</artifactid.version>" to pom
                        propertiesNode.appendNode(propertyName, it.version)
                    }

                    val node = dependenciesNode.addDependency(
                        it.group!!,
                        artifactId,
                        "\${$propertyName}")

                    // Custom per artifact tweaks
                    if("\\-bom".toRegex().find(artifactId) != null) {
                        node.appendNode("type", "pom")
                    }
                    // from https://github.com/scenerygraphics/sciview/pull/399#issuecomment-904732945
                    if(artifactId == "formats-gpl") {
                        node.addExclusions(
                            "com.fasterxml.jackson.core:jackson-core",
                            "com.fasterxml.jackson.core:jackson-annotations"
                        )
                    }

                    if(artifactId == "bigvolumeviewer") {
                        node.addExclusions(
                            "org.jogamp.gluegen:gluegen-rt",
                            "org.jogamp.jogl:jogl-all"
                        )
                    }

                    if(artifactId.startsWith("biojava")) {
                        node.addExclusions(
                            "org.slf4j:slf4j-api",
                            "org.slf4j:slf4j-simple",
                            "org.apache.logging.log4j:log4j-slf4j-impl",
                            "org.biojava.thirdparty:forester"
                        )
                    }

                    if(artifactId.startsWith("lwjgl3-awt")) {
                        node.addExclusions(
                            "org.lwjgl:lwjgl",
                            "org.lwjgl:lwjgl-bom",
                            "org.lwjgl:lwjgl-opengl",
                            "org.lwjgl:lwjgl-vulkan",
                            "org.lwjgl:lwjgl-jawt"
                        )
                    }
                }
            }

            var depStartIdx = "<dependencyManagement>".toRegex().find(asString())?.range?.start
            var depEndIdx = "</dependencyManagement>".toRegex().find(asString())?.range?.last
            if (depStartIdx != null) {
                if (depEndIdx != null) {
                    asString().replace(depStartIdx, depEndIdx+1, "")
                }
            }

            depStartIdx = "<dependencies>".toRegex().find(asString())?.range?.start
            depEndIdx = "</dependencies>".toRegex().find(asString())?.range?.last
            if (depStartIdx != null) {
                if (depEndIdx != null) {
                    asString().replace(depStartIdx, depEndIdx+1, "")
                }
            }
        }
    }

    dokkaHtml {
        enabled = isRelease
        dokkaSourceSets.configureEach {
            sourceLink {
                localDirectory = file("src/main/kotlin")
                remoteUrl = URL("https://github.com/scenerygraphics/scenery/tree/main/src/main/kotlin")
                remoteLineSuffix = "#L"
            }
        }
    }

    dokkaJavadoc {
        enabled = isRelease
    }

    if(project.properties["buildFatJAR"] == true) {
        apply(plugin = "com.github.johnrengelman.shadow")
        jar {
            isZip64 = true
        }
    }
}

jacoco.toolVersion = "0.8.11"

java.withSourcesJar()

plugins.withType<JacocoPlugin> {
    tasks.test { finalizedBy("jacocoTestReport") }
}

// disable Gradle metadata file creation on Jitpack, as jitpack modifies
// the metadata file, resulting in broken metadata with missing native dependencies.
if(System.getenv("JITPACK") != null) {
    tasks.withType<GenerateModuleMetadata> {
        enabled = false
    }
}<|MERGE_RESOLUTION|>--- conflicted
+++ resolved
@@ -36,7 +36,9 @@
         "lwjgl-spvc",
         "lwjgl-shaderc",
         "lwjgl-tinyexr",
-        "lwjgl-jawt"
+        "lwjgl-jawt",
+        "lwjgl-lz4",
+        "lwjgl-zstd"
 )
 
 dependencies {
@@ -92,26 +94,11 @@
             }
         }
     }
-<<<<<<< HEAD
-    implementation("com.fasterxml.jackson.core:jackson-databind:2.13.3")
-    implementation("com.fasterxml.jackson.module:jackson-module-kotlin:2.13.3")
-    implementation("com.fasterxml.jackson.dataformat:jackson-dataformat-yaml:2.13.3")
     implementation("org.xerial.snappy:snappy-java:1.1.8.4")
-    implementation("org.lwjgl:lwjgl-lz4:3.3.0")
-    implementation("org.lwjgl:lwjgl-zstd:3.3.0")
-    implementation("org.lwjgl:lwjgl-lz4:3.3.0:natives-linux")
-    implementation("org.lwjgl:lwjgl-lz4:3.3.0:natives-macos")
-    implementation("org.lwjgl:lwjgl-lz4:3.3.0:natives-windows")
-    implementation("org.lwjgl:lwjgl-zstd:3.3.0:natives-linux")
-    implementation("org.lwjgl:lwjgl-zstd:3.3.0:natives-macos")
-    implementation("org.lwjgl:lwjgl-zstd:3.3.0:natives-windows")
-    implementation("org.zeromq:jeromq:0.5.3")
-=======
     implementation("com.fasterxml.jackson.core:jackson-databind:2.16.1")
     implementation("com.fasterxml.jackson.module:jackson-module-kotlin:2.16.1")
     implementation("com.fasterxml.jackson.dataformat:jackson-dataformat-yaml:2.16.1")
     implementation("org.zeromq:jeromq:0.5.4")
->>>>>>> ac064581
     implementation("com.esotericsoftware:kryo:5.5.0")
     implementation("de.javakaffee:kryo-serializers:0.45")
     implementation("org.msgpack:msgpack-core:0.9.8")

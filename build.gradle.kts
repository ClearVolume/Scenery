--- conflicted
+++ resolved
@@ -13,10 +13,7 @@
 //    scenery.docs
     scenery.publish
     scenery.sign
-<<<<<<< HEAD
-=======
-//    id("com.github.elect86.sciJava") version "0.0.4"
->>>>>>> d5d2e1b4
+    //id("com.github.elect86.sciJava") version "0.0.4"
     jacoco
     id("com.github.johnrengelman.shadow") version "8.1.1"
 }
@@ -25,12 +22,8 @@
     mavenCentral()
     maven("https://maven.scijava.org/content/groups/public")
     maven("https://jitpack.io")
-<<<<<<< HEAD
     maven("https://raw.githubusercontent.com/kotlin-graphics/mary/master")
-    mavenLocal()
-=======
-//    mavenLocal()
->>>>>>> d5d2e1b4
+    //mavenLocal()
 }
 
 dependencies {
@@ -139,17 +132,15 @@
     testImplementation("net.imagej:ij")
     testImplementation("net.imglib2:imglib2-ij")
 
-<<<<<<< HEAD
+    implementation("org.jfree:jfreechart:1.5.0")
+    implementation("net.imagej:imagej-ops:0.45.5")
+
     listOf("core", "glfw", "gl").forEach {
         implementation("kotlin.graphics:imgui-$it:1.79+04")
     }
     implementation("kotlin.graphics:glm:0.9.9.1-3+23")
     implementation("kotlin.graphics:kool:0.9.0+23")
     implementation("kotlin.graphics:uno-core:0.7.9+35")
-=======
-    implementation("org.jfree:jfreechart:1.5.0")
-    implementation("net.imagej:imagej-ops:0.45.5")
->>>>>>> d5d2e1b4
 }
 
 val isRelease: Boolean
@@ -424,13 +415,8 @@
 
 java.withSourcesJar()
 
-<<<<<<< HEAD
-plugins.withType<JacocoPlugin>() {
-    tasks["test"].finalizedBy("jacocoTestReport")
-=======
 plugins.withType<JacocoPlugin> {
     tasks.test { finalizedBy("jacocoTestReport") }
->>>>>>> d5d2e1b4
 }
 
 // disable Gradle metadata file creation on Jitpack, as jitpack modifies

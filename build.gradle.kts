import org.gradle.kotlin.dsl.api
import org.jetbrains.kotlin.gradle.tasks.KotlinCompile
import scenery.*
import java.net.URL

plugins {
    // kotlin and dokka versions are now managed in settings.gradle.kts and gradle.properties
    kotlin("jvm")
    kotlin("kapt")
    id("org.jetbrains.dokka")

    scenery.base
    scenery.publish
    scenery.sign
//    id("com.github.elect86.sciJava") version "0.0.4"
    jacoco
    id("com.github.johnrengelman.shadow") apply false
}

repositories {
    mavenCentral()
    maven("https://maven.scijava.org/content/groups/public")
//    maven("https://jitpack.io")
//    mavenLocal()
}

val lwjglArtifacts = listOf(
        "lwjgl",
        "lwjgl-glfw",
        "lwjgl-jemalloc",
        "lwjgl-vulkan",
        "lwjgl-opengl",
        "lwjgl-openvr",
        "lwjgl-xxhash",
        "lwjgl-remotery",
        "lwjgl-spvc",
        "lwjgl-shaderc",
        "lwjgl-tinyexr",
        "lwjgl-jawt",
        "lwjgl-lz4",
        "lwjgl-zstd"
)

dependencies {
    val scijavaParentPomVersion = project.properties["scijavaParentPOMVersion"]
    val lwjglVersion = project.properties["lwjglVersion"]
    
    implementation(platform("org.scijava:pom-scijava:$scijavaParentPomVersion"))
    annotationProcessor("org.scijava:scijava-common:2.98.0")

    implementation(kotlin("reflect"))
    implementation("org.jetbrains.kotlinx:kotlinx-coroutines-core:1.8.0")

    implementation("org.slf4j:slf4j-api:1.7.36")
    implementation("org.joml:joml:1.10.5")
    implementation("net.java.jinput:jinput:2.0.10", "natives-all")
    implementation("org.jocl:jocl:2.0.5")
    implementation("org.scijava:scijava-common")
    implementation("org.scijava:script-editor")
    implementation("org.scijava:ui-behaviour")
    implementation("org.scijava:scripting-jython")
    implementation("net.java.dev.jna:jna-platform:5.14.0")


    lwjglArtifacts.forEach { artifact ->
        api("org.lwjgl:$artifact:$lwjglVersion")

        lwjglNatives.forEach { native ->
            when {
                // Vulkan binaries are only necessary on macOS
                artifact.endsWith("vulkan") -> {
                    if(native.contains("macos")) {
                        logger.info("vulkan: org.lwjgl:$artifact:$lwjglVersion:$native")
                        runtimeOnly("org.lwjgl:$artifact:$lwjglVersion:$native")
                    }
                }

                // OpenVR binaries are available on all scenery-supported platforms,
                // apart from macOS/ARM64
                artifact.endsWith("openvr") -> {
                    if(!(native.contains("macos") && native.contains("arm64"))) {
                        logger.info("openvr: org.lwjgl:$artifact:$lwjglVersion:$native")
                        runtimeOnly("org.lwjgl:$artifact:$lwjglVersion:$native")
                    }
                }

                // JAWT doesn't bring natives along
                artifact.endsWith("jawt") -> {}

                else -> {
                    logger.info("else: org.lwjgl:$artifact:$lwjglVersion:$native")
                    runtimeOnly("org.lwjgl:$artifact:$lwjglVersion:$native")
                }
            }
        }
    }
    implementation("org.xerial.snappy:snappy-java:1.1.10.5")
<<<<<<< HEAD
    implementation("com.fasterxml.jackson.core:jackson-databind:2.16.1")
=======
    implementation("com.fasterxml.jackson.core:jackson-databind:2.17.0")
>>>>>>> 63b9f819
    implementation("com.fasterxml.jackson.module:jackson-module-kotlin:2.16.1")
    implementation("com.fasterxml.jackson.dataformat:jackson-dataformat-yaml:2.17.0")
    implementation("org.zeromq:jeromq:0.6.0")
    implementation("com.esotericsoftware:kryo:5.6.0")
    implementation("de.javakaffee:kryo-serializers:0.45")
    implementation("org.msgpack:msgpack-core:0.9.8")
    implementation("org.msgpack:jackson-dataformat-msgpack:0.9.8")
    api("graphics.scenery:jvrpn:1.2.0", lwjglNatives.filter { !it.contains("arm") }.toTypedArray())
    implementation("io.scif:scifio")
    implementation("org.bytedeco:ffmpeg:6.1.1-1.5.10", ffmpegNatives)
    implementation("io.github.classgraph:classgraph:4.8.165")

    implementation("info.picocli:picocli:4.7.5")

    api("sc.fiji:bigdataviewer-core:10.4.14")
    api("sc.fiji:bigdataviewer-vistools:1.0.0-beta-28")
    api("sc.fiji:bigvolumeviewer:0.3.3") {
        exclude("org.jogamp.gluegen", "gluegen-rt")
        exclude("org.jogamp.jogl", "jogl-all")
    }

    implementation("com.github.skalarproduktraum:lwjgl3-awt:c034a77") {
        // we exclude the LWJGL binaries here, as the lwjgl3-awt POM uses
        // Maven properties for natives, which is not supported by Gradle
        exclude("org.lwjgl", "lwjgl-bom")
        exclude("org.lwjgl", "lwjgl")
    }

    implementation("org.janelia.saalfeldlab:n5")
    implementation("org.janelia.saalfeldlab:n5-imglib2")
    listOf("core", "structure", "modfinder").forEach {
        implementation("org.biojava:biojava-$it:6.0.5") {
            exclude("org.slf4j", "slf4j-api")
            exclude("org.slf4j", "slf4j-simple")
            exclude("org.apache.logging.log4j", "log4j-slf4j-impl")
            exclude("org.biojava.thirdparty", "forester")
        }
    }
    implementation("org.jetbrains.kotlin:kotlin-scripting-jsr223:1.9.22")
    api("graphics.scenery:art-dtrack-sdk:2.6.0")

    testImplementation(kotlin("test"))
    testImplementation(kotlin("test-junit"))
    //    implementation("com.github.kotlin-graphics:assimp:25c68811")

//    testImplementation(misc.junit4)
    testImplementation("org.slf4j:slf4j-simple:1.7.36")
    testImplementation("net.imagej:imagej")
    testImplementation("net.imagej:ij")
    testImplementation("net.imglib2:imglib2-ij")

    implementation("org.jfree:jfreechart:1.5.4")
    implementation("net.imagej:imagej-ops:0.45.5")
}

val isRelease: Boolean
    get() = System.getProperty("release") == "true"

tasks {
    withType<KotlinCompile>().all {
        kotlinOptions {
            jvmTarget = project.properties["jvmTarget"]?.toString() ?: "21"
            freeCompilerArgs += listOf("-Xinline-classes", "-opt-in=kotlin.RequiresOptIn")
        }
    }

    withType<JavaCompile>().all {
        targetCompatibility = project.properties["jvmTarget"]?.toString() ?: "21"
        sourceCompatibility = project.properties["jvmTarget"]?.toString() ?: "21"
    }

    withType<GenerateMavenPom>().configureEach {
        fun groovy.util.Node.addExclusions(vararg name: String) {
            val exclusions = this.appendNode("exclusions")
            name.forEach { ga ->
                val group = ga.substringBefore(":")
                val artifact = ga.substringAfterLast(":")

                val n = exclusions.appendNode("exclusion")
                n.appendNode("groupId", group)
                n.appendNode("artifactId", artifact)

                logger.warn("Added exclusion on $group:$artifact")
            }
        }

        fun groovy.util.Node.addDependency(
            group: String,
            artifact: String,
            version: String,
            classifier: String? = null,
            scope: String? = null
        ): groovy.util.Node {
            val d = this.appendNode("dependency")
            d.appendNode("groupId", group)
            d.appendNode("artifactId", artifact)
            d.appendNode("version", version)
            classifier?.let { cl -> d.appendNode("classifier", cl) }
            scope?.let { sc -> d.appendNode("scope", sc) }

            return d
        }

//        val matcher = Regex("""generatePomFileFor(\w+)Publication""").matchEntire(name)
//        val publicationName = matcher?.let { it.groupValues[1] }

        pom.properties.empty()

        pom.withXml {
            val scijavaParentPomVersion = project.properties["scijavaParentPOMVersion"]
            // Add parent to the generated pom
            val parent = asNode().appendNode("parent")
            parent.appendNode("groupId", "org.scijava")
            parent.appendNode("artifactId", "pom-scijava")
            parent.appendNode("version", "$scijavaParentPomVersion")
            parent.appendNode("relativePath")

            val repositories = asNode().appendNode("repositories")

            val scijavaRepo = repositories.appendNode("repository")
            scijavaRepo.appendNode("id", "scijava.public")
            scijavaRepo.appendNode("url", "https://maven.scijava.org/content/groups/public")


            // Update the dependencies and properties
            val dependenciesNode = asNode().appendNode("dependencies")
            val propertiesNode = asNode().appendNode("properties")
            propertiesNode.appendNode("inceptionYear", 2016)

            // lwjgl natives
            lwjglNatives.forEach { nativePlatform ->
                lwjglArtifacts.forEach pkg@ { lwjglProject ->
                    // OpenVR does not have macOS binaries, Vulkan only has macOS binaries
                    if(lwjglProject.contains("vulkan")
                        && !nativePlatform.contains("mac")) {
                        return@pkg
                    }

                    // JAWT doesn't have any natives
                    if(lwjglProject.contains("jawt")) {
                        return@pkg
                    }

                    if(lwjglProject.contains("openvr")
                        && nativePlatform.contains("mac")
                        && nativePlatform.contains("arm64")) {
                        return@pkg
                    }

                    dependenciesNode.addDependency(
                        "org.lwjgl",
                        lwjglProject,
                        "\${lwjgl.version}",
                        classifier = nativePlatform,
                        scope = "runtime")
                }
            }

            // jvrpn natives
            lwjglNatives.filter { !it.contains("arm") }.forEach {
                dependenciesNode.addDependency(
                    "graphics.scenery",
                    "jvrpn",
                    "\${jvrpn.version}",
                    classifier = it,
                    scope = "runtime")
            }
            // add jvrpn property because it only has runtime native deps
            propertiesNode.appendNode("jvrpn.version", "1.2.0")

            // jinput natives
            dependenciesNode.addDependency(
                "net.java.jinput",
                "jinput",
                "2.0.9",
                classifier = "natives-all",
                scope = "runtime")

            val versionedArtifacts = mutableListOf(
                "flatlaf",
                "kotlin-stdlib-common",
                "kotlin-stdlib",
                "kotlinx-coroutines-core",
                "jocl",
                "jeromq",
                "kryo-serializers",
                "msgpack-core",
                "jackson-dataformat-msgpack",
                "ffmpeg",
                "reflections",
                "classgraph",
                "lwjgl3-awt",
                "biojava-core",
                "biojava-structure",
                "biojava-modfinder",
                "kotlin-scripting-jsr223",
                "art-dtrack-sdk",
                "jvrpn",
                "jogl-minimal",
                "jinput",
                "pom-scijava",
                "jna-platform",
                "lwjgl-bom",
                "jackson-module-kotlin",
                "jackson-dataformat-yaml",
                "kryo",
                "bigvolumeviewer",
                "snappy-java"
                ) + lwjglArtifacts

            val toSkip = listOf("pom-scijava")

            configurations.implementation.get().allDependencies.forEach {
                val artifactId = it.name

                if( !toSkip.contains(artifactId) ) {
                    val propertyName = "$artifactId.version"

                    if( versionedArtifacts.contains(artifactId) ) {
                        // add "<artifactid.version>[version]</artifactid.version>" to pom
                        propertiesNode.appendNode(propertyName, it.version)
                    }

                    val node = dependenciesNode.addDependency(
                        it.group!!,
                        artifactId,
                        "\${$propertyName}")

                    // Custom per artifact tweaks
                    if("\\-bom".toRegex().find(artifactId) != null) {
                        node.appendNode("type", "pom")
                    }
                    // from https://github.com/scenerygraphics/sciview/pull/399#issuecomment-904732945
                    if(artifactId == "formats-gpl") {
                        node.addExclusions(
                            "com.fasterxml.jackson.core:jackson-core",
                            "com.fasterxml.jackson.core:jackson-annotations"
                        )
                    }

                    if(artifactId == "bigvolumeviewer") {
                        node.addExclusions(
                            "org.jogamp.gluegen:gluegen-rt",
                            "org.jogamp.jogl:jogl-all"
                        )
                    }

                    if(artifactId.startsWith("biojava")) {
                        node.addExclusions(
                            "org.slf4j:slf4j-api",
                            "org.slf4j:slf4j-simple",
                            "org.apache.logging.log4j:log4j-slf4j-impl",
                            "org.biojava.thirdparty:forester"
                        )
                    }

                    if(artifactId.startsWith("lwjgl3-awt")) {
                        node.addExclusions(
                            "org.lwjgl:lwjgl",
                            "org.lwjgl:lwjgl-bom",
                            "org.lwjgl:lwjgl-opengl",
                            "org.lwjgl:lwjgl-vulkan",
                            "org.lwjgl:lwjgl-jawt"
                        )
                    }
                }
            }

            var depStartIdx = "<dependencyManagement>".toRegex().find(asString())?.range?.start
            var depEndIdx = "</dependencyManagement>".toRegex().find(asString())?.range?.last
            if (depStartIdx != null) {
                if (depEndIdx != null) {
                    asString().replace(depStartIdx, depEndIdx+1, "")
                }
            }

            depStartIdx = "<dependencies>".toRegex().find(asString())?.range?.start
            depEndIdx = "</dependencies>".toRegex().find(asString())?.range?.last
            if (depStartIdx != null) {
                if (depEndIdx != null) {
                    asString().replace(depStartIdx, depEndIdx+1, "")
                }
            }
        }
    }

    dokkaHtml {
        enabled = isRelease
        dokkaSourceSets.configureEach {
            sourceLink {
                localDirectory = file("src/main/kotlin")
                remoteUrl = URL("https://github.com/scenerygraphics/scenery/tree/main/src/main/kotlin")
                remoteLineSuffix = "#L"
            }
        }
    }

    dokkaJavadoc {
        enabled = isRelease
    }

    if(project.properties["buildFatJAR"] == true) {
        apply(plugin = "com.github.johnrengelman.shadow")
        jar {
            isZip64 = true
        }
    }
}

jacoco.toolVersion = "0.8.11"

java.withSourcesJar()

plugins.withType<JacocoPlugin> {
    tasks.test { finalizedBy("jacocoTestReport") }
}

// disable Gradle metadata file in general, as Maven artifacts are our main publication.
tasks.withType<GenerateModuleMetadata> {
    enabled = false
}<|MERGE_RESOLUTION|>--- conflicted
+++ resolved
@@ -95,11 +95,7 @@
         }
     }
     implementation("org.xerial.snappy:snappy-java:1.1.10.5")
-<<<<<<< HEAD
-    implementation("com.fasterxml.jackson.core:jackson-databind:2.16.1")
-=======
     implementation("com.fasterxml.jackson.core:jackson-databind:2.17.0")
->>>>>>> 63b9f819
     implementation("com.fasterxml.jackson.module:jackson-module-kotlin:2.16.1")
     implementation("com.fasterxml.jackson.dataformat:jackson-dataformat-yaml:2.17.0")
     implementation("org.zeromq:jeromq:0.6.0")

package graphics.scenery.proteins

import graphics.scenery.geometry.Curve
import graphics.scenery.geometry.Spline
import graphics.scenery.Mesh
import org.joml.*

/**
 * This class represents a Helix in 3D space. Currently, it needs a Spline which winds around an axis defined as a line
 * in space. Each spline point is assigned a baseShape. Finally, all the shapes get connected with triangles.
 * [axis] line around which the spline should wind
 * [spline] spline
 *
 * @author  Justin Buerger <burger@mpi-cbg.de>
 */
<<<<<<< HEAD
class Helix (private val axis: MathLine, val spline: Spline, baseShape: () -> List<Vector3f>): Mesh("Helix") {
    val splinePoints = spline.splinePoints()
    private val shape = baseShape.invoke()
    private val axisVector = axis.direction
    private val axisPoint = axis.position
=======
class Helix (val axis: MathLine, val spline: Spline, baseShape: () -> List<Vector3f>): Mesh("Helix") {
    private val splinePoints = spline.splinePoints()
    val shape = baseShape.invoke()
    private val axisVector = Vector3f()
    private val axisPoint = Vector3f()
>>>>>>> 714d914c


    init {
        //set axis
        axisVector.set(axis.direction)
        axisPoint.set(axis.position)
        val sectionVerticesCount = spline.verticesCountPerSection()
        val transformedShapes = calculateTransformedShapes()
        val subShapes = transformedShapes.windowed(sectionVerticesCount +1, sectionVerticesCount+1, true)
        subShapes.forEachIndexed { index, list ->
            //fill gaps
            val arrayList = list as ArrayList
            if(index != subShapes.size -1) {
                arrayList.add(subShapes[index+1][0])
            }
            val i = when (index) {
                0 -> {
                    0
                }
                subShapes.size - 1 -> {
                    2
                }
                else -> {
                    1
                }
            }
            this.addChild(calcMesh(arrayList, i))
        }
    }

    /**
     * Transformation of the baseShapes along the spline, aligned with the helix axis.
     */
    private fun calculateTransformedShapes(): ArrayList<List<Vector3f>> {
        if(axisVector == Vector3f(0f, 0f, 0f)) {
            throw Exception("The direction vector of the axis must no become the null vector.")
        }
        val transformedShapes = ArrayList<List<Vector3f>>(splinePoints.size)
        splinePoints.forEach { point ->
            /*
            The coordinate systems which walk along the spline are calculated like so:
            The x axis is the axis direction.
            The y axis is the normalized vector from the spline point its neighbor on the axis with least distance
            between them. The y axis vector is then perpendicular to the axis vector, therefore, perpendicular to
            the x axis.*
            The z axis is the normalized cross product between the x and the y axis.

            *Calculate y
            - axis line: l = a + tb (a is the positional vector and b the direction)
            - spline point as: p
            The point on the line with the least distance to the spline point is:
            p' = a + t'b
            with t' = (p-a)*b / |b|^2  (with * being the dot product)
            Then y = (p-p') / |p-p'|
             */
            val iVec = Vector3f()
            val t = (point.sub(axisPoint, iVec)).dot(axisVector)/(axisVector.length()*axisVector.length())
            val intermediateAxis = Vector3f()
            intermediateAxis.set(axisVector)
            val plumbLine = Vector3f()
            axisPoint.add(intermediateAxis.mul(t), plumbLine)
            val xAxisI = Vector3f()
            xAxisI.set(axisVector).normalize()
            val yAxisI = Vector3f()
            point.sub(plumbLine, yAxisI).normalize()
            val zAxisI = Vector3f()
            xAxisI.cross(yAxisI, zAxisI).normalize()
            //point transformation
            val inversionMatrix = Matrix3f(xAxisI, yAxisI, zAxisI).invert()
            val xAxis = Vector3f()
            inversionMatrix.getColumn(0, xAxis).normalize()
            val yAxis = Vector3f()
            inversionMatrix.getColumn(1, yAxis).normalize()
            val zAxis = Vector3f()
            inversionMatrix.getColumn(2, zAxis).normalize()
            val transformMatrix = Matrix4f(xAxis.x(), yAxis.x(), zAxis.x(), 0f,
                xAxis.y(), yAxis.y(), zAxis.y(), 0f,
                xAxis.z(), yAxis.z(), zAxis.z(), 0f,
                point.x(), point.y(), point.z(), 1f)
            transformedShapes.add(shape.map { shapePoint ->
                val transformedPoint = Vector3f()
                transformMatrix.transformPosition(shapePoint, transformedPoint)
            })
        }
        return transformedShapes
    }

    private fun calcMesh(section: List<List<Vector3f>>, i: Int): Mesh {
        //algorithms from the curve class, see Curve (line 219-322)
<<<<<<< HEAD
        val helixSectionVertices = Curve.calculateTriangles(section, i)
        return Curve.PartialCurve(helixSectionVertices)
=======
        val helixSectionVertices = Curve.VerticesCalculation().calculateTriangles(section, i)
        val partialHelix = Curve.PartialCurve(helixSectionVertices)
        //add a dummy so that the helix children match the iteration depth of the curve
        val dummyMesh = Mesh("dummy")
        dummyMesh.addChild(partialHelix)
        return dummyMesh
>>>>>>> 714d914c
    }
}<|MERGE_RESOLUTION|>--- conflicted
+++ resolved
@@ -13,19 +13,11 @@
  *
  * @author  Justin Buerger <burger@mpi-cbg.de>
  */
-<<<<<<< HEAD
-class Helix (private val axis: MathLine, val spline: Spline, baseShape: () -> List<Vector3f>): Mesh("Helix") {
-    val splinePoints = spline.splinePoints()
-    private val shape = baseShape.invoke()
-    private val axisVector = axis.direction
-    private val axisPoint = axis.position
-=======
 class Helix (val axis: MathLine, val spline: Spline, baseShape: () -> List<Vector3f>): Mesh("Helix") {
     private val splinePoints = spline.splinePoints()
     val shape = baseShape.invoke()
     private val axisVector = Vector3f()
     private val axisPoint = Vector3f()
->>>>>>> 714d914c
 
 
     init {
@@ -115,16 +107,11 @@
 
     private fun calcMesh(section: List<List<Vector3f>>, i: Int): Mesh {
         //algorithms from the curve class, see Curve (line 219-322)
-<<<<<<< HEAD
-        val helixSectionVertices = Curve.calculateTriangles(section, i)
-        return Curve.PartialCurve(helixSectionVertices)
-=======
         val helixSectionVertices = Curve.VerticesCalculation().calculateTriangles(section, i)
         val partialHelix = Curve.PartialCurve(helixSectionVertices)
         //add a dummy so that the helix children match the iteration depth of the curve
         val dummyMesh = Mesh("dummy")
         dummyMesh.addChild(partialHelix)
         return dummyMesh
->>>>>>> 714d914c
     }
 }
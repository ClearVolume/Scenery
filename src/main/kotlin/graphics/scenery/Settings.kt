--- conflicted
+++ resolved
@@ -1,19 +1,12 @@
 package graphics.scenery
 
-<<<<<<< HEAD
-import graphics.scenery.utils.LazyLogger
-import java.io.File
-import java.io.FileInputStream
-=======
 import graphics.scenery.utils.lazyLogger
 import java.io.*
 import java.nio.charset.Charset
->>>>>>> 968e2b14
 import java.util.*
 import java.util.concurrent.ConcurrentHashMap
 import kotlin.io.path.Path
 import kotlin.io.path.outputStream
-
 
 /**
  * Flexible settings store for scenery. Stores a hash map of <String, Any>,
@@ -22,41 +15,13 @@
  * @author Ulrik Günther <hello@ulrik.is>
  * @author Konrad Michel <Konrad.Michel@mailbox.tu-dresden.de>
  */
-<<<<<<< HEAD
-class Settings(override var hub: Hub? = null, val propertiesFile: String = "scenery.properties") : Hubable {
-=======
 class Settings(override var hub: Hub? = null, val prefix : String = "scenery.", inputPropertiesStream : InputStream? = null) : Hubable {
->>>>>>> 968e2b14
     private var settingsStore = ConcurrentHashMap<String, Any>()
     private val logger by lazyLogger()
 
     var settingsUpdateRoutines : HashMap<String, ArrayList<() -> Unit>> = HashMap()
 
     init {
-        if(File(propertiesFile).exists()) {
-            // reads system properties from scenery.properties file
-            logger.info("Reading custom properties from $propertiesFile")
-            val propFile = FileInputStream(propertiesFile)
-            val p = Properties()
-            p.load(propFile)
-
-            p.forEach { prop, value ->
-                val key = prop as String
-                if (key.startsWith("scenery.")) {
-                    System.setProperty(key, value as String)
-                }
-            }
-
-            if (logger.isDebugEnabled) {
-                logger.debug("System properties are:")
-                System.getProperties().forEach { prop, value ->
-                    logger.debug("* $prop=$value")
-                }
-            }
-
-            propFile.close()
-        }
-
         val properties = System.getProperties()
         properties.forEach { p ->
             val key = p.key as? String ?: return@forEach

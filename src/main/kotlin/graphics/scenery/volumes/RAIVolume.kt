package graphics.scenery.volumes

import bdv.tools.brightness.ConverterSetup
<<<<<<< HEAD
import bdv.tools.transformation.TransformedSource
=======
import bdv.viewer.SourceAndConverter
>>>>>>> 0e7258f1
import graphics.scenery.Hub
import graphics.scenery.OrientedBoundingBox
import graphics.scenery.Origin
import graphics.scenery.utils.extensions.minus
import graphics.scenery.utils.extensions.plus
import graphics.scenery.utils.extensions.times
import net.imglib2.type.numeric.NumericType
<<<<<<< HEAD
import net.imglib2.type.numeric.integer.*
import net.imglib2.type.numeric.integer.UnsignedShortType
import net.imglib2.type.numeric.real.DoubleType
import net.imglib2.type.numeric.real.FloatType
=======
import net.imglib2.type.numeric.integer.UnsignedByteType
>>>>>>> 0e7258f1
import org.joml.Matrix4f
import org.joml.Vector3f
import org.joml.Vector3i
import tpietzsch.example2.VolumeViewerOptions
import java.nio.ByteBuffer
import java.util.concurrent.CopyOnWriteArrayList
import kotlin.math.floor
import kotlin.math.max
import kotlin.math.min
import kotlin.math.roundToInt

class RAIVolume(val ds: VolumeDataSource, options: VolumeViewerOptions, hub: Hub): Volume(ds, options, hub) {
    private constructor() : this(VolumeDataSource.RAISource(UnsignedByteType(), emptyList(), ArrayList<ConverterSetup>(), 0, null), VolumeViewerOptions.options(), Hub()) {

    }

    init {
        name = "Volume (RAI source)"
        if((ds as? VolumeDataSource.RAISource<*>)?.cacheControl != null) {
            logger.debug("Adding cache control")
            cacheControls.addCacheControl(ds.cacheControl)
        }

        timepointCount = when(ds) {
            is VolumeDataSource.RAISource<*> -> ds.numTimepoints
            is VolumeDataSource.SpimDataMinimalSource -> ds.numTimepoints
            else -> throw UnsupportedOperationException("Can't determine timepoint count of ${ds.javaClass}")
        }

        boundingBox = generateBoundingBox()
    }

    override fun generateBoundingBox(): OrientedBoundingBox {
        return OrientedBoundingBox(this,
            Vector3f(-0.0f, -0.0f, -0.0f),
            Vector3f(getDimensions()))
    }



    override fun localScale(): Vector3f {
        val size = getDimensions()
        logger.info("Sizes are $size")


        return Vector3f(
            size.x() * pixelToWorldRatio / 10.0f,
                -1.0f * size.y() * pixelToWorldRatio / 10.0f,
            size.z() * pixelToWorldRatio / 10.0f
        )
    }

    private fun firstSource(): SourceAndConverter<out Any>? {
        return when(ds) {
            is VolumeDataSource.RAISource<*> -> ds.sources.firstOrNull()
            is VolumeDataSource.SpimDataMinimalSource -> ds.sources.firstOrNull()
            else -> throw UnsupportedOperationException("Can't handle data source of type ${ds.javaClass}")
        }
    }

    override fun getDimensions(): Vector3i {
        val source = firstSource()

        return if(source != null) {
            val s = source.spimSource.getSource(0, 0)
            val min = Vector3i(s.min(0).toInt(), s.min(1).toInt(), s.min(2).toInt())
            val max = Vector3i(s.max(0).toInt(), s.max(1).toInt(), s.max(2).toInt())
            max.sub(min)
        } else {
            Vector3i(1, 1, 1)
        }
    }

    override fun createSpatial(): VolumeSpatial {
        return object: VolumeSpatial(this) {
            override fun composeModel() {
                @Suppress("SENSELESS_COMPARISON")
                if (position != null && rotation != null && scale != null) {
                    val source = firstSource()

                    val shift = if (source != null) {
                        val s = source.spimSource.getSource(0, 0)
                        val min = Vector3f(s.min(0).toFloat(), s.min(1).toFloat(), s.min(2).toFloat())
                        val max = Vector3f(s.max(0).toFloat(), s.max(1).toFloat(), s.max(2).toFloat())
                        (max - min) * (-0.5f)
                    } else {
                        Vector3f(0.0f, 0.0f, 0.0f)
                    }

                    model.translation(position)
                    model.mul(Matrix4f().set(this.rotation))
                    model.scale(scale)
                    model.scale(localScale())
                    if (origin == Origin.Center) {
                        model.translate(shift)
                    }
                }
            }
        }
    }



    override fun sampleRay(rayStart: Vector3f, rayEnd: Vector3f): Pair<List<Float?>, Vector3f>? {
        val d = getDimensions()
        val dimensions = Vector3f(d.x.toFloat(), d.y.toFloat(), d.z.toFloat())

        val start = rayStart/dimensions
        val end = rayEnd/dimensions

        if (start.x() < 0.0f || start.x() > 1.0f || start.y() < 0.0f || start.y() > 1.0f || start.z() < 0.0f || start.z() > 1.0f) {
            logger.debug("Invalid UV coords for ray start: {} -- will clamp values to [0.0, 1.0].", start)
        }

        if (end.x() < 0.0f || end.x() > 1.0f || end.y() < 0.0f || end.y() > 1.0f || end.z() < 0.0f || end.z() > 1.0f) {
            logger.debug("Invalid UV coords for ray end: {} -- will clamp values to [0.0, 1.0].", end)
        }

        val startClamped = Vector3f(
            min(max(start.x(), 0.0f), 1.0f),
            min(max(start.y(), 0.0f), 1.0f),
            min(max(start.z(), 0.0f), 1.0f)
        )

        val endClamped = Vector3f(
            min(max(end.x(), 0.0f), 1.0f),
            min(max(end.y(), 0.0f), 1.0f),
            min(max(end.z(), 0.0f), 1.0f)
        )

        val direction = (endClamped - startClamped)
        val maxSteps = (Vector3f(direction).mul(dimensions).length() * 2.0f).roundToInt()
        val delta = direction * (1.0f / maxSteps.toFloat())

        logger.info("Sampling from $startClamped to ${startClamped + maxSteps.toFloat() * delta}")
        direction.normalize()

        return (0 until maxSteps).map {
            sample(startClamped + (delta * it.toFloat()))
        } to delta

    }

    private fun NumericType<*>.maxValue(): Float = when(this) {
        is UnsignedByteType -> 255.0f
        is UnsignedShortType -> 65536.0f
        is FloatType -> 1.0f
        else -> 1.0f
    }

    override fun sample(uv: Vector3f, interpolate: Boolean): Float? {
         val d = getDimensions()

        val absoluteCoords = Vector3f(uv.x() * d.x(), uv.y() * d.y(), uv.z() * d.z())
        val absoluteCoordsD = Vector3i(floor(absoluteCoords.x()).toInt(), floor(absoluteCoords.y()).toInt(), floor(absoluteCoords.z()).toInt())

        val r = ds.sources.get(currentTimepoint).spimSource.getSource(currentTimepoint,0).randomAccess()
        r.setPosition(absoluteCoordsD.x(),0)
        r.setPosition(absoluteCoordsD.y(),1)
        r.setPosition(absoluteCoordsD.z(),2)

        val value = r.get()

         val finalresult = when(r.get()) {
            is UnsignedShortType -> r.get().realFloat
            else -> throw java.lang.IllegalStateException("Can't determine density for ${value.javaClass} data")
        }

        val transferRangeMax = ds.converterSetups.firstOrNull()?.displayRangeMax?.toFloat() ?: ds.type.maxValue()
        return finalresult/transferRangeMax
        //return transferFunction.evaluate(finalresult/transferRangeMax)
    }


}<|MERGE_RESOLUTION|>--- conflicted
+++ resolved
@@ -1,11 +1,8 @@
 package graphics.scenery.volumes
 
 import bdv.tools.brightness.ConverterSetup
-<<<<<<< HEAD
 import bdv.tools.transformation.TransformedSource
-=======
 import bdv.viewer.SourceAndConverter
->>>>>>> 0e7258f1
 import graphics.scenery.Hub
 import graphics.scenery.OrientedBoundingBox
 import graphics.scenery.Origin
@@ -13,14 +10,12 @@
 import graphics.scenery.utils.extensions.plus
 import graphics.scenery.utils.extensions.times
 import net.imglib2.type.numeric.NumericType
-<<<<<<< HEAD
+import net.imglib2.type.numeric.RealType
 import net.imglib2.type.numeric.integer.*
 import net.imglib2.type.numeric.integer.UnsignedShortType
 import net.imglib2.type.numeric.real.DoubleType
 import net.imglib2.type.numeric.real.FloatType
-=======
 import net.imglib2.type.numeric.integer.UnsignedByteType
->>>>>>> 0e7258f1
 import org.joml.Matrix4f
 import org.joml.Vector3f
 import org.joml.Vector3i
@@ -164,7 +159,7 @@
 
     }
 
-    private fun NumericType<*>.maxValue(): Float = when(this) {
+    private fun RealType<*>.maxValue(): Float = when(this) {
         is UnsignedByteType -> 255.0f
         is UnsignedShortType -> 65536.0f
         is FloatType -> 1.0f
@@ -177,20 +172,37 @@
         val absoluteCoords = Vector3f(uv.x() * d.x(), uv.y() * d.y(), uv.z() * d.z())
         val absoluteCoordsD = Vector3i(floor(absoluteCoords.x()).toInt(), floor(absoluteCoords.y()).toInt(), floor(absoluteCoords.z()).toInt())
 
-        val r = ds.sources.get(currentTimepoint).spimSource.getSource(currentTimepoint,0).randomAccess()
+        val r = when(ds) {
+            is VolumeDataSource.RAISource<*> -> ds.sources.get(currentTimepoint).spimSource.getSource(
+                currentTimepoint,
+                0
+            ).randomAccess()
+            is VolumeDataSource.SpimDataMinimalSource -> ds.sources.get(currentTimepoint).spimSource.getSource(
+                currentTimepoint,
+                0
+            ).randomAccess()
+            else -> throw UnsupportedOperationException("Can't handle data source of type ${ds.javaClass}")
+        }
         r.setPosition(absoluteCoordsD.x(),0)
         r.setPosition(absoluteCoordsD.y(),1)
         r.setPosition(absoluteCoordsD.z(),2)
 
         val value = r.get()
 
-         val finalresult = when(r.get()) {
-            is UnsignedShortType -> r.get().realFloat
-            else -> throw java.lang.IllegalStateException("Can't determine density for ${value.javaClass} data")
-        }
-
-        val transferRangeMax = ds.converterSetups.firstOrNull()?.displayRangeMax?.toFloat() ?: ds.type.maxValue()
-        return finalresult/transferRangeMax
+        val finalresult = when(value) {
+            is UnsignedShortType -> value.realFloat
+            else -> throw java.lang.IllegalStateException("Can't determine density for ${value?.javaClass} data")
+        }
+
+
+        val transferRangeMax = when(ds)
+        {
+            is VolumeDataSource.RAISource<*> -> ds.converterSetups.firstOrNull()?.displayRangeMax?.toFloat()?:ds.type.maxValue()
+            is VolumeDataSource.SpimDataMinimalSource -> ds.converterSetups.firstOrNull()?.displayRangeMax?.toFloat()?:255.0f
+            else -> throw UnsupportedOperationException("Can't handle data source of type ${ds.javaClass}")
+
+        }
+        return finalresult/ transferRangeMax!!
         //return transferFunction.evaluate(finalresult/transferRangeMax)
     }
 

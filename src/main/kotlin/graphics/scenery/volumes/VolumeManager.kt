@file:Suppress("DEPRECATION")

package graphics.scenery.volumes

import bdv.tools.brightness.ConverterSetup
import bdv.tools.transformation.TransformedSource
import bdv.viewer.RequestRepaint
import bdv.viewer.state.SourceState
import bvv.core.backend.Texture
import bvv.core.backend.Texture3D
import bvv.core.cache.*
import bvv.core.render.VolumeBlocks
import bvv.core.render.VolumeShaderSignature
import bvv.core.multires.MultiResolutionStack3D
import bvv.core.multires.SimpleStack3D
import bvv.core.multires.SourceStacks
import bvv.core.multires.Stack3D
import bvv.core.render.MultiVolumeShaderMip
import bvv.core.shadergen.generate.Segment
import bvv.core.shadergen.generate.SegmentTemplate
import bvv.core.shadergen.generate.SegmentType
import graphics.scenery.*
import graphics.scenery.geometry.GeometryType
import graphics.scenery.attribute.geometry.Geometry
import graphics.scenery.attribute.geometry.DefaultGeometry
import graphics.scenery.attribute.geometry.HasGeometry
import graphics.scenery.attribute.material.HasMaterial
import graphics.scenery.attribute.material.Material
import graphics.scenery.attribute.renderable.DefaultRenderable
import graphics.scenery.attribute.renderable.HasRenderable
import graphics.scenery.attribute.renderable.Renderable
import net.imglib2.realtransform.AffineTransform3D
import net.imglib2.type.numeric.ARGBType
import net.imglib2.type.numeric.integer.UnsignedByteType
import net.imglib2.type.numeric.integer.UnsignedShortType
import net.imglib2.type.volatiles.VolatileARGBType
import net.imglib2.type.volatiles.VolatileUnsignedByteType
import net.imglib2.type.volatiles.VolatileUnsignedShortType
import org.joml.Matrix4f
import org.joml.Vector2f
import java.nio.ByteBuffer
import java.nio.FloatBuffer
import java.nio.IntBuffer
import java.util.*
import java.util.concurrent.CopyOnWriteArrayList
import java.util.concurrent.ForkJoinPool
import java.util.function.BiConsumer
import kotlin.math.max
import kotlin.math.min
import kotlin.system.measureTimeMillis

/**
 * Class to handle rendering of multiple, arbitrary aligned, potentially multiresolution volumes.
 *
 * @author Ulrik Guenther <hello@ulrik.is>, Tobias Pietzsch <tpietzsch@mpi-cbg.de>
 */
@Suppress("DEPRECATION")
class VolumeManager(
    override var hub: Hub?,
    val useCompute: Boolean = false,
    val customSegments: Map<SegmentType, SegmentTemplate>? = null,
    val customBindings: BiConsumer<Map<SegmentType, SegmentTemplate>, Map<SegmentType, Segment>>? = null
) : DefaultNode("VolumeManager"), HasGeometry, HasRenderable, HasMaterial, Hubable, RequestRepaint {

    /**
     *  The rendering method used in the shader, can be
     *
     *  0 -- Local Maximum Intensity Projection
     *  1 -- Maximum Intensity Projection
     *  2 -- Alpha compositing
     */

    /** BDV shader context for this volume */
    var context = SceneryContext(this, useCompute)
        protected set

    /** Texture cache. */
    @Volatile
    protected var textureCache: TextureCache

    /** PBO chain for temporary data storage. */
    @Volatile
    protected var pboChain: PboChain

    /** Flexible [ShaderProperty] storage */
    @ShaderProperty
    var shaderProperties = hashMapOf<String, Any>()

    /** Set of [VolumeBlocks]. */
    protected var outOfCoreVolumes = ArrayList<VolumeBlocks>()
    var nodes = CopyOnWriteArrayList<Volume>()
        protected set
    protected var transferFunctionTextures = HashMap<SourceState<*>, Texture>()
    protected var colorMapTextures = HashMap<SourceState<*>, Texture>()

    /** Cache specification. */
    private val cacheSpec = CacheSpec(Texture.InternalFormat.R16, intArrayOf(32, 32, 32))

    private val renderStacksStates = CopyOnWriteArrayList<StackState>()

    private data class StackState(
        val stack: Stack3D<*>,
        val transferFunction: Texture,
        val colorMap: Texture,
        val converterSetup: ConverterSetup,
        val node: Volume
    )

    private val stackManager = SceneryStackManager()

    /** Whether to freeze the current set of blocks in-place. */
    var freezeRequiredBlocks = false

    /** Backing shader program */
    protected var prog = ArrayList<MultiVolumeShaderMip>()
    protected var progvol: MultiVolumeShaderMip? = null
    protected var renderStateUpdated = true

    protected var currentVolumeCount: Pair<Int, Int>

    /** Sets the maximum allowed step size in voxels. */
    var maxAllowedStepInVoxels = 1.0

    /** Numeric factor by which the step size may degrade on the far plane. */
    var farPlaneDegradation = 2.0

    // TODO: What happens when changing this? And should it change the mode for the current node only
    // or for all VolumeManager-managed nodes?
    var renderingMethod = Volume.RenderingMethod.AlphaBlending

    /** List of custom-created textures not to be cleared automatically */
    var customTextures = arrayListOf<String>()
    var customUniforms = arrayListOf<String>()
    init {
        addRenderable {
            state = State.Created
        }

        // fake geometry
        addGeometry {
            this.geometryType = GeometryType.TRIANGLES
        }
        logger.debug("Created new volume manager with compute=$useCompute, segments=$customSegments, bindings=$customBindings")

        addMaterial()

        currentVolumeCount = 0 to 0

        val maxCacheSize =
            (hub?.get(SceneryElement.Settings) as? Settings)?.get("Renderer.MaxVolumeCacheSize", 512) ?: 512

        val cacheGridDimensions = TextureCache.findSuitableGridSize(cacheSpec, maxCacheSize)
        textureCache = TextureCache(cacheGridDimensions, cacheSpec)

        pboChain = PboChain(5, 100, textureCache)

        updateRenderState()
        needAtLeastNumVolumes(renderStacksStates.size)
        logger.debug("renderStacks.size=${renderStacksStates.size}, progs=${prog.size}")

        progvol = prog.lastOrNull()

        if (progvol != null) {
            updateProgram(context)
        }

        renderable {
            preDraw()
        }
    }

    @Synchronized
    private fun recreateMaterial(context: SceneryContext) {
        shaderProperties.clear()
        shaderProperties["transform"] = Matrix4f()
        shaderProperties["viewportSize"] = Vector2f()
        shaderProperties["dsp"] = Vector2f()
        val oldKeys = material().textures.filter { it.key !in customTextures }.keys
        val texturesToKeep = material().textures.filter { it.key in customTextures }
        oldKeys.forEach {
            material().textures.remove(it)
        }

        setMaterial(ShaderMaterial(context.factory)){
            texturesToKeep.forEach { (k, v) ->
                textures[k] = v
            }
            cullingMode = Material.CullingMode.None
            blending.transparent = true
            blending.sourceColorBlendFactor = Blending.BlendFactor.One
            blending.destinationColorBlendFactor = Blending.BlendFactor.OneMinusSrcAlpha
            blending.sourceAlphaBlendFactor = Blending.BlendFactor.One
            blending.destinationAlphaBlendFactor = Blending.BlendFactor.OneMinusSrcAlpha
            blending.colorBlending = Blending.BlendOp.add
            blending.alphaBlending = Blending.BlendOp.add
        }
    }

    @Synchronized
    private fun updateProgram(context: SceneryContext) {
        logger.debug("Updating effective shader program to $progvol")
        recreateMaterial(context)

        progvol?.setTextureCache(textureCache)
        progvol?.use(context)
        progvol?.setUniforms(context)
//        progvol?.bindSamplers(context)


        getScene()?.activeObserver?.let { cam ->
            progvol?.setViewportWidth(cam.width)
            progvol?.setEffectiveViewportSize(cam.width, cam.height)
        }

//        context.clearBindings()
        renderStateUpdated = true

        context.uniformSetter.modified = true
        updateBlocks(context)
    }

    @Synchronized
    private fun needAtLeastNumVolumes(n: Int) {
        val outOfCoreVolumeCount = renderStacksStates.count { it.stack is MultiResolutionStack3D }
        val regularVolumeCount = renderStacksStates.count { it.stack is SimpleStack3D }
        logger.debug("$currentVolumeCount -> ooc:$outOfCoreVolumeCount reg:$regularVolumeCount")

        if (currentVolumeCount.first == outOfCoreVolumeCount && currentVolumeCount.second == regularVolumeCount) {
            logger.debug("Not updating shader, current one compatible with ooc:$outOfCoreVolumeCount reg:$regularVolumeCount")
            return
        }

        while (outOfCoreVolumes.size < n) {
            outOfCoreVolumes.add(VolumeBlocks(textureCache))
        }

        val signatures = renderStacksStates.map {
            val dataType = when (it.stack.type) {
                is VolatileUnsignedByteType,
                is UnsignedByteType -> VolumeShaderSignature.PixelType.UBYTE

                is VolatileUnsignedShortType,
                is UnsignedShortType -> VolumeShaderSignature.PixelType.USHORT

                is VolatileARGBType,
                is ARGBType -> VolumeShaderSignature.PixelType.ARGB
                else -> throw IllegalStateException("Unknown volume type ${it.stack.type.javaClass}")
            }

            val volumeType = when (it.stack) {
                is SimpleStack3D -> SourceStacks.SourceStackType.SIMPLE
                is MultiResolutionStack3D -> SourceStacks.SourceStackType.MULTIRESOLUTION
                else -> SourceStacks.SourceStackType.UNDEFINED
            }

            VolumeShaderSignature.VolumeSignature(volumeType, dataType)
        }

        val segments = MultiVolumeShaderMip.getDefaultSegments(true)
        segments[SegmentType.VertexShader] = SegmentTemplate(
            this.javaClass,
            "BDVVolume.vert"
        )
        segments[SegmentType.FragmentShader] = SegmentTemplate(
            this.javaClass,
            "BDVVolume.frag",
            "intersectBoundingBox", "vis", "localNear", "localFar", "SampleVolume", "Convert", "Accumulate"
        )
        segments[SegmentType.MaxDepth] = SegmentTemplate(
            this.javaClass,
            "MaxDepth.frag"
        )
        segments[SegmentType.SampleMultiresolutionVolume] = SegmentTemplate(
            "SampleBlockVolume.frag",
            "im",
            "sourcemin",
            "sourcemax",
            "intersectBoundingBox",
            "lutSampler",
            "transferFunction",
            "colorMap",
            "blockScales",
            "lutSize",
            "lutOffset",
            "sampleVolume",
            "convert",
            "slicingPlanes",
            "slicingMode",
            "usedSlicingPlanes",
            "sceneGraphVisibility"
        )
        segments[SegmentType.SampleVolume] = SegmentTemplate(
            "SampleSimpleVolume.frag",
            "im", "sourcemax", "intersectBoundingBox",
            "volume", "transferFunction", "colorMap", "sampleVolume", "convert", "slicingPlanes",
            "slicingMode", "usedSlicingPlanes",
            "sceneGraphVisibility"
        )
        segments[SegmentType.Convert] = SegmentTemplate(
            "Converter.frag",
            "convert", "offset", "scale"
        )
        segments[SegmentType.AccumulatorMultiresolution] = SegmentTemplate(
            "AccumulateBlockVolume.frag",
<<<<<<< HEAD
            "vis", "localNear", "localFar", "sampleVolume", "convert"
        )
        segments[SegmentType.Accumulator] = SegmentTemplate(
            "AccumulateSimpleVolume.frag",
            "vis", "localNear", "localFar", "sampleVolume", "convert"
=======
            "vis", "sampleVolume", "convert", "sceneGraphVisibility"
        )
        segments[SegmentType.Accumulator] = SegmentTemplate(
            "AccumulateSimpleVolume.frag",
            "vis", "sampleVolume", "convert", "sceneGraphVisibility"
>>>>>>> 7588496d
        )

        customSegments?.forEach { (type, segment) -> segments[type] = segment }

        var triggered = false
        val additionalBindings = customBindings
<<<<<<< HEAD

            ?: TriConsumer { _: Map<SegmentType, SegmentTemplate>, instances: Map<SegmentType, Segment>, i: Int ->
                logger.info("Connecting additional bindings")

                if(!triggered) {
                    instances[SegmentType.FragmentShader]?.repeat("localNear", n)
                    instances[SegmentType.FragmentShader]?.repeat("localFar", n)
                    triggered = true
                }

                logger.info("Connecting localNear/localFar for $i")
//                instances[SegmentType.FragmentShader]?.bind(
//                    "localNear",
//                    i,
//                    instances[SegmentType.AccumulatorMultiresolution]
//                )

                instances[SegmentType.FragmentShader]?.bind("localNear", i, instances[SegmentType.Accumulator])

//                instances[SegmentType.FragmentShader]?.bind(
//                    "localFar",
//                    i,
//                    instances[SegmentType.AccumulatorMultiresolution]
//                )

                instances[SegmentType.FragmentShader]?.bind("localFar", i, instances[SegmentType.Accumulator])
=======
            ?: BiConsumer { _: Map<SegmentType, SegmentTemplate>, instances: Map<SegmentType, Segment> ->
                logger.debug("Connecting additional bindings")
>>>>>>> 7588496d

                instances[SegmentType.SampleMultiresolutionVolume]?.bind("convert", instances[SegmentType.Convert])

                instances[SegmentType.SampleVolume]?.bind("convert", instances[SegmentType.Convert])
                instances[SegmentType.SampleVolume]?.bind("sceneGraphVisibility", instances[SegmentType.Accumulator])
                instances[SegmentType.SampleMultiresolutionVolume]?.bind("sceneGraphVisibility", instances[SegmentType.AccumulatorMultiresolution])
            }

        val newProgvol = MultiVolumeShaderMip(
            VolumeShaderSignature(signatures),
            true, farPlaneDegradation,
            segments,
            additionalBindings,
            "InputZBuffer"
        )

        newProgvol.setTextureCache(textureCache)
        newProgvol.setDepthTextureName("InputZBuffer")
        logger.debug("Using program for $outOfCoreVolumeCount out-of-core volumes and $regularVolumeCount regular volumes")
        prog.add(newProgvol)

//        context.clearBindings()

        currentVolumeCount = outOfCoreVolumeCount to regularVolumeCount

        if (prog.size > 0) {
            logger.debug("We have ${prog.size} shaders ready")
            progvol = newProgvol//prog.last()

//            context.clearBindings()
            context = SceneryContext(this, useCompute)
            updateProgram(context)
            state = State.Ready
        } else {
            state = State.Created
        }
    }

    /**
     * Updates the currently-used set of blocks using [context] to
     * facilitate the updates on the GPU.
     */
    @Synchronized
    protected fun updateBlocks(context: SceneryContext): Boolean {
        val currentProg = progvol
        if (currentProg == null) {
            logger.debug("Not updating blocks, no prog")
            return false
        }

        nodes.forEach { bdvNode ->
            bdvNode.prepareNextFrame()
        }

        val cam = nodes.firstOrNull()?.getScene()?.activeObserver ?: return false
        val settings = hub?.get<Settings>() ?: return false

        val hmd = hub?.getWorkingHMDDisplay()?.wantsVR(settings)
        val vp = if(hmd != null) {
            Matrix4f(hmd.getEyeProjection(0, cam.nearPlaneDistance, cam.farPlaneDistance))
                .mul(cam.spatial().getTransformation())
        } else {
            Matrix4f(cam.spatial().projection)
                .mul(cam.spatial().getTransformation())
        }

        // TODO: original might result in NULL, is this intended?
        currentProg.use(context)
        currentProg.setUniforms(context)

        var numTasks = 0
        val fillTasksPerVolume = ArrayList<VolumeAndTasks>()

        val taskCreationDuration = measureTimeMillis {
            renderStacksStates.forEachIndexed { i, state ->
                if (state.stack is MultiResolutionStack3D) {
                    val volume = outOfCoreVolumes[i]

                    volume.init(state.stack, cam.width, vp)

                    val tasks = volume.fillTasks
                    numTasks += tasks.size
                    fillTasksPerVolume.add(VolumeAndTasks(tasks, volume, state.stack.resolutions().size - 1))
                }
            }
        }

        val fillTasksDuration = measureTimeMillis {
            taskLoop@ while (numTasks > textureCache.maxNumTiles) {
                fillTasksPerVolume.sortByDescending { it.numTasks() }
                for (vat in fillTasksPerVolume) {
                    val baseLevel = vat.volume.baseLevel
                    if (baseLevel < vat.maxLevel) {
                        vat.volume.baseLevel = baseLevel + 1
                        numTasks -= vat.numTasks()
                        vat.tasks.clear()
                        vat.tasks.addAll(vat.volume.fillTasks)
                        numTasks += vat.numTasks()

                        continue@taskLoop
                    }
                }
                break
            }
        }

        val durationFillTaskProcessing = measureTimeMillis {
            val fillTasks = ArrayList<FillTask>()
            fillTasksPerVolume.forEach {
                fillTasks.addAll(it.tasks)
            }
            logger.debug("Got ${fillTasks.size} fill tasks (vs max=${textureCache.maxNumTiles})")

            if (fillTasks.size > textureCache.maxNumTiles) {
                fillTasks.subList(textureCache.maxNumTiles, fillTasks.size).clear()
            }

            ProcessFillTasks.parallel(textureCache, pboChain, context, forkJoinPool, fillTasks)
//            ProcessFillTasks.sequential(textureCache, pboChain, context, fillTasks)
        }

        // TODO: is repaint necessary?
        // var repaint = false
        val durationLutUpdate = measureTimeMillis {
            renderStacksStates.forEachIndexed { i, state ->
                if (state.stack is MultiResolutionStack3D) {
                    val volumeBlocks = outOfCoreVolumes[i]
                    val timestamp = textureCache.nextTimestamp()
                    volumeBlocks.makeLut(timestamp)
                    //val complete = volumeBlocks.makeLut(timestamp)
                    // if (!complete) {
                    //    repaint = true
                    // }
                    context.bindTexture(volumeBlocks.lookupTexture)
                    volumeBlocks.lookupTexture.upload(context)
                }
            }
        }

        var minWorldVoxelSize = Double.POSITIVE_INFINITY
        val ready = readyToRender()

        val durationBinding = measureTimeMillis {
            renderStacksStates
                // sort by classname, so we get MultiResolutionStack3Ds first,
                // then simple stacks
                .sortedBy { it.javaClass.simpleName }
                .forEachIndexed { i, state ->
                    val s = state.stack
                    currentProg.setConverter(i, state.converterSetup)
                    currentProg.setUniform(i, "transferFunction", state.transferFunction)
                    currentProg.setUniform(i, "colorMap", state.colorMap)
                    currentProg.setUniform(i, "slicingPlanes", 4, state.node.slicingArray())
                    currentProg.setUniform(i, "slicingMode", state.node.slicingMode.id)
                    currentProg.setUniform(i,"usedSlicingPlanes",
                        min(state.node.slicingPlaneEquations.size, Volume.MAX_SUPPORTED_SLICING_PLANES))
                    currentProg.setUniform(i, "sceneGraphVisibility", if (state.node.visible) 1 else 0)

                    context.bindTexture(state.transferFunction)
                    context.bindTexture(state.colorMap)

                    if (s is MultiResolutionStack3D) {
                        currentProg.setVolume(i, outOfCoreVolumes[i])
                        minWorldVoxelSize =
                            min(minWorldVoxelSize, outOfCoreVolumes[i].baseLevelVoxelSizeInWorldCoordinates)
                    }

                    if (s is SimpleStack3D) {
                        val volume = stackManager.getSimpleVolume(context, s)
                        currentProg.setVolume(i, volume)
                        context.bindTexture(volume.volumeTexture)
                        if (ready && state.node in updated) {
                            stackManager.clearReferences(volume.volumeTexture)
                            stackManager.upload(context, s, volume.volumeTexture)
                            updated.remove(state.node)
                        }
                        minWorldVoxelSize = min(minWorldVoxelSize, volume.voxelSizeInWorldCoordinates)
                    }
                }

            currentProg.setViewportWidth(cam.width)
            currentProg.setEffectiveViewportSize(cam.width, cam.height)
            currentProg.setDegrade(farPlaneDegradation)
            currentProg.setProjectionViewMatrix(vp, maxAllowedStepInVoxels * minWorldVoxelSize)
            currentProg.use(context)
            currentProg.setUniforms(context)
            currentProg.bindSamplers(context)
        }

        logger.debug(
            "Task creation: {}ms, Fill task creation: {}ms, Fill task processing: {}ms, LUT update: {}ms, Bindings: {}ms",
            taskCreationDuration,
            fillTasksDuration,
            durationFillTaskProcessing,
            durationLutUpdate,
            durationBinding
        )
        // TODO: check if repaint can be made sufficient for triggering rendering
        return true
    }

    class SimpleTexture2D(
        val data: ByteBuffer,
        val width: Int,
        val height: Int,
        val format: Texture.InternalFormat,
        val wrap: Texture.Wrap,
        val minFilter: Texture.MinFilter,
        val magFilter: Texture.MagFilter
    ) : Texture3D {
        override fun texMinFilter(): Texture.MinFilter = minFilter
        override fun texMagFilter(): Texture.MagFilter = magFilter
        override fun texWrap(): Texture.Wrap = wrap
        override fun texWidth(): Int = width
        override fun texHeight(): Int = height
        override fun texDepth(): Int = 1
        override fun texInternalFormat(): Texture.InternalFormat = format
    }

    private fun TransferFunction.toTexture(): Texture3D {
        val data = this.serialise()
        return SimpleTexture2D(
            data, textureSize, textureHeight,
            Texture.InternalFormat.R32F, Texture.Wrap.CLAMP_TO_EDGE,
            Texture.MinFilter.LINEAR, Texture.MagFilter.LINEAR
        )
    }

    private fun Colormap.toTexture(): Texture3D {
        return SimpleTexture2D(
            buffer, width, height,
            Texture.InternalFormat.RGBA8, Texture.Wrap.CLAMP_TO_EDGE,
            Texture.MinFilter.LINEAR, Texture.MagFilter.LINEAR
        )
    }

    fun readyToRender(): Boolean {
        val multiResCount = renderStacksStates.count { it.stack is MultiResolutionStack3D }
        val regularCount = renderStacksStates.count { it.stack is SimpleStack3D }

        val multiResMatch = material().textures.count { it.key.startsWith("volumeCache") } == 1
            && material().textures.count { it.key.startsWith("lutSampler_") } >= multiResCount
        val regularMatch = material().textures.count { it.key.startsWith("volume_") } >= regularCount
        val counts = listOf("sourcemax", "offset", "scale", "im").map { key ->
            key to shaderProperties.keys.count {
                it.contains("${key}_x_")
            }
        }

//        if(multiResMatch && regularMatch) {
//            state = State.Ready
//        } else {
//            state = State.
//        }
        val ready =
            multiResMatch && regularMatch && (regularCount > 0 || multiResCount > 0) && counts.all { it.second == multiResCount + regularCount }
        if (!ready) {
            logger.debug(
                "ReadyToRender: $multiResCount->$multiResMatch/$regularCount->$regularMatch\n " +
                    " * ShaderProperties: ${shaderProperties.keys.joinToString(",")}\n " +
                    " * Textures: ${material().textures.keys.joinToString(",")}\n " +
                    " * Counts: ${counts.joinToString(",") { "${it.first}=${it.second}" }}"
            )
        }
        return ready
    }

    internal class VolumeAndTasks(tasks: List<FillTask>, val volume: VolumeBlocks, val maxLevel: Int) {
        val tasks: ArrayList<FillTask> = ArrayList(tasks)

        fun numTasks(): Int {
            return tasks.size
        }

    }

    override fun createRenderable(): Renderable {
        return object: DefaultRenderable(this) {
            /**
             * Pre-draw routine to be called by the rendered just before drawing.
             * Updates texture cache and used blocks.
             */
            override fun preDraw(): Boolean {
                logger.debug("Running predraw")
                context.bindTexture(textureCache)

                if (nodes.any { it.transferFunction.stale }) {
                    transferFunctionTextures.clear()
                    val keys = material().textures.filter { it.key.startsWith("transferFunction") }.keys
                    keys.forEach { material().textures.remove(it) }
                    renderStateUpdated = true
                }

                if (renderStateUpdated) {
                    updateRenderState()
                    needAtLeastNumVolumes(renderStacksStates.size)
                    renderStateUpdated = false
                }

                var repaint = true
                val blockUpdateDuration = measureTimeMillis {
                    if (!freezeRequiredBlocks) {
                        try {
                            updateBlocks(context)
                        } catch (e: RuntimeException) {
                            logger.warn("Probably ran out of data, corrupt BDV file? $e")
                            e.printStackTrace()
                        }
                    }
                }

                logger.debug("Block updates took {}ms", blockUpdateDuration)

                context.runDeferredBindings()
                if (repaint) {
                    context.runTextureUpdates()
                }

                return readyToRender()
            }
        }
    }

    override fun createGeometry(): Geometry {
        return object : DefaultGeometry(this) {
            override var vertices: FloatBuffer = BufferUtils.allocateFloatAndPut(
                floatArrayOf(
                    -1.0f, -1.0f, 0.0f,
                    1.0f, -1.0f, 0.0f,
                    1.0f, 1.0f, 0.0f,
                    -1.0f, 1.0f, 0.0f
                )
            )
            override var normals: FloatBuffer = BufferUtils.allocateFloatAndPut(
                floatArrayOf(
                    1.0f, 0.0f, 0.0f,
                    0.0f, 1.0f, 0.0f,
                    0.0f, 0.0f, 1.0f,
                    0.0f, 0.0f, 1.0f
                )
            )
            override var texcoords: FloatBuffer = BufferUtils.allocateFloatAndPut(
                floatArrayOf(
                    0.0f, 0.0f,
                    1.0f, 0.0f,
                    1.0f, 1.0f,
                    0.0f, 1.0f
                )
            )
            override var indices: IntBuffer = BufferUtils.allocateIntAndPut(
                intArrayOf(0, 1, 2, 0, 2, 3)
            )
        }
    }

    /**
     * Updates the current rendering state.
     */
    @Synchronized
    protected fun updateRenderState() {
        val stacks = ArrayList<StackState>(renderStacksStates.size)

        nodes.forEach { bdvNode ->
            val visibleSourceIndices = bdvNode.viewerState.visibleSourceIndices
            val currentTimepoint = bdvNode.viewerState.currentTimepoint

            logger.debug("Visible: at t=$currentTimepoint: ${visibleSourceIndices.joinToString(", ")}")
            for (i in visibleSourceIndices) {
                val source = bdvNode.viewerState.sources[i]
                if (bdvNode is BufferedVolume) {
                    SourceStacks.setSourceStackType(source.spimSource, SourceStacks.SourceStackType.SIMPLE)
                }
                val stack = SourceStacks.getStack3D(source.spimSource, currentTimepoint)

                val sourceTransform = AffineTransform3D()
                source.spimSource.getSourceTransform(currentTimepoint, 0, sourceTransform)

                if (stack is MultiResolutionStack3D) {
                    val o = TransformedMultiResolutionStack3D(stack, bdvNode, sourceTransform)
                    val tf = transferFunctionTextures.getOrPut(
                        bdvNode.viewerState.sources[i],
                        { bdvNode.transferFunction.toTexture() })
                    val colormap =
                        colorMapTextures.getOrPut(bdvNode.viewerState.sources[i], { bdvNode.colormap.toTexture() })
                    stacks.add(StackState(o, tf, colormap, bdvNode.converterSetups[i], bdvNode))
                } else if (stack is SimpleStack3D) {
                    val o: SimpleStack3D<*>
                    val ss = source.spimSource as? TransformedSource
                    val wrapped = ss?.wrappedSource

                    o = if (wrapped is BufferSource) {
                        val timepoints = wrapped.timepoints
                        if (timepoints.isEmpty()) {
                            logger.info("Timepoints is empty, skipping node")
                            return@forEach
                        }

                        val tp = min(max(0, currentTimepoint), timepoints.size - 1)
                        TransformedBufferedSimpleStack3D(
                            stack,
                            timepoints[tp].contents,
                            intArrayOf(wrapped.width, wrapped.height, wrapped.depth),
                            bdvNode,
                            sourceTransform
                        )
                    } else {
                        TransformedSimpleStack3D(stack, bdvNode, sourceTransform)
                    }

                    val tf = transferFunctionTextures.getOrPut(
                        bdvNode.viewerState.sources[i],
                        { bdvNode.transferFunction.toTexture() })
                    val colormap =
                        colorMapTextures.getOrPut(bdvNode.viewerState.sources[i], { bdvNode.colormap.toTexture() })
                    logger.debug("TF for ${bdvNode.viewerState.sources[i]} is $tf")
                    stacks.add(StackState(o, tf, colormap, bdvNode.converterSetups[i], bdvNode))
                }

                bdvNode.converterSetups[i].setViewer(this)
            }
        }

        renderStacksStates.clear()
        renderStacksStates.addAll(stacks)
    }


    /**
     * Adds a new volume [node] to the [VolumeManager]. Will trigger an update of the rendering state,
     * and recreation of the shaders.
     */
    @Synchronized
    fun add(node: Volume) {
        logger.debug("Adding $node to OOC nodes")
        nodes.add(node)
        updated.add(node)
        updateRenderState()
        needAtLeastNumVolumes(renderStacksStates.size)
    }

    fun replace(toReplace: VolumeManager? = null): VolumeManager {
        logger.debug("Replacing volume manager with ${nodes.size} volumes managed")
        val volumes = nodes.toMutableList()
        val current = toReplace ?: hub?.get<VolumeManager>()
        if (current != null) {
            hub?.remove(current)
        }

        val vm = VolumeManager(hub, useCompute, current?.customSegments, current?.customBindings)
        current?.customTextures?.forEach {
            vm.customTextures.add(it)
            vm.material().textures[it] = current.material().textures[it]!!
        }
        volumes.forEach {
            vm.add(it)
            it.volumeManager = vm
        }

        hub?.add(vm)
        return vm
    }

    fun replaceSelf(): VolumeManager {
        logger.debug("Replacing volume manager with ${nodes.size} volumes managed")
        val volumes = nodes.toMutableList()
        val current = hub?.get<VolumeManager>()
        if (current != null) {
            hub?.remove(current)
        }

        val vm = VolumeManager(hub, useCompute, current?.customSegments, current?.customBindings)
        current?.customTextures?.forEach {
            vm.customTextures.add(it)
            vm.material().textures[it] = current.material().textures[it]!!
        }
        volumes.forEach {
            vm.add(it)
            it.volumeManager = vm
        }

        hub?.add(vm)
        return vm
    }

    @Synchronized
    fun remove(node: Volume) {
        logger.debug("Removing $node to OOC nodes")
        nodes.remove(node)

        replace()
    }

    protected val updated = HashSet<Volume>()

    /**
     * Notifies the [VolumeManager] of any updates coming from [node],
     * will trigger an update of the rendering state, and potentially creation of new shaders.
     */
    @Synchronized
    fun notifyUpdate(node: Volume) {
        logger.debug("Received update from {}", node)
        updated.add(node)
        renderStateUpdated = true
        updateRenderState()
        needAtLeastNumVolumes(renderStacksStates.size)
    }

    /**
     * Requests re-rendering.
     */
    override fun requestRepaint() {
        renderStateUpdated = true
    }

    fun recreateCache(newMaxSize: Int) {
        logger.warn("Recreating cache, new size: $newMaxSize MB ")
        val cacheGridDimensions = TextureCache.findSuitableGridSize(cacheSpec, newMaxSize)

        textureCache = TextureCache(cacheGridDimensions, cacheSpec)

        pboChain = PboChain(5, 100, textureCache)

        prog.clear()
//        updateRenderState()
//        needAtLeastNumVolumes(renderStacks.size)
        renderable().preDraw()
    }

    fun removeCachedColormapFor(node: Volume) {
        node.viewerState.sources.forEach { source ->
            colorMapTextures.remove(source)
        }

        context.clearLUTs()
        renderStateUpdated = true
    }

    override fun close() {
        logger.debug("Closing VolumeManager")

        replace()
    }

    /** Companion object for Volume */
    companion object {
        /** Static [ForkJoinPool] for fill task submission. */
        protected val forkJoinPool: ForkJoinPool = ForkJoinPool(max(1, Runtime.getRuntime().availableProcessors()))

        fun regenerateVolumeManagerWithExtraVolume(volume: Volume, hub: Hub ) {
            val vm = hub.get<VolumeManager>()
            val volumes = ArrayList<Volume>(10)

            if (vm != null) {
                volumes.addAll(vm.nodes)
                hub.remove(vm)
            }
            volume.volumeManager = if (vm != null) {
                hub.add(VolumeManager(hub, vm.useCompute, vm.customSegments, vm.customBindings))
            } else {
                hub.add(VolumeManager(hub))
            }
            vm?.customTextures?.forEach {
                volume.volumeManager.customTextures.add(it)
                volume.volumeManager.material().textures[it] = vm.material().textures[it]!!
            }
            volume.volumeManager.add(volume)
            volumes.forEach {
                volume.volumeManager.add(it)
                it.volumeManager = volume.volumeManager
            }
        }
    }
}<|MERGE_RESOLUTION|>--- conflicted
+++ resolved
@@ -302,56 +302,21 @@
         )
         segments[SegmentType.AccumulatorMultiresolution] = SegmentTemplate(
             "AccumulateBlockVolume.frag",
-<<<<<<< HEAD
-            "vis", "localNear", "localFar", "sampleVolume", "convert"
-        )
-        segments[SegmentType.Accumulator] = SegmentTemplate(
-            "AccumulateSimpleVolume.frag",
-            "vis", "localNear", "localFar", "sampleVolume", "convert"
-=======
             "vis", "sampleVolume", "convert", "sceneGraphVisibility"
         )
         segments[SegmentType.Accumulator] = SegmentTemplate(
             "AccumulateSimpleVolume.frag",
             "vis", "sampleVolume", "convert", "sceneGraphVisibility"
->>>>>>> 7588496d
         )
 
         customSegments?.forEach { (type, segment) -> segments[type] = segment }
 
         var triggered = false
         val additionalBindings = customBindings
-<<<<<<< HEAD
-
-            ?: TriConsumer { _: Map<SegmentType, SegmentTemplate>, instances: Map<SegmentType, Segment>, i: Int ->
-                logger.info("Connecting additional bindings")
-
-                if(!triggered) {
-                    instances[SegmentType.FragmentShader]?.repeat("localNear", n)
-                    instances[SegmentType.FragmentShader]?.repeat("localFar", n)
-                    triggered = true
-                }
-
-                logger.info("Connecting localNear/localFar for $i")
-//                instances[SegmentType.FragmentShader]?.bind(
-//                    "localNear",
-//                    i,
-//                    instances[SegmentType.AccumulatorMultiresolution]
-//                )
-
-                instances[SegmentType.FragmentShader]?.bind("localNear", i, instances[SegmentType.Accumulator])
-
-//                instances[SegmentType.FragmentShader]?.bind(
-//                    "localFar",
-//                    i,
-//                    instances[SegmentType.AccumulatorMultiresolution]
-//                )
-
-                instances[SegmentType.FragmentShader]?.bind("localFar", i, instances[SegmentType.Accumulator])
-=======
+
             ?: BiConsumer { _: Map<SegmentType, SegmentTemplate>, instances: Map<SegmentType, Segment> ->
                 logger.debug("Connecting additional bindings")
->>>>>>> 7588496d
+
 
                 instances[SegmentType.SampleMultiresolutionVolume]?.bind("convert", instances[SegmentType.Convert])
 

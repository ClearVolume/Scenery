--- conflicted
+++ resolved
@@ -312,10 +312,7 @@
 
         var triggered = false
         val additionalBindings = customBindings
-<<<<<<< HEAD
-        ?: TriConsumer { _: Map<SegmentType, SegmentTemplate>, instances: Map<SegmentType, Segment>, _: Int ->
-                logger.debug("Connecting additional bindings")
-=======
+
             ?: TriConsumer { _: Map<SegmentType, SegmentTemplate>, instances: Map<SegmentType, Segment>, i: Int ->
                 logger.info("Connecting additional bindings")
 
@@ -342,7 +339,6 @@
 
                 instances[SegmentType.FragmentShader]?.bind("localFar", i, instances[SegmentType.Accumulator])
 
->>>>>>> 955aedf1
                 instances[SegmentType.SampleMultiresolutionVolume]?.bind("convert", instances[SegmentType.Convert])
 
                 instances[SegmentType.SampleVolume]?.bind("convert", instances[SegmentType.Convert])

package graphics.scenery.volumes

import net.miginfocom.swing.MigLayout
import org.jfree.chart.ChartMouseEvent
import org.jfree.chart.ChartMouseListener
import org.jfree.chart.ChartPanel
import org.jfree.chart.JFreeChart
import org.jfree.chart.annotations.XYTextAnnotation
import org.jfree.chart.axis.LogarithmicAxis
import org.jfree.chart.axis.NumberAxis
import org.jfree.chart.axis.NumberTickUnit
import org.jfree.chart.entity.XYItemEntity
import org.jfree.chart.labels.XYToolTipGenerator
import org.jfree.chart.plot.XYPlot
import org.jfree.chart.renderer.xy.StandardXYBarPainter
import org.jfree.chart.renderer.xy.XYBarRenderer
import org.jfree.chart.renderer.xy.XYLineAndShapeRenderer
import org.jfree.data.statistics.SimpleHistogramBin
import org.jfree.data.statistics.SimpleHistogramDataset
import org.jfree.data.xy.XYDataset
import org.jfree.data.xy.XYSeries
import org.jfree.data.xy.XYSeriesCollection
import org.joml.Math.clamp
import java.awt.Color
import java.awt.Cursor
import java.awt.Dimension
import java.awt.event.MouseEvent
import java.awt.event.MouseListener
import java.awt.event.MouseMotionListener
import java.awt.image.BufferedImage
import javax.swing.*
import kotlin.math.abs
import kotlin.math.pow
import kotlin.math.roundToInt


/**
 * @author Konrad Michel <Konrad.Michel@mailbox.tu-dresden.de>
 * @author Jan Tiemann <j.tiemann@hzdr.de>
 *
 * A Swing UI transfer function manipulation tool, able to add, remove and manipulate the transfer function control points of a set volume interactively.
 * Able to generate a histogram and visualize it as well to help with TF-settings
 * Able to dynamically set the transfer function range -> changes histogram as well
 */
class TransferFunctionEditor constructor(
    private val tfContainer: HasTransferFunction
): JPanel() {
    /**
     * MouseDragTarget is set when a ControlPoint has been clicked. The initial index is set to -1 and reset when the Controlpoint has been deleted
     * The target gets passed into the different Controlpoint manipulation functions
     */
    data class MouseDragTarget(
        var seriesIndex: Int = -1,
        var itemIndex: Int = -1,
        var x: Double = 0.0,
        var y: Double = 0.0
    )

    private val mouseTargetCP = MouseDragTarget()

    //TFEditor and Histogram
    val mainChart: JPanel

    private class ValueAlphaTooltipGenerator : XYToolTipGenerator {
        override fun generateToolTip(dataset: XYDataset, series: Int, category: Int): String {
            val x: Number = dataset.getXValue(series, category)
            val y: Number = dataset.getYValue(series, category)
            return String.format("At value %.2f, alpha=%.2f", x, y)
        }
    }


    init {
        layout = MigLayout("flowy")

        // MainChart manipulation
        val tfCollection = XYSeriesCollection()
        val tfPointSeries = XYSeries("ControlPoints", true, true)

        tfCollection.removeAllSeries()
        tfCollection.addSeries(tfPointSeries)

        val tfPlot = XYPlot()
        tfPlot.setDataset(0, tfCollection)

        val tfRenderer = XYLineAndShapeRenderer()
        tfPlot.setRenderer(0, tfRenderer)

        val histogramRenderer = XYBarRenderer()
        histogramRenderer.setShadowVisible(false)
        histogramRenderer.barPainter = StandardXYBarPainter()
        histogramRenderer.isDrawBarOutline = false
        tfPlot.setRenderer(1, histogramRenderer)

        val histXAxis = NumberAxis()
        var range = abs(tfContainer.maxDisplayRange - tfContainer.minDisplayRange)
        val axisExtensionFactor = 0.02
        histXAxis.setRange(
            tfContainer.minDisplayRange - (axisExtensionFactor * range),
            tfContainer.maxDisplayRange + (axisExtensionFactor * range)
        )

        val histogramAxis = LogarithmicAxis("")
        histogramAxis.isMinorTickMarksVisible = true
        val histHeight = abs(1000.0 - 0.0)
        histogramAxis.setRange(
            0.0 - (axisExtensionFactor / 100.0 * histHeight),
            1000.0 + (axisExtensionFactor * histHeight)
        )
        histogramAxis.allowNegativesFlag

        val tfYAxis = NumberAxis()
        tfYAxis.setRange(0.0 - axisExtensionFactor, 1.0 + axisExtensionFactor)
        tfYAxis.tickUnit = NumberTickUnit(0.1)
        tfPlot.setRangeAxis(0, tfYAxis)

        val tfXAxis = NumberAxis()
        tfXAxis.setRange(0.0 - axisExtensionFactor, 1.0 + axisExtensionFactor)
        tfPlot.setDomainAxis(0, tfXAxis)
        tfPlot.mapDatasetToRangeAxis(0, 0)
        tfPlot.mapDatasetToDomainAxis(0, 0)
        tfPlot.mapDatasetToRangeAxis(1, 1)
        tfPlot.mapDatasetToDomainAxis(1, 1)
        tfPlot.backgroundAlpha = 0.0f
        tfPlot.backgroundImageAlpha = 0.5f
        tfPlot.backgroundImage = createTFImage()
        tfPlot.rangeAxis.standardTickUnits

        val generator = ValueAlphaTooltipGenerator()
        tfPlot.renderer.defaultToolTipGenerator = generator

        val tfChart = JFreeChart("", tfPlot)
        tfChart.removeLegend()

        mainChart = ChartPanel(tfChart)
        mainChart.preferredSize = Dimension(600, 400)
        mainChart.isMouseWheelEnabled = false
        mainChart.isDomainZoomable = false
        mainChart.isRangeZoomable = false
        mainChart.horizontalAxisTrace = true
        mainChart.verticalAxisTrace = true

        mainChart.minimumDrawWidth = 0
        mainChart.minimumDrawHeight = 0

        mainChart.cursor = Cursor(Cursor.CROSSHAIR_CURSOR)

        add(mainChart, "grow")

        mainChart.removeMouseMotionListener(mainChart)
        mainChart.addMouseListener(object : MouseListener {
            override fun mouseReleased(e: MouseEvent) {
                mouseTargetCP.itemIndex = -1
            }
            override fun mousePressed(e: MouseEvent) {}
            override fun mouseClicked(e: MouseEvent) {}
            override fun mouseEntered(e: MouseEvent) {}
            override fun mouseExited(e: MouseEvent) {}
        })

        var lastUpdate = 0L
        mainChart.addMouseMotionListener(object : MouseMotionListener {
            override fun mouseDragged(e: MouseEvent) {
                val chart = e.component as ChartPanel
                val point = mainChart.translateJava2DToScreen(e.point)
                val item = chart.getEntityForPoint(point.x, point.y)
                //first check, if the clicked entity is part of the chart
                if (item is XYItemEntity) {
                    //then check, if it's part of the transferFunction (being a control point)
                    if (item.dataset is XYSeriesCollection) {
                        mouseTargetCP.seriesIndex = item.seriesIndex
                        mouseTargetCP.itemIndex = item.item
                    }
                }
                //if the drag is performed while the current target is indeed set to be a CP, update it
                if (mouseTargetCP.itemIndex >= 0) {
                    val screenPoint = mainChart.translateJava2DToScreen(e.point)
                    val plotArea = mainChart.chartRenderingInfo.plotInfo.dataArea
                    mouseTargetCP.x =
                        tfPlot.getDomainAxis(0).java2DToValue(screenPoint.getX(), plotArea, tfPlot.domainAxisEdge)
                    mouseTargetCP.y = tfPlot.getRangeAxis(0).java2DToValue(screenPoint.getY(), plotArea, tfPlot.rangeAxisEdge)

                    val annotation = XYTextAnnotation(
                        "%.2f / %.2f".format(mouseTargetCP.x.toFloat(), mouseTargetCP.y.toFloat()),
                        mouseTargetCP.x,
                        mouseTargetCP.y-0.04)
                    annotation.backgroundPaint = Color.white
                    annotation.paint = Color.darkGray
                    tfPlot.clearAnnotations()
                    tfPlot.addAnnotation(annotation)

                    updateControlpoint(mouseTargetCP)
                    if (System.currentTimeMillis() - 16.667 >= lastUpdate) {
                        tfPlot.backgroundImage = createTFImage()
                        lastUpdate = System.currentTimeMillis()
                    }
                }
            }
            override fun mouseMoved(e: MouseEvent) {}
        })
        mainChart.addChartMouseListener(object : ChartMouseListener {
            override fun chartMouseClicked(e: ChartMouseEvent) {
                if (e.entity is XYItemEntity) {
                    val item = e.entity as XYItemEntity
                    //click on cp
                    if (item.dataset is XYSeriesCollection) {
                        mouseTargetCP.seriesIndex = item.seriesIndex
                        mouseTargetCP.itemIndex = item.item
                        mouseTargetCP.x = clamp(0.0, 1.0, item.dataset.getX(item.seriesIndex, item.item).toDouble())
                        mouseTargetCP.y = clamp(0.0, 1.0, item.dataset.getY(item.seriesIndex, item.item).toDouble())

                        if ((e.trigger.clickCount > 1 || e.trigger.isControlDown) && mouseTargetCP.itemIndex != -1) {
                            removeControlpoint(mouseTargetCP)
                            tfPlot.backgroundImage = createTFImage()
                        }
                        return
                    }
                }

                //click on graph or  empty region
                val point = mainChart.translateJava2DToScreen(e.trigger.point)
                val plotArea = mainChart.chartRenderingInfo.plotInfo.dataArea
                mouseTargetCP.x = clamp(
                    0.0,
                    1.0,
                    tfPlot.getDomainAxis(0).java2DToValue(point.getX(), plotArea, tfPlot.domainAxisEdge)
                )
                mouseTargetCP.y = clamp(
                    0.0,
                    1.0,
                    tfPlot.getRangeAxis(0).java2DToValue(point.getY(), plotArea, tfPlot.rangeAxisEdge)
                )

                if (mouseTargetCP.itemIndex == -1) {
                    addControlpoint(mouseTargetCP)
                    tfPlot.backgroundImage = createTFImage()
                }

            }
            override fun chartMouseMoved(e: ChartMouseEvent) {}
        })

        //Histogram Manipulation
        val genHistButton = JCheckBox("Show Histogram")
        add(genHistButton, "growx")

        val volumeHistogramData = SimpleHistogramDataset("VolumeBin")
        volumeHistogramData.adjustForBinSize = false
        val resolutionStartExp = 8
        val binResolution = 2.0.pow(resolutionStartExp)

        if (tfContainer is HasHistogram) {
            genHistButton.addActionListener() {
                val histogramVisible = tfPlot.getDataset(1) != null

                if(histogramVisible) {
                    tfPlot.setDataset(1, null)
                    tfPlot.setDomainAxis(1, null)
                    tfPlot.setRangeAxis(1, null)

                    mainChart.repaint()
                } else {
                    tfPlot.setDataset(1, volumeHistogramData)
                    tfPlot.setRangeAxis(1, histogramAxis)
                    generateHistogramBins(binResolution, volumeHistogramData)
                    range = abs(tfContainer.maxDisplayRange - tfContainer.minDisplayRange)
                    histXAxis.setRange(
                        tfContainer.minDisplayRange - (axisExtensionFactor * range),
                        tfContainer.maxDisplayRange + (axisExtensionFactor * range)
                    )

                    histogramAxis.setRange(
                        0.0 - (axisExtensionFactor / 100.0 * histHeight),
                        1000.0 + (axisExtensionFactor * histHeight)
                    )
                    tfPlot.setDomainAxis(1, histXAxis)

                    mainChart.repaint()
                }
            }
        }


        add(DisplayRangeEditor(tfContainer), "grow")
        initTransferFunction(tfContainer.transferFunction)

        //ColorMap manipulation
<<<<<<< HEAD
        val colorMapEditor = ColorMapEditor()
        val colormapPanel = JPanel()
=======
        val colorMapEditor = ColorMapEditor(tfContainer as? Volume)
        val colormapPanel : JPanel
        colormapPanel = JPanel()
>>>>>>> ee66cea1
        colormapPanel.layout = MigLayout("fill")
        add(colormapPanel, "grow")

        val list = Colormap.list()
        val box = JComboBox<String>()
        box.addItem("Select a colormap")

        for (s in list)
            box.addItem(s)

        colormapPanel.add(colorMapEditor,"spanx, growx, wrap")

        if (tfContainer is Volume){
            box.selectedItem = "Select a colormap"
            val currentColormap = JLabel("colormap: ")
            colormapPanel.add(currentColormap, "")
            colormapPanel.add(box, "growx, wrap")
        }

        box.addActionListener{
            val item : String = box.selectedItem as String
            if (tfContainer is Volume && item != "Select a colormap"){
                tfContainer.colormap = Colormap.get(item)
                mainChart.repaint()
            }
            colorMapEditor.loadColormap(Colormap.get(item))
        }

    }

    private fun createTFImage(): BufferedImage {
        val tfBuffer = tfContainer.transferFunction.serialise().asFloatBuffer()
        val byteArray = ByteArray(tfBuffer.limit())
        for (i in 0 until tfBuffer.limit()) {
            byteArray[i] = (tfBuffer[i] * 255).toUInt().toByte()
        }
        val tfImage = BufferedImage(
            tfContainer.transferFunction.textureSize,
            tfContainer.transferFunction.textureHeight,
            BufferedImage.TYPE_BYTE_GRAY
        )
        tfImage.raster.setDataElements(
            0,
            0,
            tfContainer.transferFunction.textureSize,
            tfContainer.transferFunction.textureHeight,
            byteArray
        )

        return tfImage
    }

    private fun addControlpoint(targetCP: MouseDragTarget) {
        val chart = mainChart as ChartPanel
        val collection = chart.chart.xyPlot.getDataset(0) as XYSeriesCollection
        val series = collection.getSeries("ControlPoints")

        series.add(
            targetCP.x.toFloat(), targetCP.y.toFloat()
        )
        regenerateTF(series)
    }

    private fun initTransferFunction(transferFunction: TransferFunction){
        val chart = mainChart as ChartPanel
        val collection = chart.chart.xyPlot.getDataset(0) as XYSeriesCollection
        val series = collection.getSeries("ControlPoints")

        var points = transferFunction.controlPoints().map { it.value to it.factor }

        // add first and last point if not there
        if ((points.firstOrNull()?.first ?: 1f) > 0.0f){
            points = listOf(0f to 0f) + points
        }
        if ((points.lastOrNull()?.first ?: 0f) < 1.0f){
            points = listOf(1f to 1f) + points
        }

        points.forEach {
            series.add(it.first,it.second)
        }
    }

    private fun updateControlpoint(targetCP: MouseDragTarget) {
        val chart = mainChart as ChartPanel
        val collection = chart.chart.xyPlot.getDataset(0) as XYSeriesCollection
        val series = collection.getSeries(targetCP.seriesIndex)

        // dont move point past other points
        val epsilon = 0.005
        val minX = if (targetCP.itemIndex > 0) {
            val prev = series.getDataItem(targetCP.itemIndex - 1)
            prev.x.toDouble() + epsilon
        } else {
            0.0
        }
        val maxX = if (targetCP.itemIndex < series.itemCount-1) {
            val prev = series.getDataItem(targetCP.itemIndex + 1)
            prev.x.toDouble() - epsilon
        } else {
            1.0
        }

        targetCP.x = clamp(minX, maxX, targetCP.x)
        targetCP.y = clamp(0.0, 1.0, targetCP.y)

        series.remove(targetCP.itemIndex)
        series.add(targetCP.x, targetCP.y)

        regenerateTF(series)
    }

    private fun removeControlpoint(targetCP: MouseDragTarget) {
        val chart = mainChart as ChartPanel
        val collection = chart.chart.xyPlot.getDataset(0) as XYSeriesCollection
        val series = collection.getSeries(targetCP.seriesIndex)


        series.remove(targetCP.itemIndex)
        regenerateTF(series)

        targetCP.itemIndex = -1
    }

    private fun regenerateTF(series: XYSeries) {
        val newTF = TransferFunction()
        for (i in 0 until series.itemCount) {
            newTF.addControlPoint(series.getX(i).toFloat(), series.getY(i).toFloat())
        }
        tfContainer.transferFunction = newTF
    }


    private fun generateHistogramBins(binCount: Double, volumeHistogramData: SimpleHistogramDataset) {
        volumeHistogramData.removeAllBins()

        val histogram = (tfContainer as? HasHistogram)?.generateHistogram()
        if (histogram != null) {
            var binEnd = -0.0000001
            val displayRange = abs(tfContainer.maxDisplayRange - tfContainer.minDisplayRange)
            val binSize = displayRange / binCount
            histogram.forEachIndexed { index, longType ->

                val relativeCount = (longType.get().toFloat() / histogram.totalCount().toFloat()) * histogram.binCount
                val value =
                    (((index.toDouble() / histogram.binCount.toDouble()) * (displayRange / histogram.binCount.toDouble()))) * histogram.binCount.toDouble()

                if (relativeCount.roundToInt() != 0 && (value) >= binEnd) {
                    val binStart =
                        (((index) - (((index) % (histogram.binCount.toDouble() / binCount)))) / histogram.binCount.toDouble()) * displayRange
                    binEnd = binStart + binSize
                    val bin = SimpleHistogramBin(binStart, binEnd, true, false)
                    volumeHistogramData.addBin(bin)
                }
                for (i in 0 until relativeCount.roundToInt()) {
                    volumeHistogramData.addObservation(value)
                }
            }
        }
    }

    companion object{
        fun showTFFrame(tfContainer: HasTransferFunction, volumeName: String = "Volume"){
            val frame = JFrame()
            frame.title = "$volumeName transfer function"
            val tfe = TransferFunctionEditor(tfContainer)
            frame.add(tfe)
            frame.pack()
            frame.isVisible = true
        }
    }
}<|MERGE_RESOLUTION|>--- conflicted
+++ resolved
@@ -285,14 +285,9 @@
         initTransferFunction(tfContainer.transferFunction)
 
         //ColorMap manipulation
-<<<<<<< HEAD
-        val colorMapEditor = ColorMapEditor()
-        val colormapPanel = JPanel()
-=======
         val colorMapEditor = ColorMapEditor(tfContainer as? Volume)
         val colormapPanel : JPanel
         colormapPanel = JPanel()
->>>>>>> ee66cea1
         colormapPanel.layout = MigLayout("fill")
         add(colormapPanel, "grow")
 

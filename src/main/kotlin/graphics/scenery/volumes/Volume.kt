@file:Suppress("DEPRECATION")

package graphics.scenery.volumes

import bdv.BigDataViewer
import bdv.ViewerImgLoader
import bdv.cache.CacheControl
import bdv.spimdata.SpimDataMinimal
import bdv.spimdata.WrapBasicImgLoader
import bdv.spimdata.XmlIoSpimDataMinimal
import bdv.tools.brightness.ConverterSetup
import bdv.util.AxisOrder
import bdv.util.AxisOrder.DEFAULT
import bdv.util.RandomAccessibleIntervalSource
import bdv.util.RandomAccessibleIntervalSource4D
import bdv.util.volatiles.VolatileView
import bdv.util.volatiles.VolatileViewData
import bdv.viewer.DisplayMode
import bdv.viewer.Source
import bdv.viewer.SourceAndConverter
import bdv.viewer.state.ViewerState
import graphics.scenery.DefaultNode
import graphics.scenery.DisableFrustumCulling
import graphics.scenery.Hub
import graphics.scenery.Origin
import graphics.scenery.attribute.DelegationType
import graphics.scenery.attribute.geometry.DelegatesGeometry
import graphics.scenery.attribute.geometry.Geometry
import graphics.scenery.attribute.material.DelegatesMaterial
import graphics.scenery.attribute.material.Material
import graphics.scenery.attribute.renderable.DelegatesRenderable
import graphics.scenery.attribute.renderable.Renderable
import graphics.scenery.attribute.spatial.DefaultSpatial
import graphics.scenery.attribute.spatial.HasCustomSpatial
import graphics.scenery.numerics.OpenSimplexNoise
import graphics.scenery.numerics.Random
import graphics.scenery.utils.LazyLogger
import graphics.scenery.utils.extensions.minus
import graphics.scenery.volumes.Volume.VolumeDataSource.SpimDataMinimalSource
import io.scif.SCIFIO
import io.scif.util.FormatTools
import mpicbg.spim.data.generic.sequence.AbstractSequenceDescription
import mpicbg.spim.data.sequence.FinalVoxelDimensions
import net.imglib2.RandomAccessibleInterval
import net.imglib2.Volatile
import net.imglib2.realtransform.AffineTransform3D
import net.imglib2.type.numeric.ARGBType
import net.imglib2.type.numeric.NumericType
import net.imglib2.type.numeric.integer.*
import net.imglib2.type.numeric.real.FloatType
import org.joml.Matrix4f
import org.joml.Vector3f
import org.joml.Vector3i
import org.joml.Vector4f
import org.lwjgl.system.MemoryUtil
import org.scijava.io.location.FileLocation
import tpietzsch.example2.VolumeViewerOptions
import java.io.FileInputStream
import java.nio.ByteBuffer
import java.nio.file.Files
import java.nio.file.Path
import java.util.concurrent.CopyOnWriteArrayList
import java.util.concurrent.atomic.AtomicInteger
import kotlin.math.abs
import kotlin.math.max
import kotlin.math.min
import kotlin.math.sqrt
import kotlin.properties.Delegates
import kotlin.streams.toList
import graphics.scenery.utils.extensions.minus
import net.imglib2.type.numeric.RealType

@Suppress("DEPRECATION")
open class Volume(val dataSource: VolumeDataSource, val options: VolumeViewerOptions, @Transient val hub: Hub) : DefaultNode("Volume"),
    DelegatesRenderable, DelegatesGeometry, DelegatesMaterial, DisableFrustumCulling, HasCustomSpatial<Volume.VolumeSpatial> {

    private val delegationType: DelegationType = DelegationType.OncePerDelegate
    override fun getDelegationType(): DelegationType {
        return delegationType
    }

    override fun getDelegateRenderable(): Renderable? {
        return volumeManager.renderableOrNull()
    }

    override fun getDelegateGeometry(): Geometry? {
        return volumeManager.geometryOrNull()
    }

    override fun getDelegateMaterial(): Material? {
        return volumeManager.materialOrNull()
    }

    val converterSetups = ArrayList<ConverterSetup>()
    var timepointCount: Int
    val viewerState: ViewerState

    /** The transfer function to use for the volume. Flat by default. */
    var transferFunction: TransferFunction = TransferFunction.flat(0.5f)

    /** The color map for the volume. */
    var colormap: Colormap = Colormap.get("viridis")
        set(m) {
            field = m
            if(::volumeManager.isInitialized) {
                volumeManager.removeCachedColormapFor(this)
            }
            modifiedAt = System.nanoTime()
        }

    /** Pixel-to-world scaling ratio. Default: 1 px = 1mm in world space*/
    var pixelToWorldRatio: Float by Delegates.observable(0.001f) { property, old, new -> spatial().propertyChanged(property, old, new, "pixelToWorldRatio") }

    /** What to use as the volume's origin, scenery's default is [Origin.Center], BVV's default is [Origin.FrontBottomLeft]. **/
    var origin = Origin.Center

    /** Rendering method */
    var renderingMethod = RenderingMethod.AlphaBlending
        set(value) {
            field = value
            volumeManager.renderingMethod = value
        }

    /** Plane equations for slicing planes mapped to origin */
    var slicingPlaneEquations = mapOf<SlicingPlane, Vector4f>()

    /** Modes how assigned slicing planes interact with the volume */
    var slicingMode = SlicingMode.None

    var multiResolutionLevelLimits: Pair<Int, Int>? = null

    enum class SlicingMode(val id: Int){
        // Volume is rendered as it is
        None(0),
        // Volume is cut along the assigned slicing plane and the lower half is rendered.
        // For multiple slicing planes the inner hull is rendered.
        Cropping(1),
        // Only a slice around the slicing planes is rendered with no transparency.
        Slicing(2),
        // The slice around the slicing planes is rendered with no transparency
        // while also the cropping rule applies for the rest of the volume.
        Both(3)
    }

    @Transient
    lateinit var volumeManager: VolumeManager

    // TODO IS THIS REQUIRED??
    var cacheControls = CacheControl.CacheControls()

    /** Current timepoint. */
    var currentTimepoint: Int = 0
        get() { return viewerState.currentTimepoint }
        set(value) {
            viewerState.currentTimepoint = value
            modifiedAt = System.nanoTime()
            field = value
        }

    sealed class VolumeDataSource {
<<<<<<< HEAD
        class SpimDataMinimalSource(val spimData : SpimDataMinimal) : VolumeDataSource()
        class RAISource<T: RealType<T>>(
            val type: RealType<T>,
=======
        class SpimDataMinimalSource(
            val spimData : SpimDataMinimal,
            val sources: List<SourceAndConverter<*>>,
            val converterSetups: ArrayList<ConverterSetup>,
            val numTimepoints: Int
            ) : VolumeDataSource()
        class RAISource<T: NumericType<T>>(
            val type: NumericType<T>,
>>>>>>> 0e7258f1
            val sources: List<SourceAndConverter<T>>,
            val converterSetups: ArrayList<ConverterSetup>,
            val numTimepoints: Int,
            val cacheControl: CacheControl? = null,
            val spimData: SpimDataMinimal? = null) : VolumeDataSource()
        class NullSource(val numTimepoints: Int): VolumeDataSource()
    }

    /**
     * Enum class for selecting a rendering method.
     */
    enum class RenderingMethod {
        MaxProjection,
        MinProjection,
        AlphaBlending
    }

    init {
        name = "Volume"

        addSpatial()

        when (dataSource) {
            is SpimDataMinimalSource -> {
                val spimData = dataSource.spimData

                timepointCount = dataSource.numTimepoints
                cacheControls.addCacheControl((spimData.sequenceDescription.imgLoader as ViewerImgLoader).cacheControl)

                // wraps legacy image formats (e.g., TIFF) if referenced in BDV XML
                WrapBasicImgLoader.wrapImgLoaderIfNecessary(spimData)
                viewerState = ViewerState(dataSource.sources, timepointCount)

                WrapBasicImgLoader.removeWrapperIfPresent(spimData)
            }

            is VolumeDataSource.RAISource<*> -> {
                timepointCount = dataSource.numTimepoints
                // FIXME: bigdataviewer-core > 9.0.0 doesn't enjoy having 0 timepoints anymore :-(
                // We tell it here to have a least one, so far no ill side effects from that
                viewerState = ViewerState(dataSource.sources, max(1, timepointCount))
                converterSetups.addAll(dataSource.converterSetups)
            }

            is VolumeDataSource.NullSource -> {
                viewerState = ViewerState(emptyList(), dataSource.numTimepoints)
                timepointCount = dataSource.numTimepoints
            }
        }

        viewerState.sources.forEach { s -> s.isActive = true }
        viewerState.displayMode = DisplayMode.FUSED

        if (dataSource !is VolumeDataSource.NullSource) {
            converterSetups.forEach {
                it.color = ARGBType(Int.MAX_VALUE)
            }

            val vm = hub.get<VolumeManager>()
            val volumes = ArrayList<Volume>(10)

            if (vm != null) {
                volumes.addAll(vm.nodes)
                hub.remove(vm)
            }
            volumeManager = if (vm != null) {
                hub.add(VolumeManager(hub, vm.useCompute, vm.customSegments, vm.customBindings))
            } else {
                hub.add(VolumeManager(hub))
            }
            vm?.customTextures?.forEach {
                volumeManager.customTextures.add(it)
                volumeManager.material().textures[it] = vm.material().textures[it]!!
            }
            volumeManager.add(this)
            volumes.forEach {
                volumeManager.add(it)
                it.volumeManager = volumeManager
            }
        }
    }

    override fun createSpatial(): VolumeSpatial {
        return VolumeSpatial(this)
    }

    /**
     * Returns array of slicing plane equations for planes assigned to this volume.
     */
    fun slicingArray(): FloatArray {
        if (slicingPlaneEquations.size > MAX_SUPPORTED_SLICING_PLANES)
            logger.warn("More than ${MAX_SUPPORTED_SLICING_PLANES} slicing planes for ${this.name} set. Ignoring additional planes.")

        val fa = FloatArray(4 * MAX_SUPPORTED_SLICING_PLANES)

        slicingPlaneEquations.entries.take(MAX_SUPPORTED_SLICING_PLANES).forEachIndexed { i, entry ->
            fa[0+i*4] = entry.value.x
            fa[1+i*4] = entry.value.y
            fa[2+i*4] = entry.value.z
            fa[3+i*4] = entry.value.w
        }

        return fa
    }

    /**
     * Goes to the next available timepoint, returning the number of the updated timepoint.
     */
    fun nextTimepoint(): Int {
        return goToTimepoint(viewerState.currentTimepoint + 1)
    }

    /** Goes to the previous available timepoint, returning the number of the updated timepoint. */
    fun previousTimepoint(): Int {
        return goToTimepoint(viewerState.currentTimepoint - 1)
    }

    /** Goes to the [timepoint] given, returning the number of the updated timepoint. */
    open fun goToTimepoint(timepoint: Int): Int {
        val tp = if(timepoint == -1) {
            timepointCount
        } else {
            timepoint
        }
        val current = viewerState.currentTimepoint
        currentTimepoint = min(max(tp, 0), timepointCount - 1)
        logger.debug("Going to timepoint ${viewerState.currentTimepoint+1} of $timepointCount")

        if(current != viewerState.currentTimepoint) {
            volumeManager.notifyUpdate(this)
        }

        modifiedAt = System.nanoTime()
        return viewerState.currentTimepoint
    }

    /**
     * Goes to the last timepoint.
     */
    open fun goToLastTimepoint(): Int {
        return goToTimepoint(-1)
    }

    /**
     * Goes to the first timepoint.
     */
    open fun goToFirstTimepoint(): Int {
        return goToTimepoint(0)
    }

    fun prepareNextFrame() {
        cacheControls.prepareNextFrame()
    }

    /**
     * Returns the local scaling of the volume, taking voxel size and [pixelToWorldRatio] into account.
     */
    open fun localScale(): Vector3f {
        // we are using the first visible source here, which might of course change.
        // TODO: Figure out a better way to do this. It might be an issue for multi-view datasets.

        // TODO: are the voxel sizes determined here really not used?
        // val index = viewerState.visibleSourceIndices.firstOrNull()
        // var voxelSizes: VoxelDimensions = FinalVoxelDimensions("um", 1.0, 1.0, 1.0)
//        if(index != null) {
//            val source = viewerState.sources[index]
//            voxelSizes = source.spimSource.voxelDimensions ?: voxelSizes
//        }

        println("localScale is called")
        return Vector3f(
//            voxelSizes.dimension(0).toFloat() * pixelToWorldRatio,
//            voxelSizes.dimension(1).toFloat() * pixelToWorldRatio,
//            voxelSizes.dimension(2).toFloat() * pixelToWorldRatio
            pixelToWorldRatio,
            -1.0f * pixelToWorldRatio,
            pixelToWorldRatio
        )
    }

    /**
     * Samples a point from the currently used volume, [uv] is the texture coordinate of the volume, [0.0, 1.0] for
     * all of the components.
     *
     * Returns the sampled value as a [Float], or null in case nothing could be sampled.
     */
    open fun sample(uv: Vector3f, interpolate: Boolean = true): Float? {
        return null
    }

    /**
     * Takes samples along the ray from [start] to [end] from the currently active volume.
     * Values beyond [0.0, 1.0] for [start] and [end] will be clamped to that interval.
     *
     * Returns the list of samples (which might include `null` values in case a sample failed),
     * as well as the delta used along the ray, or null if the start/end coordinates are invalid.
     */
    open fun sampleRay(start: Vector3f, end: Vector3f): Pair<List<Float?>, Vector3f>? {
        return null
    }


    /**
     * Returns the volume's physical (voxel) dimensions.
     */
    open fun getDimensions(): Vector3i {
        return Vector3i(0)
    }

    companion object {
        val setupId = AtomicInteger(0)
        val scifio: SCIFIO = SCIFIO()
        private val logger by LazyLogger()

        @JvmStatic @JvmOverloads fun fromSpimData(
            spimData: SpimDataMinimal,
            hub : Hub,
            options : VolumeViewerOptions = VolumeViewerOptions()
        ): Volume {
            val seq: AbstractSequenceDescription<*, *, *> = spimData.sequenceDescription

            val timepointCount = seq.timePoints.size()
            // wraps legacy image formats (e.g., TIFF) if referenced in BDV XML
            WrapBasicImgLoader.wrapImgLoaderIfNecessary(spimData)

            val converterSetups = ArrayList<ConverterSetup>()
            val sources = ArrayList<SourceAndConverter<*>>()
            // initialises setups and converters for all channels, and creates source.
            // These are then stored in [converterSetups] and [sources_].
            BigDataViewer.initSetups(spimData, converterSetups, sources)

            WrapBasicImgLoader.removeWrapperIfPresent(spimData)
            val ds = SpimDataMinimalSource(spimData,
                sources,
                converterSetups,
                timepointCount
            )
            return RAIVolume(ds, options, hub)
        }

        @JvmStatic @JvmOverloads fun fromXML(
            path: String,
            hub: Hub,
            options : VolumeViewerOptions = VolumeViewerOptions()
        ): Volume {
            val spimData = XmlIoSpimDataMinimal().load(path)
            return fromSpimData(spimData, hub, options)
        }

        @JvmStatic @JvmOverloads fun <T: RealType<T>> fromRAI(
            img: RandomAccessibleInterval<T>,
            type: T,
            axisOrder: AxisOrder = DEFAULT,
            name: String,
            hub: Hub,
            options: VolumeViewerOptions = VolumeViewerOptions()
        ): Volume {
            val converterSetups: ArrayList<ConverterSetup> = ArrayList()
            val stacks: ArrayList<RandomAccessibleInterval<T>> = AxisOrder.splitInputStackIntoSourceStacks(img, AxisOrder.getAxisOrder(axisOrder, img, false))
            val sourceTransform = AffineTransform3D()
            val sources: ArrayList<SourceAndConverter<T>> = ArrayList()

            var numTimepoints = 1
            for (stack in stacks) {
                val s: Source<T>
                if (stack.numDimensions() > 3) {
                    numTimepoints = stack.max(3).toInt() + 1
                    s = RandomAccessibleIntervalSource4D<T>(stack, type, sourceTransform, name)
                } else {
                    s = RandomAccessibleIntervalSource<T>(stack, type, sourceTransform, name)
                }

                val source: SourceAndConverter<T> = BigDataViewer.wrapWithTransformedSource(
                    SourceAndConverter<T>(s, BigDataViewer.createConverterToARGB(type)))
                converterSetups.add(BigDataViewer.createConverterSetup(source, setupId.getAndIncrement()))
                sources.add(source)
            }

            @Suppress("UNCHECKED_CAST")
            val cacheControl = if (img is VolatileView<*, *>) {
                val viewData: VolatileViewData<T, Volatile<T>> = (img as VolatileView<T, Volatile<T>>).volatileViewData
                viewData.cacheControl
            } else {
                null
            }

            val ds = VolumeDataSource.RAISource<T>(type, sources, converterSetups, numTimepoints, cacheControl)
            return RAIVolume(ds, options, hub)
        }

        @JvmStatic @JvmOverloads fun <T: RealType<T>> fromSourceAndConverter(
            source: SourceAndConverter<T>,
            type: T,
            name: String,
            hub: Hub,
            options: VolumeViewerOptions = VolumeViewerOptions()
        ): Volume {
            val converterSetups: ArrayList<ConverterSetup> = ArrayList()
            val sources = arrayListOf(source)
            val numTimepoints = 1

            val img = source.spimSource.getSource(0, 0)

            @Suppress("UNCHECKED_CAST")
            val cacheControl = if (img is VolatileView<*, *>) {
                val viewData: VolatileViewData<T, Volatile<T>> = (img as VolatileView<T, Volatile<T>>).volatileViewData
                viewData.cacheControl
            } else {
                null
            }

            val ds = VolumeDataSource.RAISource<T>(type, sources, converterSetups, numTimepoints, cacheControl)
            val volume = RAIVolume(ds, options, hub)
            volume.name = name

            return volume
        }

        @Deprecated("Please use the version that takes List<Timepoint> as input instead of this one.")
        @JvmStatic @JvmOverloads fun <T: RealType<T>> fromBuffer(
            volumes: LinkedHashMap<String, ByteBuffer>,
            width: Int,
            height: Int,
            depth: Int,
            type: T,
            hub: Hub,
            voxelDimensions: FloatArray = floatArrayOf(1.0f, 1.0f, 1.0f),
            voxelUnit: String = "um",
            options: VolumeViewerOptions = VolumeViewerOptions()
        ): BufferedVolume {
            val list = CopyOnWriteArrayList<BufferedVolume.Timepoint>()
            volumes.forEach {
                list.add(BufferedVolume.Timepoint(it.key, it.value))
            }

            return fromBuffer(list, width, height, depth, type, hub, voxelDimensions, voxelUnit, options)
        }

        @JvmStatic @JvmOverloads fun <T: RealType<T>> fromBuffer(
            volumes: List<BufferedVolume.Timepoint>,
            width: Int,
            height: Int,
            depth: Int,
            type: T,
            hub: Hub,
            voxelDimensions: FloatArray = floatArrayOf(1.0f, 1.0f, 1.0f),
            voxelUnit: String = "um",
            options: VolumeViewerOptions = VolumeViewerOptions()
        ): BufferedVolume {
            val converterSetups: ArrayList<ConverterSetup> = ArrayList()
            val sources: ArrayList<SourceAndConverter<T>> = ArrayList()

            val timepoints = CopyOnWriteArrayList<BufferedVolume.Timepoint>(volumes)
            val s = BufferSource(timepoints, width, height, depth, FinalVoxelDimensions(voxelUnit, *(voxelDimensions.map { it.toDouble() }.toDoubleArray())), "", type)
            val source: SourceAndConverter<T> = BigDataViewer.wrapWithTransformedSource(
                    SourceAndConverter<T>(s, BigDataViewer.createConverterToARGB(type)))
           converterSetups.add(BigDataViewer.createConverterSetup(source, setupId.getAndIncrement()))
           sources.add(source)

            val ds = VolumeDataSource.RAISource<T>(type, sources, converterSetups, volumes.size)
            return BufferedVolume(ds, options, hub)
        }

        /**
         * Generates a procedural volume based on the open simplex noise algorithm, with [size]^3 voxels.
         * [radius] sets the blob radius, while [shift] can be used to move through the continuous noise
         * volume, essentially offsetting the volume by the value given. [intoBuffer] can be used to
         * funnel the data into a pre-existing buffer, otherwise one will be allocated. [seed] can be
         * used to choose a seed for the PRNG.
         *
         * Returns the newly-allocated [ByteBuffer], or the one given in [intoBuffer], set to position 0.
         */
        @JvmStatic fun generateProceduralVolume(size: Long, radius: Float = 0.0f,
                                                seed: Long = Random.randomFromRange(0.0f, 133333337.0f).toLong(),
                                                shift: Vector3f = Vector3f(0.0f),
                                                intoBuffer: ByteBuffer? = null, use16bit: Boolean = false): ByteBuffer {
            val f = 3.0f / size
            val center = size / 2.0f + 0.5f
            val noise = OpenSimplexNoise(seed)
            val (range, bytesPerVoxel) = if(use16bit) {
                65535 to 2
            } else {
                255 to 1
            }
            val byteSize = (size*size*size*bytesPerVoxel).toInt()

            val buffer = intoBuffer ?: MemoryUtil.memAlloc(byteSize * bytesPerVoxel)

//            (0 until byteSize/bytesPerVoxel).chunked(byteSize/4).forEachParallel { subList ->
            (0 until byteSize/bytesPerVoxel).forEach {
//                subList.forEach {
                    val x = it.rem(size)
                    val y = (it / size).rem(size)
                    val z = it / (size * size)

                    val dx = center - x
                    val dy = center - y
                    val dz = center - z

                    val offset = abs(noise.random3D((x + shift.x()) * f, (y + shift.y()) * f, (z + shift.z()) * f))
                    val d = sqrt(dx * dx + dy * dy + dz * dz) / size

                    val result = if(radius > Math.ulp(1.0f)) {
                        if(d - offset < radius) { ((d-offset)*range).toInt().toShort() } else { 0 }
                    } else {
                        ((d - offset) * range).toInt().toShort()
                    }

                    if(use16bit) {
                        buffer.asShortBuffer().put(it, result)
                    } else {
                        buffer.put(it, result.toByte())
                    }
//                }
            }

            return buffer
        }

        /**
         * Reads a volume from the given [file].
         */
        @JvmStatic fun fromPath(file: Path, hub: Hub): BufferedVolume {
            if(file.normalize().toString().endsWith("raw")) {
                return fromPathRaw(file, hub)
            }
            val volumeFiles: List<Path>
            if(Files.isDirectory(file)) {
                volumeFiles = Files.list(file).filter { it.toString().endsWith(".tif") && Files.isRegularFile(it) && Files.isReadable(it) }.toList()

            } else {
                volumeFiles = listOf(file)
            }

            var volumes = CopyOnWriteArrayList<BufferedVolume.Timepoint>()
            val dims = Vector3i()

            var type: NumericType<*> = ByteType()
            volumeFiles.forEach { v ->
                val id = v.fileName.toString()
                System.out.println(v.toFile().toString());
                val reader = scifio.initializer().initializeReader(FileLocation(v.toFile()))
                with(reader.openPlane(0, 0)) {
                    dims.x = lengths[0].toInt()
                    dims.y = lengths[1].toInt()
                    dims.z = reader.getPlaneCount(0).toInt()
                }
                val bytesPerVoxel = reader.openPlane(0, 0).imageMetadata.bitsPerPixel / 8
                reader.openPlane(0, 0).imageMetadata.pixelType

                type = when (reader.openPlane(0, 0).imageMetadata.pixelType) {
                    FormatTools.INT8 -> ByteType()
                    FormatTools.INT16 -> ShortType()
                    FormatTools.INT32 -> IntType()

                    FormatTools.UINT8 -> UnsignedByteType()
                    FormatTools.UINT16 -> UnsignedShortType()
                    FormatTools.UINT32 -> UnsignedIntType()

                    FormatTools.FLOAT -> FloatType()

                    else -> {
                        logger.error("Unknown scif.io pixel type ${reader.openPlane(0, 0).imageMetadata.pixelType}, assuming unsigned byte.")
                        UnsignedByteType()
                    }
                }

                logger.debug("Loading $id from disk")
                val imageData: ByteBuffer = MemoryUtil.memAlloc((bytesPerVoxel * dims.x * dims.y * dims.z))

                logger.debug("${file.fileName}: Allocated ${imageData.capacity()} bytes for $type ${8 * bytesPerVoxel}bit image of $dims")

                val start = System.nanoTime()

                logger.debug("Volume is little endian")
                (0 until reader.getPlaneCount(0)).forEach { plane ->
                    imageData.put(reader.openPlane(0, plane).bytes)
                }

                val duration = (System.nanoTime() - start) / 10e5
                logger.debug("Reading took $duration ms")

                imageData.flip()
                volumes.add(BufferedVolume.Timepoint(id, imageData))
            }

            return when (type) {
                is ByteType -> fromBuffer(volumes, dims.x, dims.y, dims.z, ByteType(), hub)
                is UnsignedByteType -> fromBuffer(volumes, dims.x, dims.y, dims.z, UnsignedByteType(), hub)
                is ShortType -> fromBuffer(volumes, dims.x, dims.y, dims.z, ShortType(), hub)
                is UnsignedShortType -> fromBuffer(volumes, dims.x, dims.y, dims.z, UnsignedShortType(), hub)
                is IntType -> fromBuffer(volumes, dims.x, dims.y, dims.z, IntType(), hub)
                is UnsignedIntType -> fromBuffer(volumes, dims.x, dims.y, dims.z, UnsignedIntType(), hub)
                is FloatType -> fromBuffer(volumes, dims.x, dims.y, dims.z, FloatType(), hub)
                else -> throw UnsupportedOperationException("Image type ${type.javaClass.simpleName} not supported for volume data.")
            }

        }

        /**
         * Reads raw volumetric data from a [file].
         *
         * Returns the new volume.
         */
        @JvmStatic fun fromPathRaw(file: Path, hub: Hub): BufferedVolume {

            val infoFile: Path
            val volumeFiles: List<Path>

            if(Files.isDirectory(file)) {
                volumeFiles = Files.list(file).filter { it.toString().endsWith(".raw") && Files.isRegularFile(it) && Files.isReadable(it) }.toList()
                infoFile = file.resolve("stacks.info")
            } else {
                volumeFiles = listOf(file)
                infoFile = file.resolveSibling("stacks.info")
            }

            val lines = Files.lines(infoFile).toList()

            logger.debug("reading stacks.info (${lines.joinToString()}) (${lines.size} lines)")
            val dimensions = Vector3i(lines.get(0).split(",").map { it.toInt() }.toIntArray())
            logger.debug("setting dim to ${dimensions.x}/${dimensions.y}/${dimensions.z}")
            logger.debug("Got ${volumeFiles.size} volumes")

            val volumes = CopyOnWriteArrayList<BufferedVolume.Timepoint>()
            volumeFiles.forEach { v ->
                val id = v.fileName.toString()
                val buffer: ByteBuffer by lazy {

                    logger.debug("Loading $id from disk")
                    val buffer = ByteArray(1024 * 1024)
                    val stream = FileInputStream(v.toFile())
                    val imageData: ByteBuffer = MemoryUtil.memAlloc((2 * dimensions.x * dimensions.y * dimensions.z))

                    logger.debug("${v.fileName}: Allocated ${imageData.capacity()} bytes for UINT16 image of $dimensions")

                    val start = System.nanoTime()
                    var bytesRead = stream.read(buffer, 0, buffer.size)
                    while (bytesRead > -1) {
                        imageData.put(buffer, 0, bytesRead)
                        bytesRead = stream.read(buffer, 0, buffer.size)
                    }
                    val duration = (System.nanoTime() - start) / 10e5
                    logger.debug("Reading took $duration ms")

                    imageData.flip()
                    imageData
                }

                volumes.add(BufferedVolume.Timepoint(id, buffer))
            }

            return fromBuffer(volumes, dimensions.x, dimensions.y, dimensions.z, UnsignedShortType(), hub)
        }

        /** Amount of supported slicing planes per volume, see also sampling shader segments */
        internal const val MAX_SUPPORTED_SLICING_PLANES = 16

    }

    open class VolumeSpatial(val volume: Volume): DefaultSpatial(volume) {
        /**
         * Composes the world matrix for this volume node, taken voxel size and [pixelToWorldRatio]
         * into account.
         */
        override fun composeModel() {
            @Suppress("SENSELESS_COMPARISON")
            if(position != null && rotation != null && scale != null) {
                model.translation(position)
                model.mul(Matrix4f().set(this.rotation))
                if(volume.origin == Origin.Center) {
                    model.translate(-2.0f, -2.0f, -2.0f)
                }
                model.scale(scale)
                model.scale(volume.localScale())
            }
        }
    }
}
<|MERGE_RESOLUTION|>--- conflicted
+++ resolved
@@ -158,20 +158,14 @@
         }
 
     sealed class VolumeDataSource {
-<<<<<<< HEAD
-        class SpimDataMinimalSource(val spimData : SpimDataMinimal) : VolumeDataSource()
-        class RAISource<T: RealType<T>>(
-            val type: RealType<T>,
-=======
         class SpimDataMinimalSource(
             val spimData : SpimDataMinimal,
             val sources: List<SourceAndConverter<*>>,
             val converterSetups: ArrayList<ConverterSetup>,
             val numTimepoints: Int
             ) : VolumeDataSource()
-        class RAISource<T: NumericType<T>>(
-            val type: NumericType<T>,
->>>>>>> 0e7258f1
+        class RAISource<T: RealType<T>>(
+            val type: RealType<T>,
             val sources: List<SourceAndConverter<T>>,
             val converterSetups: ArrayList<ConverterSetup>,
             val numTimepoints: Int,

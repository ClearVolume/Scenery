@file:Suppress("DEPRECATION")

package graphics.scenery.volumes

import bdv.BigDataViewer
import bdv.ViewerImgLoader
import bdv.cache.CacheControl
import bdv.spimdata.SpimDataMinimal
import bdv.spimdata.WrapBasicImgLoader
import bdv.spimdata.XmlIoSpimDataMinimal
import bdv.tools.brightness.ConverterSetup
import bdv.util.AxisOrder
import bdv.util.AxisOrder.DEFAULT
import bdv.util.RandomAccessibleIntervalSource
import bdv.util.RandomAccessibleIntervalSource4D
import bdv.util.volatiles.VolatileView
import bdv.util.volatiles.VolatileViewData
import bdv.viewer.DisplayMode
import bdv.viewer.Source
import bdv.viewer.SourceAndConverter
import bdv.viewer.state.ViewerState
import org.joml.Vector3f
import graphics.scenery.*
import graphics.scenery.numerics.OpenSimplexNoise
import graphics.scenery.numerics.Random
import graphics.scenery.utils.LazyLogger
import graphics.scenery.volumes.Volume.VolumeDataSource.SpimDataMinimalSource
import io.scif.SCIFIO
import io.scif.util.FormatTools
import mpicbg.spim.data.generic.sequence.AbstractSequenceDescription
import mpicbg.spim.data.sequence.FinalVoxelDimensions
import net.imglib2.RandomAccessibleInterval
import net.imglib2.Volatile
import net.imglib2.realtransform.AffineTransform3D
import net.imglib2.type.numeric.ARGBType
import net.imglib2.type.numeric.NumericType
import net.imglib2.type.numeric.integer.*
import net.imglib2.type.numeric.real.FloatType
import org.joml.Matrix4f
import org.joml.Vector3i
import org.joml.Vector4f
import org.lwjgl.system.MemoryUtil
import org.scijava.io.location.FileLocation
import tpietzsch.example2.VolumeViewerOptions
import java.io.FileInputStream
import java.nio.ByteBuffer
import java.nio.FloatBuffer
import java.nio.IntBuffer
import java.nio.file.Files
import java.nio.file.Path
import java.util.*
import java.util.concurrent.CopyOnWriteArrayList
import java.util.concurrent.atomic.AtomicInteger
import kotlin.math.*
import kotlin.properties.Delegates
import kotlin.streams.toList

@Suppress("DEPRECATION")
open class Volume(val dataSource: VolumeDataSource, val options: VolumeViewerOptions, @Transient val hub: Hub) : DelegatesRendering(), HasGeometry, DisableFrustumCulling {
    /** How many elements does a vertex store? */
    override val vertexSize : Int = 3
    /** How many elements does a texture coordinate store? */
    override val texcoordSize : Int = 2
    /** The [GeometryType] of the [Node] */
    override var geometryType : GeometryType = GeometryType.TRIANGLES
    /** Array of the vertices. This buffer is _required_, but may empty. */
    override var vertices : FloatBuffer = FloatBuffer.allocate(0)
    /** Array of the normals. This buffer is _required_, and may _only_ be empty if [vertices] is empty as well. */
    override var normals : FloatBuffer = FloatBuffer.allocate(0)
    /** Array of the texture coordinates. Texture coordinates are optional. */
    override var texcoords : FloatBuffer = FloatBuffer.allocate(0)
    /** Array of the indices to create an indexed mesh. Optional, but advisable to use to minimize the number of submitted vertices. */
    override var indices : IntBuffer = IntBuffer.allocate(0)

    val converterSetups = ArrayList<ConverterSetup>()
    var timepointCount: Int
    val viewerState: ViewerState

    /** The transfer function to use for the volume. Flat by default. */
    var transferFunction: TransferFunction = TransferFunction.flat(0.5f)

    /** The color map for the volume. */
    var colormap: Colormap = Colormap.get("viridis")
        set(m) {
            field = m
            volumeManager.removeCachedColormapFor(this)
        }

    /** Pixel-to-world scaling ratio. Default: 1 px = 1mm in world space*/
    var pixelToWorldRatio: Float by Delegates.observable(0.001f) { property, old, new -> propertyChanged(property, old, new, "pixelToWorldRatio") }

    /** What to use as the volume's origin, scenery's default is [Origin.Center], BVV's default is [Origin.FrontBottomLeft]. **/
    var origin = Origin.Center

    /** Rendering method */
    var renderingMethod = RenderingMethod.AlphaBlending
        set(value) {
            field = value
            volumeManager.renderingMethod = value
        }

    /** Plane equations for slicing planes mapped to origin */
    var slicingPlaneEquations = mapOf<SlicingPlane, Vector4f>()

<<<<<<< HEAD
    @Transient
=======
    /** Modes how assigned slicing planes interact with the volume */
    var slicingMode = SlicingMode.None

    enum class SlicingMode(val id: Int){
        // Volume is rendered as it is
        None(0),
        // Volume is cut along the assigned slicing plane and the lower half is rendered.
        // For multiple slicing planes the inner hull is rendered.
        Cropping(1),
        // Only a slice around the slicing planes is rendered with no transparency.
        Slicing(2),
        // The slice around the slicing planes is rendered with no transparency
        // while also the cropping rule applies for the rest of the volume.
        Both(3)
    }

>>>>>>> 19157de0
    var volumeManager: VolumeManager

    @Transient
    override var delegate: Node? = null

    // TODO IS THIS REQUIRED??
    var cacheControls = CacheControl.CacheControls()

    /** Current timepoint. */
    var currentTimepoint: Int
        get() { return viewerState.currentTimepoint }
        set(value) {viewerState.currentTimepoint = value}

    sealed class VolumeDataSource {
        class SpimDataMinimalSource(val spimData : SpimDataMinimal) : VolumeDataSource()
        class RAISource<T: NumericType<T>>(
            val type: NumericType<T>,
            val sources: List<SourceAndConverter<T>>,
            val converterSetups: ArrayList<ConverterSetup>,
            val numTimepoints: Int,
            val cacheControl: CacheControl? = null) : VolumeDataSource()
    }

    /**
     * Enum class for selecting a rendering method.
     */
    enum class RenderingMethod {
        MaxProjection,
        MinProjection,
        AlphaBlending
    }

    init {
        name = "Volume"

        when(dataSource) {
            is SpimDataMinimalSource -> {
                val spimData = dataSource.spimData

                val seq: AbstractSequenceDescription<*, *, *> = spimData.sequenceDescription
                timepointCount = seq.timePoints.size() - 1
                cacheControls.addCacheControl((seq.imgLoader as ViewerImgLoader).cacheControl)

                // wraps legacy image formats (e.g., TIFF) if referenced in BDV XML
                WrapBasicImgLoader.wrapImgLoaderIfNecessary(spimData)

                val sources = ArrayList<SourceAndConverter<*>>()
                // initialises setups and converters for all channels, and creates source.
                // These are then stored in [converterSetups] and [sources_].
                BigDataViewer.initSetups(spimData, converterSetups, sources)

                viewerState = ViewerState(sources, timepointCount)

                WrapBasicImgLoader.removeWrapperIfPresent(spimData)
            }

            is VolumeDataSource.RAISource<*> -> {
                timepointCount = dataSource.numTimepoints
                // FIXME: bigdataviewer-core > 9.0.0 doesn't enjoy having 0 timepoints anymore :-(
                // We tell it here to have a least one, so far no ill side effects from that
                viewerState = ViewerState(dataSource.sources, max(1, timepointCount))
                converterSetups.addAll( dataSource.converterSetups )
            }
        }

        viewerState.sources.forEach { s -> s.isActive = true }
        viewerState.displayMode = DisplayMode.FUSED

        converterSetups.forEach {
            it.color = ARGBType(Int.MAX_VALUE)
        }

        val vm = hub.get<VolumeManager>()
        val volumes = ArrayList<Volume>(10)

        if(vm != null) {
            volumes.addAll(vm.nodes)
            hub.remove(vm)
        }

        volumeManager = hub.add(VolumeManager(hub))
        volumeManager.add(this)
        volumes.forEach {
            volumeManager.add(it)
            it.delegate = volumeManager
            it.volumeManager = volumeManager
        }
        delegate = volumeManager
    }

    /**
     * Returns array of slicing plane equations for planes assigned to this volume.
     */
    fun slicingArray(): FloatArray {
        if (slicingPlaneEquations.size > MAX_SUPPORTED_SLICING_PLANES)
            logger.warn("More than ${MAX_SUPPORTED_SLICING_PLANES} slicing planes for ${this.name} set. Ignoring additional planes.")

        val fa = FloatArray(4 * MAX_SUPPORTED_SLICING_PLANES)

        slicingPlaneEquations.entries.take(MAX_SUPPORTED_SLICING_PLANES).forEachIndexed { i, entry ->
            fa[0+i*4] = entry.value.x
            fa[1+i*4] = entry.value.y
            fa[2+i*4] = entry.value.z
            fa[3+i*4] = entry.value.w
        }

        return fa
    }

    /**
     * Goes to the next available timepoint, returning the number of the updated timepoint.
     */
    fun nextTimepoint(): Int {
        return goToTimepoint(viewerState.currentTimepoint + 1)
    }

    /** Goes to the previous available timepoint, returning the number of the updated timepoint. */
    fun previousTimepoint(): Int {
        return goToTimepoint(viewerState.currentTimepoint - 1)
    }

    /** Goes to the [timepoint] given, returning the number of the updated timepoint. */
    open fun goToTimepoint(timepoint: Int): Int {
        val tp = if(timepoint == -1) {
            timepointCount
        } else {
            timepoint
        }
        val current = viewerState.currentTimepoint
        viewerState.currentTimepoint = min(max(tp, 0), timepointCount - 1)
        logger.debug("Going to timepoint ${viewerState.currentTimepoint+1} of $timepointCount")

        if(current != viewerState.currentTimepoint) {
            volumeManager.notifyUpdate(this)
        }

        return viewerState.currentTimepoint
    }

    /**
     * Goes to the last timepoint.
     */
    open fun goToLastTimepoint(): Int {
        return goToTimepoint(-1)
    }

    /**
     * Goes to the first timepoint.
     */
    open fun goToFirstTimepoint(): Int {
        return goToTimepoint(0)
    }

    fun prepareNextFrame() {
        cacheControls.prepareNextFrame()
    }

    /**
     * Returns the local scaling of the volume, taking voxel size and [pixelToWorldRatio] into account.
     */
    open fun localScale(): Vector3f {
        // we are using the first visible source here, which might of course change.
        // TODO: Figure out a better way to do this. It might be an issue for multi-view datasets.

        // TODO: are the voxel sizes determined here really not used?
        // val index = viewerState.visibleSourceIndices.firstOrNull()
        // var voxelSizes: VoxelDimensions = FinalVoxelDimensions("um", 1.0, 1.0, 1.0)
//        if(index != null) {
//            val source = viewerState.sources[index]
//            voxelSizes = source.spimSource.voxelDimensions ?: voxelSizes
//        }

        return Vector3f(
//            voxelSizes.dimension(0).toFloat() * pixelToWorldRatio,
//            voxelSizes.dimension(1).toFloat() * pixelToWorldRatio,
//            voxelSizes.dimension(2).toFloat() * pixelToWorldRatio
            pixelToWorldRatio,
            pixelToWorldRatio,
            pixelToWorldRatio
        )
    }

    /**
     * Composes the world matrix for this volume node, taken voxel size and [pixelToWorldRatio]
     * into account.
     */
    override fun composeModel() {
        @Suppress("SENSELESS_COMPARISON")
        if(position != null && rotation != null && scale != null) {
            model.translation(position)
            model.mul(Matrix4f().set(this.rotation))
            if(origin == Origin.Center) {
                model.translate(-2.0f, -2.0f, -2.0f)
            }
            model.scale(scale)
            model.scale(localScale())
        }
    }

    /**
     * Samples a point from the currently used volume, [uv] is the texture coordinate of the volume, [0.0, 1.0] for
     * all of the components.
     *
     * Returns the sampled value as a [Float], or null in case nothing could be sampled.
     */
    open fun sample(uv: Vector3f, interpolate: Boolean = true): Float? {
        return null
    }

    /**
     * Takes samples along the ray from [start] to [end] from the currently active volume.
     * Values beyond [0.0, 1.0] for [start] and [end] will be clamped to that interval.
     *
     * Returns the list of samples (which might include `null` values in case a sample failed),
     * as well as the delta used along the ray, or null if the start/end coordinates are invalid.
     */
    open fun sampleRay(start: Vector3f, end: Vector3f): Pair<List<Float?>, Vector3f>? {
        return null
    }

    companion object {
        val setupId = AtomicInteger(0)
        val scifio: SCIFIO = SCIFIO()
        
        private val logger by LazyLogger()

        @JvmStatic @JvmOverloads fun fromSpimData(
            spimData: SpimDataMinimal,
            hub : Hub,
            options : VolumeViewerOptions = VolumeViewerOptions()
        ): Volume {
            val ds = SpimDataMinimalSource(spimData)
            return Volume(ds, options, hub)
        }

        @JvmStatic @JvmOverloads fun fromXML(
            path: String,
            hub: Hub,
            options : VolumeViewerOptions = VolumeViewerOptions()
        ): Volume {
            val spimData = XmlIoSpimDataMinimal().load(path)
            val ds = SpimDataMinimalSource(spimData)
            return Volume(ds, options, hub)
        }

        @JvmStatic @JvmOverloads fun <T: NumericType<T>> fromRAI(
            img: RandomAccessibleInterval<T>,
            type: T,
            axisOrder: AxisOrder = DEFAULT,
            name: String,
            hub: Hub,
            options: VolumeViewerOptions = VolumeViewerOptions()
        ): Volume {
            val converterSetups: ArrayList<ConverterSetup> = ArrayList()
            val stacks: ArrayList<RandomAccessibleInterval<T>> = AxisOrder.splitInputStackIntoSourceStacks(img, AxisOrder.getAxisOrder(axisOrder, img, false))
            val sourceTransform = AffineTransform3D()
            val sources: ArrayList<SourceAndConverter<T>> = ArrayList()

            var numTimepoints = 1
            for (stack in stacks) {
                val s: Source<T>
                if (stack.numDimensions() > 3) {
                    numTimepoints = stack.max(3).toInt() + 1
                    s = RandomAccessibleIntervalSource4D<T>(stack, type, sourceTransform, name)
                } else {
                    s = RandomAccessibleIntervalSource<T>(stack, type, sourceTransform, name)
                }
                val source: SourceAndConverter<T> = BigDataViewer.wrapWithTransformedSource(
                    SourceAndConverter<T>(s, BigDataViewer.createConverterToARGB(type)))
                converterSetups.add(BigDataViewer.createConverterSetup(source, setupId.getAndIncrement()))
                sources.add(source)
            }

            @Suppress("UNCHECKED_CAST")
            val cacheControl = if (img is VolatileView<*, *>) {
                val viewData: VolatileViewData<T, Volatile<T>> = (img as VolatileView<T, Volatile<T>>).volatileViewData
                viewData.cacheControl
            } else {
                null
            }

            val ds = VolumeDataSource.RAISource<T>(type, sources, converterSetups, numTimepoints, cacheControl)
            return RAIVolume(ds, options, hub)
        }

        @JvmStatic @JvmOverloads fun <T: NumericType<T>> fromSourceAndConverter(
            source: SourceAndConverter<T>,
            type: T,
            name: String,
            hub: Hub,
            options: VolumeViewerOptions = VolumeViewerOptions()
        ): Volume {
            val converterSetups: ArrayList<ConverterSetup> = ArrayList()
            val sources = arrayListOf(source)
            val numTimepoints = 1

            val img = source.spimSource.getSource(0, 0)

            @Suppress("UNCHECKED_CAST")
            val cacheControl = if (img is VolatileView<*, *>) {
                val viewData: VolatileViewData<T, Volatile<T>> = (img as VolatileView<T, Volatile<T>>).volatileViewData
                viewData.cacheControl
            } else {
                null
            }

            val ds = VolumeDataSource.RAISource<T>(type, sources, converterSetups, numTimepoints, cacheControl)
            val volume = RAIVolume(ds, options, hub)
            volume.name = name

            return volume
        }

        @Deprecated("Please use the version that takes List<Timepoint> as input instead of this one.")
        @JvmStatic @JvmOverloads fun <T: NumericType<T>> fromBuffer(
            volumes: LinkedHashMap<String, ByteBuffer>,
            width: Int,
            height: Int,
            depth: Int,
            type: T,
            hub: Hub,
            voxelDimensions: FloatArray = floatArrayOf(1.0f, 1.0f, 1.0f),
            voxelUnit: String = "um",
            options: VolumeViewerOptions = VolumeViewerOptions()
        ): BufferedVolume {
            val list = CopyOnWriteArrayList<BufferedVolume.Timepoint>()
            volumes.forEach {
                list.add(BufferedVolume.Timepoint(it.key, it.value))
            }

            return fromBuffer(list, width, height, depth, type, hub, voxelDimensions, voxelUnit, options)
        }

        @JvmStatic @JvmOverloads fun <T: NumericType<T>> fromBuffer(
            volumes: List<BufferedVolume.Timepoint>,
            width: Int,
            height: Int,
            depth: Int,
            type: T,
            hub: Hub,
            voxelDimensions: FloatArray = floatArrayOf(1.0f, 1.0f, 1.0f),
            voxelUnit: String = "um",
            options: VolumeViewerOptions = VolumeViewerOptions()
        ): BufferedVolume {
            val converterSetups: ArrayList<ConverterSetup> = ArrayList()
            val sources: ArrayList<SourceAndConverter<T>> = ArrayList()

            val timepoints = CopyOnWriteArrayList<BufferedVolume.Timepoint>(volumes)
            val s = BufferSource(timepoints, width, height, depth, FinalVoxelDimensions(voxelUnit, *(voxelDimensions.map { it.toDouble() }.toDoubleArray())), "", type)
            val source: SourceAndConverter<T> = BigDataViewer.wrapWithTransformedSource(
                    SourceAndConverter<T>(s, BigDataViewer.createConverterToARGB(type)))
           converterSetups.add(BigDataViewer.createConverterSetup(source, setupId.getAndIncrement()))
           sources.add(source)

            val ds = VolumeDataSource.RAISource<T>(type, sources, converterSetups, volumes.size)
            return BufferedVolume(ds, options, hub)
        }

        /**
         * Generates a procedural volume based on the open simplex noise algorithm, with [size]^3 voxels.
         * [radius] sets the blob radius, while [shift] can be used to move through the continuous noise
         * volume, essentially offsetting the volume by the value given. [intoBuffer] can be used to
         * funnel the data into a pre-existing buffer, otherwise one will be allocated. [seed] can be
         * used to choose a seed for the PRNG.
         *
         * Returns the newly-allocated [ByteBuffer], or the one given in [intoBuffer], set to position 0.
         */
        @JvmStatic fun generateProceduralVolume(size: Long, radius: Float = 0.0f,
                                                seed: Long = Random.randomFromRange(0.0f, 133333337.0f).toLong(),
                                                shift: Vector3f = Vector3f(0.0f),
                                                intoBuffer: ByteBuffer? = null, use16bit: Boolean = false): ByteBuffer {
            val f = 3.0f / size
            val center = size / 2.0f + 0.5f
            val noise = OpenSimplexNoise(seed)
            val (range, bytesPerVoxel) = if(use16bit) {
                65535 to 2
            } else {
                255 to 1
            }
            val byteSize = (size*size*size*bytesPerVoxel).toInt()

            val buffer = intoBuffer ?: MemoryUtil.memAlloc(byteSize * bytesPerVoxel)

//            (0 until byteSize/bytesPerVoxel).chunked(byteSize/4).forEachParallel { subList ->
            (0 until byteSize/bytesPerVoxel).forEach {
//                subList.forEach {
                    val x = it.rem(size)
                    val y = (it / size).rem(size)
                    val z = it / (size * size)

                    val dx = center - x
                    val dy = center - y
                    val dz = center - z

                    val offset = abs(noise.random3D((x + shift.x()) * f, (y + shift.y()) * f, (z + shift.z()) * f))
                    val d = sqrt(dx * dx + dy * dy + dz * dz) / size

                    val result = if(radius > Math.ulp(1.0f)) {
                        if(d - offset < radius) { ((d-offset)*range).toInt().toShort() } else { 0 }
                    } else {
                        ((d - offset) * range).toInt().toShort()
                    }

                    if(use16bit) {
                        buffer.asShortBuffer().put(it, result)
                    } else {
                        buffer.put(it, result.toByte())
                    }
//                }
            }

            return buffer
        }

        /**
         * Reads a volume from the given [file].
         */
        @JvmStatic fun fromPath(file: Path, hub: Hub): BufferedVolume {
            if(file.normalize().toString().endsWith("raw")) {
                return fromPathRaw(file, hub)
            }

            val id = file.fileName.toString()

            val reader = scifio.initializer().initializeReader(FileLocation(file.toFile()))

            val dims = Vector3i()
            with(reader.openPlane(0, 0)) {
                dims.x = lengths[0].toInt()
                dims.y = lengths[1].toInt()
                dims.z = reader.getPlaneCount(0).toInt()
            }

            val bytesPerVoxel = reader.openPlane(0, 0).imageMetadata.bitsPerPixel/8
            reader.openPlane(0, 0).imageMetadata.pixelType

            val type: NumericType<*> = when(reader.openPlane(0, 0).imageMetadata.pixelType) {
                FormatTools.INT8 -> ByteType()
                FormatTools.INT16 -> ShortType()
                FormatTools.INT32 -> IntType()

                FormatTools.UINT8 -> UnsignedByteType()
                FormatTools.UINT16 -> UnsignedShortType()
                FormatTools.UINT32 -> UnsignedIntType()

                FormatTools.FLOAT -> FloatType()

                else -> {
                    logger.error("Unknown scif.io pixel type ${reader.openPlane(0, 0).imageMetadata.pixelType}, assuming unsigned byte.")
                    UnsignedByteType()
                }
            }

            logger.debug("Loading $id from disk")
            val imageData: ByteBuffer = MemoryUtil.memAlloc((bytesPerVoxel * dims.x * dims.y * dims.z))

            logger.debug("${file.fileName}: Allocated ${imageData.capacity()} bytes for $type ${8*bytesPerVoxel}bit image of $dims")

            val start = System.nanoTime()

//            if(reader.openPlane(0, 0).imageMetadata.isLittleEndian) {
            logger.debug("Volume is little endian")
            (0 until reader.getPlaneCount(0)).forEach { plane ->
                imageData.put(reader.openPlane(0, plane).bytes)
            }
//            } else {
//                logger.info("Volume is big endian")
//                (0 until reader.getPlaneCount(0)).forEach { plane ->
//                    imageData.put(swapEndianUnsafe(reader.openPlane(0, plane).bytes))
//                }
//            }

            val duration = (System.nanoTime() - start) / 10e5
            logger.debug("Reading took $duration ms")

            imageData.flip()

            val volumes = CopyOnWriteArrayList<BufferedVolume.Timepoint>()
            volumes.add(BufferedVolume.Timepoint(id, imageData))
            // TODO: Kotlin compiler issue, see https://youtrack.jetbrains.com/issue/KT-37955
            return when(type) {
                is ByteType -> fromBuffer(volumes, dims.x, dims.y, dims.z, ByteType(), hub)
                is UnsignedByteType -> fromBuffer(volumes, dims.x, dims.y, dims.z, UnsignedByteType(), hub)
                is ShortType -> fromBuffer(volumes, dims.x, dims.y, dims.z, ShortType(), hub)
                is UnsignedShortType -> fromBuffer(volumes, dims.x, dims.y, dims.z, UnsignedShortType(), hub)
                is IntType -> fromBuffer(volumes, dims.x, dims.y, dims.z, IntType(), hub)
                is UnsignedIntType -> fromBuffer(volumes, dims.x, dims.y, dims.z, UnsignedIntType(), hub)
                is FloatType -> fromBuffer(volumes, dims.x, dims.y, dims.z, FloatType(), hub)
                else -> throw UnsupportedOperationException("Image type ${type.javaClass.simpleName} not supported for volume data.")
            }
        }

        /**
         * Reads raw volumetric data from a [file].
         *
         * Returns the new volume.
         */
        @JvmStatic fun fromPathRaw(file: Path, hub: Hub): BufferedVolume {
            
            val infoFile: Path
            val volumeFiles: List<Path>
            
            if(Files.isDirectory(file)) {
                volumeFiles = Files.list(file).filter { it.toString().endsWith(".raw") && Files.isRegularFile(it) && Files.isReadable(it) }.toList()
                infoFile = file.resolve("stacks.info")
            } else {
                volumeFiles = listOf(file)
                infoFile = file.resolveSibling("stacks.info")
            }

            val lines = Files.lines(infoFile).toList()

            logger.debug("reading stacks.info (${lines.joinToString()}) (${lines.size} lines)")
            val dimensions = Vector3i(lines.get(0).split(",").map { it.toInt() }.toIntArray())
            logger.debug("setting dim to ${dimensions.x}/${dimensions.y}/${dimensions.z}")
            logger.debug("Got ${volumeFiles.size} volumes")

            val volumes = CopyOnWriteArrayList<BufferedVolume.Timepoint>()
            volumeFiles.forEach { v ->
                val id = v.fileName.toString()
                val buffer: ByteBuffer by lazy {

                    logger.debug("Loading $id from disk")
                    val buffer = ByteArray(1024 * 1024)
                    val stream = FileInputStream(v.toFile())
                    val imageData: ByteBuffer = MemoryUtil.memAlloc((2 * dimensions.x * dimensions.y * dimensions.z))

                    logger.debug("${v.fileName}: Allocated ${imageData.capacity()} bytes for UINT16 image of $dimensions")

                    val start = System.nanoTime()
                    var bytesRead = stream.read(buffer, 0, buffer.size)
                    while (bytesRead > -1) {
                        imageData.put(buffer, 0, bytesRead)
                        bytesRead = stream.read(buffer, 0, buffer.size)
                    }
                    val duration = (System.nanoTime() - start) / 10e5
                    logger.debug("Reading took $duration ms")

                    imageData.flip()
                    imageData
                }

                volumes.add(BufferedVolume.Timepoint(id, buffer))
            }

            return fromBuffer(volumes, dimensions.x, dimensions.y, dimensions.z, UnsignedShortType(), hub)
        }

        /** Amount of supported slicing planes per volume, see also sampling shader segments */
        private const val MAX_SUPPORTED_SLICING_PLANES = 16
    }
}<|MERGE_RESOLUTION|>--- conflicted
+++ resolved
@@ -102,9 +102,6 @@
     /** Plane equations for slicing planes mapped to origin */
     var slicingPlaneEquations = mapOf<SlicingPlane, Vector4f>()
 
-<<<<<<< HEAD
-    @Transient
-=======
     /** Modes how assigned slicing planes interact with the volume */
     var slicingMode = SlicingMode.None
 
@@ -121,7 +118,7 @@
         Both(3)
     }
 
->>>>>>> 19157de0
+    @Transient
     var volumeManager: VolumeManager
 
     @Transient

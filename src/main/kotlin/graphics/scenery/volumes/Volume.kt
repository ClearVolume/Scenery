@file:Suppress("DEPRECATION")

package graphics.scenery.volumes

import bdv.BigDataViewer
import bdv.ViewerImgLoader
import bdv.cache.CacheControl
import bdv.spimdata.SpimDataMinimal
import bdv.spimdata.WrapBasicImgLoader
import bdv.spimdata.XmlIoSpimDataMinimal
import bdv.tools.brightness.ConverterSetup
import bdv.util.AxisOrder
import bdv.util.AxisOrder.DEFAULT
import bdv.util.RandomAccessibleIntervalSource
import bdv.util.RandomAccessibleIntervalSource4D
import bdv.util.volatiles.VolatileView
import bdv.util.volatiles.VolatileViewData
import bdv.viewer.DisplayMode
import bdv.viewer.Source
import bdv.viewer.SourceAndConverter
import bdv.viewer.state.ViewerState
import graphics.scenery.*
import graphics.scenery.numerics.OpenSimplexNoise
import graphics.scenery.numerics.Random
import graphics.scenery.attribute.DelegatesProperties
import graphics.scenery.attribute.DelegationType
import graphics.scenery.attribute.geometry.DelegatesGeometry
import graphics.scenery.attribute.geometry.Geometry
import graphics.scenery.attribute.material.DelegatesMaterial
import graphics.scenery.attribute.material.Material
import graphics.scenery.attribute.renderable.DelegatesRenderable
import graphics.scenery.attribute.renderable.Renderable
import graphics.scenery.attribute.spatial.DefaultSpatial
import graphics.scenery.attribute.spatial.HasCustomSpatial
import graphics.scenery.utils.LazyLogger
import graphics.scenery.volumes.Volume.VolumeDataSource.SpimDataMinimalSource
import io.scif.SCIFIO
import io.scif.util.FormatTools
import mpicbg.spim.data.generic.sequence.AbstractSequenceDescription
import mpicbg.spim.data.sequence.FinalVoxelDimensions
import net.imglib2.RandomAccessibleInterval
import net.imglib2.Volatile
import net.imglib2.realtransform.AffineTransform3D
import net.imglib2.type.numeric.ARGBType
import net.imglib2.type.numeric.NumericType
import net.imglib2.type.numeric.integer.*
import net.imglib2.type.numeric.real.FloatType
import org.joml.Matrix4f
import org.joml.Vector3f
import org.joml.Vector3i
import org.joml.Vector4f
import org.lwjgl.system.MemoryUtil
import org.scijava.io.location.FileLocation
import tpietzsch.example2.VolumeViewerOptions
import java.io.FileInputStream
import java.nio.ByteBuffer
import java.nio.file.Files
import java.nio.file.Path
import java.util.*
import java.util.concurrent.CopyOnWriteArrayList
import java.util.concurrent.atomic.AtomicInteger
import kotlin.math.abs
import kotlin.math.max
import kotlin.math.min
import kotlin.math.sqrt
import kotlin.properties.Delegates
import kotlin.streams.toList

@Suppress("DEPRECATION")
<<<<<<< HEAD
open class Volume(val dataSource: VolumeDataSource, val options: VolumeViewerOptions, val hub: Hub) : DefaultNode("Volume"),
    DelegatesProperties, DelegatesRenderable, DelegatesGeometry, DelegatesMaterial, DisableFrustumCulling, HasCustomSpatial<Volume.VolumeSpatial> {

    private val delegationType: DelegationType = DelegationType.OncePerDelegate
    override fun getDelegationType(): DelegationType {
        return delegationType
    }

    private var delegateRenderable: Renderable?
    private var delegateMaterial: Material?
    private var delegateGeometry: Geometry?

    override fun getDelegateRenderable(): Renderable? {
        return delegateRenderable
    }

    fun setDelegateRenderable(delegate: Renderable?) {
        delegateRenderable = delegate
    }

    override fun getDelegateGeometry(): Geometry? {
        return delegateGeometry
    }

    fun setDelegateGeometry(delegate: Geometry?) {
        delegateGeometry = delegate
    }

    override fun getDelegateMaterial(): Material? {
        return delegateMaterial
    }

    fun setDelegateMaterial(delegate: Material?) {
        delegateMaterial = delegate
    }
=======
open class Volume(val dataSource: VolumeDataSource, val options: VolumeViewerOptions, @Transient val hub: Hub) : DelegatesRendering(), HasGeometry, DisableFrustumCulling {
    /** How many elements does a vertex store? */
    override val vertexSize : Int = 3
    /** How many elements does a texture coordinate store? */
    override val texcoordSize : Int = 2
    /** The [GeometryType] of the [Node] */
    override var geometryType : GeometryType = GeometryType.TRIANGLES
    /** Array of the vertices. This buffer is _required_, but may empty. */
    override var vertices : FloatBuffer = FloatBuffer.allocate(0)
    /** Array of the normals. This buffer is _required_, and may _only_ be empty if [vertices] is empty as well. */
    override var normals : FloatBuffer = FloatBuffer.allocate(0)
    /** Array of the texture coordinates. Texture coordinates are optional. */
    override var texcoords : FloatBuffer = FloatBuffer.allocate(0)
    /** Array of the indices to create an indexed mesh. Optional, but advisable to use to minimize the number of submitted vertices. */
    override var indices : IntBuffer = IntBuffer.allocate(0)
>>>>>>> d4d1f208

    val converterSetups = ArrayList<ConverterSetup>()
    var timepointCount: Int
    val viewerState: ViewerState

    /** The transfer function to use for the volume. Flat by default. */
    var transferFunction: TransferFunction = TransferFunction.flat(0.5f)

    /** The color map for the volume. */
    var colormap: Colormap = Colormap.get("viridis")
        set(m) {
            field = m
            if(::volumeManager.isInitialized) {
                volumeManager.removeCachedColormapFor(this)
            }
            modifiedAt = System.nanoTime()
        }

    /** Pixel-to-world scaling ratio. Default: 1 px = 1mm in world space*/
    var pixelToWorldRatio: Float by Delegates.observable(0.001f) { property, old, new -> spatial().propertyChanged(property, old, new, "pixelToWorldRatio") }

    /** What to use as the volume's origin, scenery's default is [Origin.Center], BVV's default is [Origin.FrontBottomLeft]. **/
    var origin = Origin.Center

    /** Rendering method */
    var renderingMethod = RenderingMethod.AlphaBlending
        set(value) {
            field = value
            volumeManager.renderingMethod = value
        }

    /** Plane equations for slicing planes mapped to origin */
    var slicingPlaneEquations = mapOf<SlicingPlane, Vector4f>()

    /** Modes how assigned slicing planes interact with the volume */
    var slicingMode = SlicingMode.None

    enum class SlicingMode(val id: Int){
        // Volume is rendered as it is
        None(0),
        // Volume is cut along the assigned slicing plane and the lower half is rendered.
        // For multiple slicing planes the inner hull is rendered.
        Cropping(1),
        // Only a slice around the slicing planes is rendered with no transparency.
        Slicing(2),
        // The slice around the slicing planes is rendered with no transparency
        // while also the cropping rule applies for the rest of the volume.
        Both(3)
    }

    @Transient
    lateinit var volumeManager: VolumeManager

    @Transient
    override var delegate: Node? = null

    // TODO IS THIS REQUIRED??
    var cacheControls = CacheControl.CacheControls()

    /** Current timepoint. */
    var currentTimepoint: Int = 0
        get() { return viewerState.currentTimepoint }
        set(value) {
            viewerState.currentTimepoint = value
            modifiedAt = System.nanoTime()
            field = value
        }

    sealed class VolumeDataSource {
        class SpimDataMinimalSource(val spimData : SpimDataMinimal) : VolumeDataSource()
        class RAISource<T: NumericType<T>>(
            val type: NumericType<T>,
            val sources: List<SourceAndConverter<T>>,
            val converterSetups: ArrayList<ConverterSetup>,
            val numTimepoints: Int,
            val cacheControl: CacheControl? = null) : VolumeDataSource()
        class NullSource(val numTimepoints: Int): VolumeDataSource()
    }

    /**
     * Enum class for selecting a rendering method.
     */
    enum class RenderingMethod {
        MaxProjection,
        MinProjection,
        AlphaBlending
    }

    init {
        name = "Volume"

<<<<<<< HEAD
        addSpatial()

        when(dataSource) {
=======
        when (dataSource) {
>>>>>>> d4d1f208
            is SpimDataMinimalSource -> {
                val spimData = dataSource.spimData

                val seq: AbstractSequenceDescription<*, *, *> = spimData.sequenceDescription
                timepointCount = seq.timePoints.size() - 1
                cacheControls.addCacheControl((seq.imgLoader as ViewerImgLoader).cacheControl)

                // wraps legacy image formats (e.g., TIFF) if referenced in BDV XML
                WrapBasicImgLoader.wrapImgLoaderIfNecessary(spimData)

                val sources = ArrayList<SourceAndConverter<*>>()
                // initialises setups and converters for all channels, and creates source.
                // These are then stored in [converterSetups] and [sources_].
                BigDataViewer.initSetups(spimData, converterSetups, sources)

                viewerState = ViewerState(sources, timepointCount)

                WrapBasicImgLoader.removeWrapperIfPresent(spimData)
            }

            is VolumeDataSource.RAISource<*> -> {
                timepointCount = dataSource.numTimepoints
                // FIXME: bigdataviewer-core > 9.0.0 doesn't enjoy having 0 timepoints anymore :-(
                // We tell it here to have a least one, so far no ill side effects from that
                viewerState = ViewerState(dataSource.sources, max(1, timepointCount))
                converterSetups.addAll(dataSource.converterSetups)
            }

            is VolumeDataSource.NullSource -> {
                viewerState = ViewerState(emptyList(), dataSource.numTimepoints)
                timepointCount = dataSource.numTimepoints
            }
        }

        viewerState.sources.forEach { s -> s.isActive = true }
        viewerState.displayMode = DisplayMode.FUSED

        if (dataSource !is VolumeDataSource.NullSource) {
            converterSetups.forEach {
                it.color = ARGBType(Int.MAX_VALUE)
            }

            val vm = hub.get<VolumeManager>()
            val volumes = ArrayList<Volume>(10)

            if (vm != null) {
                volumes.addAll(vm.nodes)
                hub.remove(vm)
            }

<<<<<<< HEAD
        volumeManager = hub.add(VolumeManager(hub))
        volumeManager.add(this)
        volumes.forEach {
            volumeManager.add(it)
            it.delegateRenderable = volumeManager.renderable()
            it.delegateGeometry = volumeManager.geometry()
            it.delegateMaterial = volumeManager.material()
            it.volumeManager = volumeManager
        }
        delegateRenderable = volumeManager.renderable()
        delegateGeometry = volumeManager.geometry()
        delegateMaterial = volumeManager.material()
    }

    override fun createSpatial(): VolumeSpatial {
        return VolumeSpatial(this)
=======
            volumeManager = if (vm != null) {
                hub.add(VolumeManager(hub, vm.useCompute, vm.customSegments, vm.customBindings))
            } else {
                hub.add(VolumeManager(hub))
            }
            vm?.customTextures?.forEach {
                volumeManager.customTextures.add(it)
                volumeManager.material.textures[it] = vm.material.textures[it]!!
            }
            volumeManager.add(this)
            volumes.forEach {
                volumeManager.add(it)
                it.delegate = volumeManager
                it.volumeManager = volumeManager
            }
            delegate = volumeManager
        }
>>>>>>> d4d1f208
    }

    /**
     * Returns array of slicing plane equations for planes assigned to this volume.
     */
    fun slicingArray(): FloatArray {
        if (slicingPlaneEquations.size > MAX_SUPPORTED_SLICING_PLANES)
            logger.warn("More than ${MAX_SUPPORTED_SLICING_PLANES} slicing planes for ${this.name} set. Ignoring additional planes.")

        val fa = FloatArray(4 * MAX_SUPPORTED_SLICING_PLANES)

        slicingPlaneEquations.entries.take(MAX_SUPPORTED_SLICING_PLANES).forEachIndexed { i, entry ->
            fa[0+i*4] = entry.value.x
            fa[1+i*4] = entry.value.y
            fa[2+i*4] = entry.value.z
            fa[3+i*4] = entry.value.w
        }

        return fa
    }

    /**
     * Goes to the next available timepoint, returning the number of the updated timepoint.
     */
    fun nextTimepoint(): Int {
        return goToTimepoint(viewerState.currentTimepoint + 1)
    }

    /** Goes to the previous available timepoint, returning the number of the updated timepoint. */
    fun previousTimepoint(): Int {
        return goToTimepoint(viewerState.currentTimepoint - 1)
    }

    /** Goes to the [timepoint] given, returning the number of the updated timepoint. */
    open fun goToTimepoint(timepoint: Int): Int {
        val tp = if(timepoint == -1) {
            timepointCount
        } else {
            timepoint
        }
        val current = viewerState.currentTimepoint
        currentTimepoint = min(max(tp, 0), timepointCount - 1)
        logger.debug("Going to timepoint ${viewerState.currentTimepoint+1} of $timepointCount")

        if(current != viewerState.currentTimepoint) {
            volumeManager.notifyUpdate(this)
        }

        modifiedAt = System.nanoTime()
        return viewerState.currentTimepoint
    }

    /**
     * Goes to the last timepoint.
     */
    open fun goToLastTimepoint(): Int {
        return goToTimepoint(-1)
    }

    /**
     * Goes to the first timepoint.
     */
    open fun goToFirstTimepoint(): Int {
        return goToTimepoint(0)
    }

    fun prepareNextFrame() {
        cacheControls.prepareNextFrame()
    }

    /**
     * Returns the local scaling of the volume, taking voxel size and [pixelToWorldRatio] into account.
     */
    open fun localScale(): Vector3f {
        // we are using the first visible source here, which might of course change.
        // TODO: Figure out a better way to do this. It might be an issue for multi-view datasets.

        // TODO: are the voxel sizes determined here really not used?
        // val index = viewerState.visibleSourceIndices.firstOrNull()
        // var voxelSizes: VoxelDimensions = FinalVoxelDimensions("um", 1.0, 1.0, 1.0)
//        if(index != null) {
//            val source = viewerState.sources[index]
//            voxelSizes = source.spimSource.voxelDimensions ?: voxelSizes
//        }

        return Vector3f(
//            voxelSizes.dimension(0).toFloat() * pixelToWorldRatio,
//            voxelSizes.dimension(1).toFloat() * pixelToWorldRatio,
//            voxelSizes.dimension(2).toFloat() * pixelToWorldRatio
            pixelToWorldRatio,
            pixelToWorldRatio,
            pixelToWorldRatio
        )
    }

    /**
     * Samples a point from the currently used volume, [uv] is the texture coordinate of the volume, [0.0, 1.0] for
     * all of the components.
     *
     * Returns the sampled value as a [Float], or null in case nothing could be sampled.
     */
    open fun sample(uv: Vector3f, interpolate: Boolean = true): Float? {
        return null
    }

    /**
     * Takes samples along the ray from [start] to [end] from the currently active volume.
     * Values beyond [0.0, 1.0] for [start] and [end] will be clamped to that interval.
     *
     * Returns the list of samples (which might include `null` values in case a sample failed),
     * as well as the delta used along the ray, or null if the start/end coordinates are invalid.
     */
    open fun sampleRay(start: Vector3f, end: Vector3f): Pair<List<Float?>, Vector3f>? {
        return null
    }

    companion object {
        val setupId = AtomicInteger(0)
        val scifio: SCIFIO = SCIFIO()
        private val logger by LazyLogger()

        @JvmStatic @JvmOverloads fun fromSpimData(
            spimData: SpimDataMinimal,
            hub : Hub,
            options : VolumeViewerOptions = VolumeViewerOptions()
        ): Volume {
            val ds = SpimDataMinimalSource(spimData)
            return Volume(ds, options, hub)
        }

        @JvmStatic @JvmOverloads fun fromXML(
            path: String,
            hub: Hub,
            options : VolumeViewerOptions = VolumeViewerOptions()
        ): Volume {
            val spimData = XmlIoSpimDataMinimal().load(path)
            val ds = SpimDataMinimalSource(spimData)
            return Volume(ds, options, hub)
        }

        @JvmStatic @JvmOverloads fun <T: NumericType<T>> fromRAI(
            img: RandomAccessibleInterval<T>,
            type: T,
            axisOrder: AxisOrder = DEFAULT,
            name: String,
            hub: Hub,
            options: VolumeViewerOptions = VolumeViewerOptions()
        ): Volume {
            val converterSetups: ArrayList<ConverterSetup> = ArrayList()
            val stacks: ArrayList<RandomAccessibleInterval<T>> = AxisOrder.splitInputStackIntoSourceStacks(img, AxisOrder.getAxisOrder(axisOrder, img, false))
            val sourceTransform = AffineTransform3D()
            val sources: ArrayList<SourceAndConverter<T>> = ArrayList()

            var numTimepoints = 1
            for (stack in stacks) {
                val s: Source<T>
                if (stack.numDimensions() > 3) {
                    numTimepoints = stack.max(3).toInt() + 1
                    s = RandomAccessibleIntervalSource4D<T>(stack, type, sourceTransform, name)
                } else {
                    s = RandomAccessibleIntervalSource<T>(stack, type, sourceTransform, name)
                }
                val source: SourceAndConverter<T> = BigDataViewer.wrapWithTransformedSource(
                    SourceAndConverter<T>(s, BigDataViewer.createConverterToARGB(type)))
                converterSetups.add(BigDataViewer.createConverterSetup(source, setupId.getAndIncrement()))
                sources.add(source)
            }

            @Suppress("UNCHECKED_CAST")
            val cacheControl = if (img is VolatileView<*, *>) {
                val viewData: VolatileViewData<T, Volatile<T>> = (img as VolatileView<T, Volatile<T>>).volatileViewData
                viewData.cacheControl
            } else {
                null
            }

            val ds = VolumeDataSource.RAISource<T>(type, sources, converterSetups, numTimepoints, cacheControl)
            return RAIVolume(ds, options, hub)
        }

        @JvmStatic @JvmOverloads fun <T: NumericType<T>> fromSourceAndConverter(
            source: SourceAndConverter<T>,
            type: T,
            name: String,
            hub: Hub,
            options: VolumeViewerOptions = VolumeViewerOptions()
        ): Volume {
            val converterSetups: ArrayList<ConverterSetup> = ArrayList()
            val sources = arrayListOf(source)
            val numTimepoints = 1

            val img = source.spimSource.getSource(0, 0)

            @Suppress("UNCHECKED_CAST")
            val cacheControl = if (img is VolatileView<*, *>) {
                val viewData: VolatileViewData<T, Volatile<T>> = (img as VolatileView<T, Volatile<T>>).volatileViewData
                viewData.cacheControl
            } else {
                null
            }

            val ds = VolumeDataSource.RAISource<T>(type, sources, converterSetups, numTimepoints, cacheControl)
            val volume = RAIVolume(ds, options, hub)
            volume.name = name

            return volume
        }

        @Deprecated("Please use the version that takes List<Timepoint> as input instead of this one.")
        @JvmStatic @JvmOverloads fun <T: NumericType<T>> fromBuffer(
            volumes: LinkedHashMap<String, ByteBuffer>,
            width: Int,
            height: Int,
            depth: Int,
            type: T,
            hub: Hub,
            voxelDimensions: FloatArray = floatArrayOf(1.0f, 1.0f, 1.0f),
            voxelUnit: String = "um",
            options: VolumeViewerOptions = VolumeViewerOptions()
        ): BufferedVolume {
            val list = CopyOnWriteArrayList<BufferedVolume.Timepoint>()
            volumes.forEach {
                list.add(BufferedVolume.Timepoint(it.key, it.value))
            }

            return fromBuffer(list, width, height, depth, type, hub, voxelDimensions, voxelUnit, options)
        }

        @JvmStatic @JvmOverloads fun <T: NumericType<T>> fromBuffer(
            volumes: List<BufferedVolume.Timepoint>,
            width: Int,
            height: Int,
            depth: Int,
            type: T,
            hub: Hub,
            voxelDimensions: FloatArray = floatArrayOf(1.0f, 1.0f, 1.0f),
            voxelUnit: String = "um",
            options: VolumeViewerOptions = VolumeViewerOptions()
        ): BufferedVolume {
            val converterSetups: ArrayList<ConverterSetup> = ArrayList()
            val sources: ArrayList<SourceAndConverter<T>> = ArrayList()

            val timepoints = CopyOnWriteArrayList<BufferedVolume.Timepoint>(volumes)
            val s = BufferSource(timepoints, width, height, depth, FinalVoxelDimensions(voxelUnit, *(voxelDimensions.map { it.toDouble() }.toDoubleArray())), "", type)
            val source: SourceAndConverter<T> = BigDataViewer.wrapWithTransformedSource(
                    SourceAndConverter<T>(s, BigDataViewer.createConverterToARGB(type)))
           converterSetups.add(BigDataViewer.createConverterSetup(source, setupId.getAndIncrement()))
           sources.add(source)

            val ds = VolumeDataSource.RAISource<T>(type, sources, converterSetups, volumes.size)
            return BufferedVolume(ds, options, hub)
        }

        /**
         * Generates a procedural volume based on the open simplex noise algorithm, with [size]^3 voxels.
         * [radius] sets the blob radius, while [shift] can be used to move through the continuous noise
         * volume, essentially offsetting the volume by the value given. [intoBuffer] can be used to
         * funnel the data into a pre-existing buffer, otherwise one will be allocated. [seed] can be
         * used to choose a seed for the PRNG.
         *
         * Returns the newly-allocated [ByteBuffer], or the one given in [intoBuffer], set to position 0.
         */
        @JvmStatic fun generateProceduralVolume(size: Long, radius: Float = 0.0f,
                                                seed: Long = Random.randomFromRange(0.0f, 133333337.0f).toLong(),
                                                shift: Vector3f = Vector3f(0.0f),
                                                intoBuffer: ByteBuffer? = null, use16bit: Boolean = false): ByteBuffer {
            val f = 3.0f / size
            val center = size / 2.0f + 0.5f
            val noise = OpenSimplexNoise(seed)
            val (range, bytesPerVoxel) = if(use16bit) {
                65535 to 2
            } else {
                255 to 1
            }
            val byteSize = (size*size*size*bytesPerVoxel).toInt()

            val buffer = intoBuffer ?: MemoryUtil.memAlloc(byteSize * bytesPerVoxel)

//            (0 until byteSize/bytesPerVoxel).chunked(byteSize/4).forEachParallel { subList ->
            (0 until byteSize/bytesPerVoxel).forEach {
//                subList.forEach {
                    val x = it.rem(size)
                    val y = (it / size).rem(size)
                    val z = it / (size * size)

                    val dx = center - x
                    val dy = center - y
                    val dz = center - z

                    val offset = abs(noise.random3D((x + shift.x()) * f, (y + shift.y()) * f, (z + shift.z()) * f))
                    val d = sqrt(dx * dx + dy * dy + dz * dz) / size

                    val result = if(radius > Math.ulp(1.0f)) {
                        if(d - offset < radius) { ((d-offset)*range).toInt().toShort() } else { 0 }
                    } else {
                        ((d - offset) * range).toInt().toShort()
                    }

                    if(use16bit) {
                        buffer.asShortBuffer().put(it, result)
                    } else {
                        buffer.put(it, result.toByte())
                    }
//                }
            }

            return buffer
        }

        /**
         * Reads a volume from the given [file].
         */
        @JvmStatic fun fromPath(file: Path, hub: Hub): BufferedVolume {
            if(file.normalize().toString().endsWith("raw")) {
                return fromPathRaw(file, hub)
            }

            val id = file.fileName.toString()

            val reader = scifio.initializer().initializeReader(FileLocation(file.toFile()))

            val dims = Vector3i()
            with(reader.openPlane(0, 0)) {
                dims.x = lengths[0].toInt()
                dims.y = lengths[1].toInt()
                dims.z = reader.getPlaneCount(0).toInt()
            }

            val bytesPerVoxel = reader.openPlane(0, 0).imageMetadata.bitsPerPixel/8
            reader.openPlane(0, 0).imageMetadata.pixelType

            val type: NumericType<*> = when(reader.openPlane(0, 0).imageMetadata.pixelType) {
                FormatTools.INT8 -> ByteType()
                FormatTools.INT16 -> ShortType()
                FormatTools.INT32 -> IntType()

                FormatTools.UINT8 -> UnsignedByteType()
                FormatTools.UINT16 -> UnsignedShortType()
                FormatTools.UINT32 -> UnsignedIntType()

                FormatTools.FLOAT -> FloatType()

                else -> {
                    logger.error("Unknown scif.io pixel type ${reader.openPlane(0, 0).imageMetadata.pixelType}, assuming unsigned byte.")
                    UnsignedByteType()
                }
            }

            logger.debug("Loading $id from disk")
            val imageData: ByteBuffer = MemoryUtil.memAlloc((bytesPerVoxel * dims.x * dims.y * dims.z))

            logger.debug("${file.fileName}: Allocated ${imageData.capacity()} bytes for $type ${8*bytesPerVoxel}bit image of $dims")

            val start = System.nanoTime()

//            if(reader.openPlane(0, 0).imageMetadata.isLittleEndian) {
            logger.debug("Volume is little endian")
            (0 until reader.getPlaneCount(0)).forEach { plane ->
                imageData.put(reader.openPlane(0, plane).bytes)
            }
//            } else {
//                logger.info("Volume is big endian")
//                (0 until reader.getPlaneCount(0)).forEach { plane ->
//                    imageData.put(swapEndianUnsafe(reader.openPlane(0, plane).bytes))
//                }
//            }

            val duration = (System.nanoTime() - start) / 10e5
            logger.debug("Reading took $duration ms")

            imageData.flip()

            val volumes = CopyOnWriteArrayList<BufferedVolume.Timepoint>()
            volumes.add(BufferedVolume.Timepoint(id, imageData))
            // TODO: Kotlin compiler issue, see https://youtrack.jetbrains.com/issue/KT-37955
            return when(type) {
                is ByteType -> fromBuffer(volumes, dims.x, dims.y, dims.z, ByteType(), hub)
                is UnsignedByteType -> fromBuffer(volumes, dims.x, dims.y, dims.z, UnsignedByteType(), hub)
                is ShortType -> fromBuffer(volumes, dims.x, dims.y, dims.z, ShortType(), hub)
                is UnsignedShortType -> fromBuffer(volumes, dims.x, dims.y, dims.z, UnsignedShortType(), hub)
                is IntType -> fromBuffer(volumes, dims.x, dims.y, dims.z, IntType(), hub)
                is UnsignedIntType -> fromBuffer(volumes, dims.x, dims.y, dims.z, UnsignedIntType(), hub)
                is FloatType -> fromBuffer(volumes, dims.x, dims.y, dims.z, FloatType(), hub)
                else -> throw UnsupportedOperationException("Image type ${type.javaClass.simpleName} not supported for volume data.")
            }
        }

        /**
         * Reads raw volumetric data from a [file].
         *
         * Returns the new volume.
         */
        @JvmStatic fun fromPathRaw(file: Path, hub: Hub): BufferedVolume {

            val infoFile: Path
            val volumeFiles: List<Path>

            if(Files.isDirectory(file)) {
                volumeFiles = Files.list(file).filter { it.toString().endsWith(".raw") && Files.isRegularFile(it) && Files.isReadable(it) }.toList()
                infoFile = file.resolve("stacks.info")
            } else {
                volumeFiles = listOf(file)
                infoFile = file.resolveSibling("stacks.info")
            }

            val lines = Files.lines(infoFile).toList()

            logger.debug("reading stacks.info (${lines.joinToString()}) (${lines.size} lines)")
            val dimensions = Vector3i(lines.get(0).split(",").map { it.toInt() }.toIntArray())
            logger.debug("setting dim to ${dimensions.x}/${dimensions.y}/${dimensions.z}")
            logger.debug("Got ${volumeFiles.size} volumes")

            val volumes = CopyOnWriteArrayList<BufferedVolume.Timepoint>()
            volumeFiles.forEach { v ->
                val id = v.fileName.toString()
                val buffer: ByteBuffer by lazy {

                    logger.debug("Loading $id from disk")
                    val buffer = ByteArray(1024 * 1024)
                    val stream = FileInputStream(v.toFile())
                    val imageData: ByteBuffer = MemoryUtil.memAlloc((2 * dimensions.x * dimensions.y * dimensions.z))

                    logger.debug("${v.fileName}: Allocated ${imageData.capacity()} bytes for UINT16 image of $dimensions")

                    val start = System.nanoTime()
                    var bytesRead = stream.read(buffer, 0, buffer.size)
                    while (bytesRead > -1) {
                        imageData.put(buffer, 0, bytesRead)
                        bytesRead = stream.read(buffer, 0, buffer.size)
                    }
                    val duration = (System.nanoTime() - start) / 10e5
                    logger.debug("Reading took $duration ms")

                    imageData.flip()
                    imageData
                }

                volumes.add(BufferedVolume.Timepoint(id, buffer))
            }

            return fromBuffer(volumes, dimensions.x, dimensions.y, dimensions.z, UnsignedShortType(), hub)
        }

        /** Amount of supported slicing planes per volume, see also sampling shader segments */
        private const val MAX_SUPPORTED_SLICING_PLANES = 16

    }

    open class VolumeSpatial(val volume: Volume): DefaultSpatial(volume) {
        /**
         * Composes the world matrix for this volume node, taken voxel size and [pixelToWorldRatio]
         * into account.
         */
        override fun composeModel() {
            @Suppress("SENSELESS_COMPARISON")
            if(position != null && rotation != null && scale != null) {
                model.translation(position)
                model.mul(Matrix4f().set(this.rotation))
                if(volume.origin == Origin.Center) {
                    model.translate(-2.0f, -2.0f, -2.0f)
                }
                model.scale(scale)
                model.scale(volume.localScale())
            }
        }
    }
}<|MERGE_RESOLUTION|>--- conflicted
+++ resolved
@@ -19,9 +19,10 @@
 import bdv.viewer.Source
 import bdv.viewer.SourceAndConverter
 import bdv.viewer.state.ViewerState
-import graphics.scenery.*
-import graphics.scenery.numerics.OpenSimplexNoise
-import graphics.scenery.numerics.Random
+import graphics.scenery.DefaultNode
+import graphics.scenery.DisableFrustumCulling
+import graphics.scenery.Hub
+import graphics.scenery.Origin
 import graphics.scenery.attribute.DelegatesProperties
 import graphics.scenery.attribute.DelegationType
 import graphics.scenery.attribute.geometry.DelegatesGeometry
@@ -32,6 +33,8 @@
 import graphics.scenery.attribute.renderable.Renderable
 import graphics.scenery.attribute.spatial.DefaultSpatial
 import graphics.scenery.attribute.spatial.HasCustomSpatial
+import graphics.scenery.numerics.OpenSimplexNoise
+import graphics.scenery.numerics.Random
 import graphics.scenery.utils.LazyLogger
 import graphics.scenery.volumes.Volume.VolumeDataSource.SpimDataMinimalSource
 import io.scif.SCIFIO
@@ -56,7 +59,6 @@
 import java.nio.ByteBuffer
 import java.nio.file.Files
 import java.nio.file.Path
-import java.util.*
 import java.util.concurrent.CopyOnWriteArrayList
 import java.util.concurrent.atomic.AtomicInteger
 import kotlin.math.abs
@@ -67,8 +69,7 @@
 import kotlin.streams.toList
 
 @Suppress("DEPRECATION")
-<<<<<<< HEAD
-open class Volume(val dataSource: VolumeDataSource, val options: VolumeViewerOptions, val hub: Hub) : DefaultNode("Volume"),
+open class Volume(val dataSource: VolumeDataSource, val options: VolumeViewerOptions, @Transient val hub: Hub) : DefaultNode("Volume"),
     DelegatesProperties, DelegatesRenderable, DelegatesGeometry, DelegatesMaterial, DisableFrustumCulling, HasCustomSpatial<Volume.VolumeSpatial> {
 
     private val delegationType: DelegationType = DelegationType.OncePerDelegate
@@ -76,9 +77,9 @@
         return delegationType
     }
 
-    private var delegateRenderable: Renderable?
-    private var delegateMaterial: Material?
-    private var delegateGeometry: Geometry?
+    private var delegateRenderable: Renderable? = null
+    private var delegateMaterial: Material? = null
+    private var delegateGeometry: Geometry? = null
 
     override fun getDelegateRenderable(): Renderable? {
         return delegateRenderable
@@ -103,23 +104,6 @@
     fun setDelegateMaterial(delegate: Material?) {
         delegateMaterial = delegate
     }
-=======
-open class Volume(val dataSource: VolumeDataSource, val options: VolumeViewerOptions, @Transient val hub: Hub) : DelegatesRendering(), HasGeometry, DisableFrustumCulling {
-    /** How many elements does a vertex store? */
-    override val vertexSize : Int = 3
-    /** How many elements does a texture coordinate store? */
-    override val texcoordSize : Int = 2
-    /** The [GeometryType] of the [Node] */
-    override var geometryType : GeometryType = GeometryType.TRIANGLES
-    /** Array of the vertices. This buffer is _required_, but may empty. */
-    override var vertices : FloatBuffer = FloatBuffer.allocate(0)
-    /** Array of the normals. This buffer is _required_, and may _only_ be empty if [vertices] is empty as well. */
-    override var normals : FloatBuffer = FloatBuffer.allocate(0)
-    /** Array of the texture coordinates. Texture coordinates are optional. */
-    override var texcoords : FloatBuffer = FloatBuffer.allocate(0)
-    /** Array of the indices to create an indexed mesh. Optional, but advisable to use to minimize the number of submitted vertices. */
-    override var indices : IntBuffer = IntBuffer.allocate(0)
->>>>>>> d4d1f208
 
     val converterSetups = ArrayList<ConverterSetup>()
     var timepointCount: Int
@@ -173,9 +157,6 @@
     @Transient
     lateinit var volumeManager: VolumeManager
 
-    @Transient
-    override var delegate: Node? = null
-
     // TODO IS THIS REQUIRED??
     var cacheControls = CacheControl.CacheControls()
 
@@ -211,13 +192,9 @@
     init {
         name = "Volume"
 
-<<<<<<< HEAD
         addSpatial()
 
-        when(dataSource) {
-=======
         when (dataSource) {
->>>>>>> d4d1f208
             is SpimDataMinimalSource -> {
                 val spimData = dataSource.spimData
 
@@ -267,25 +244,6 @@
                 volumes.addAll(vm.nodes)
                 hub.remove(vm)
             }
-
-<<<<<<< HEAD
-        volumeManager = hub.add(VolumeManager(hub))
-        volumeManager.add(this)
-        volumes.forEach {
-            volumeManager.add(it)
-            it.delegateRenderable = volumeManager.renderable()
-            it.delegateGeometry = volumeManager.geometry()
-            it.delegateMaterial = volumeManager.material()
-            it.volumeManager = volumeManager
-        }
-        delegateRenderable = volumeManager.renderable()
-        delegateGeometry = volumeManager.geometry()
-        delegateMaterial = volumeManager.material()
-    }
-
-    override fun createSpatial(): VolumeSpatial {
-        return VolumeSpatial(this)
-=======
             volumeManager = if (vm != null) {
                 hub.add(VolumeManager(hub, vm.useCompute, vm.customSegments, vm.customBindings))
             } else {
@@ -293,17 +251,24 @@
             }
             vm?.customTextures?.forEach {
                 volumeManager.customTextures.add(it)
-                volumeManager.material.textures[it] = vm.material.textures[it]!!
+                volumeManager.material().textures[it] = vm.material().textures[it]!!
             }
             volumeManager.add(this)
             volumes.forEach {
                 volumeManager.add(it)
-                it.delegate = volumeManager
+                it.delegateRenderable = volumeManager.renderable()
+                it.delegateGeometry = volumeManager.geometry()
+                it.delegateMaterial = volumeManager.material()
                 it.volumeManager = volumeManager
             }
-            delegate = volumeManager
-        }
->>>>>>> d4d1f208
+            delegateRenderable = volumeManager.renderable()
+            delegateGeometry = volumeManager.geometry()
+            delegateMaterial = volumeManager.material()
+        }
+    }
+
+    override fun createSpatial(): VolumeSpatial {
+        return VolumeSpatial(this)
     }
 
     /**

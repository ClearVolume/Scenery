@file:Suppress("DEPRECATION")

package graphics.scenery.volumes

import bdv.BigDataViewer
import bdv.ViewerImgLoader
import bdv.cache.CacheControl
import bdv.spimdata.SpimDataMinimal
import bdv.spimdata.WrapBasicImgLoader
import bdv.spimdata.XmlIoSpimDataMinimal
import bdv.tools.brightness.ConverterSetup
import bdv.util.AxisOrder
import bdv.util.AxisOrder.DEFAULT
import bdv.util.RandomAccessibleIntervalSource
import bdv.util.RandomAccessibleIntervalSource4D
import bdv.util.volatiles.VolatileView
import bdv.util.volatiles.VolatileViewData
import bdv.viewer.DisplayMode
import bdv.viewer.Source
import bdv.viewer.SourceAndConverter
import bdv.viewer.state.ViewerState
import bvv.core.VolumeViewerOptions
import graphics.scenery.*
import graphics.scenery.attribute.DelegationType
import graphics.scenery.attribute.geometry.DelegatesGeometry
import graphics.scenery.attribute.geometry.Geometry
import graphics.scenery.attribute.material.DelegatesMaterial
import graphics.scenery.attribute.material.Material
import graphics.scenery.attribute.renderable.DelegatesRenderable
import graphics.scenery.attribute.renderable.Renderable
import graphics.scenery.attribute.spatial.DefaultSpatial
import graphics.scenery.attribute.spatial.HasCustomSpatial
import graphics.scenery.net.Networkable
import graphics.scenery.numerics.OpenSimplexNoise
import graphics.scenery.numerics.Random
<<<<<<< HEAD
import graphics.scenery.utils.LazyLogger
import graphics.scenery.utils.extensions.times
=======
import graphics.scenery.utils.lazyLogger
import graphics.scenery.utils.extensions.times
import graphics.scenery.utils.forEachIndexedAsync
>>>>>>> c4204bba
import graphics.scenery.volumes.Volume.VolumeDataSource.SpimDataMinimalSource
import io.scif.SCIFIO
import io.scif.filters.ReaderFilter
import io.scif.util.FormatTools
import mpicbg.spim.data.generic.sequence.AbstractSequenceDescription
import mpicbg.spim.data.sequence.FinalVoxelDimensions
import net.imglib2.RandomAccessibleInterval
import net.imglib2.Volatile
import net.imglib2.histogram.Histogram1d
import net.imglib2.histogram.Real1dBinMapper
import net.imglib2.realtransform.AffineTransform3D
import net.imglib2.type.numeric.ARGBType
import net.imglib2.type.numeric.NumericType
import net.imglib2.type.numeric.integer.*
import net.imglib2.type.numeric.real.FloatType
import org.joml.Matrix4f
import org.joml.Vector3f
import org.joml.Vector3i
import org.joml.Vector4f
import org.lwjgl.system.MemoryUtil
import org.scijava.io.location.FileLocation
import java.io.FileInputStream
import java.nio.ByteBuffer
import java.nio.ByteOrder
import java.nio.file.Files
import java.nio.file.Path
import java.nio.file.Paths
import java.util.concurrent.ConcurrentHashMap
import java.util.concurrent.CopyOnWriteArrayList
import java.util.concurrent.atomic.AtomicInteger
import kotlin.io.path.name
import kotlin.math.abs
import kotlin.math.max
import kotlin.math.min
import kotlin.math.sqrt
import kotlin.properties.Delegates
import kotlin.streams.toList
import graphics.scenery.utils.extensions.minus
import net.imglib2.type.numeric.RealType

@Suppress("DEPRECATION")
open class Volume(
    @Transient
    val dataSource: VolumeDataSource = VolumeDataSource.NullSource,
    @Transient
    val options: VolumeViewerOptions = VolumeViewerOptions(),
    hub: Hub
) : DefaultNode("Volume"),
    DelegatesRenderable, DelegatesGeometry, DelegatesMaterial, DisableFrustumCulling,
    HasCustomSpatial<Volume.VolumeSpatial>, HasTransferFunction, HasHistogram {

    // without this line the *java* serialization framework kryo does not recognize the parameter-less constructor
    // and uses dark magic to instanciate this class
    constructor() : this(VolumeDataSource.NullSource, hub = Hub("dummyVolumeHub"))

    var initalizer: VolumeInitializer? = null

    private val delegationType: DelegationType = DelegationType.OncePerDelegate
    override fun getDelegationType(): DelegationType {
        return delegationType
    }

    override fun getDelegateRenderable(): Renderable? {
        return volumeManager.renderableOrNull()
    }

    override fun getDelegateGeometry(): Geometry? {
        return volumeManager.geometryOrNull()
    }

    override fun getDelegateMaterial(): Material? {
        return volumeManager.materialOrNull()
    }

    @Transient
    val converterSetups = ArrayList<ConverterSetup>()
    var timepointCount: Int

    @Transient
    val viewerState: ViewerState

    /** The transfer function to use for the volume. Flat by default. */
    override var transferFunction: TransferFunction = TransferFunction.flat(0.5f)
        set(m) {
            field = m
            modifiedAt = System.nanoTime()
        }
    override var minDisplayRange: Float
        get() = converterSetups.getOrNull(0)?.displayRangeMin?.toFloat() ?: throw IllegalStateException()
        set(value) { setTransferFunctionRange(value, maxDisplayRange) }
    override var maxDisplayRange: Float
        get() = converterSetups.getOrNull(0)?.displayRangeMax?.toFloat() ?: throw IllegalStateException()
        set(value) { setTransferFunctionRange(minDisplayRange, value) }

    override var range: Pair<Float, Float>
        get() = when(dataSource) {
            VolumeDataSource.NullSource -> 0.0f to 0.0f
            is VolumeDataSource.RAISource<*> -> dataSource.type.toRange()
            is SpimDataMinimalSource -> (dataSource.sources.first().spimSource.type as NumericType<*>).toRange()
        }
        set(value) { logger.warn("Cannot set data range, it is automatically determined.") }

    /** The color map for the volume. */
    var colormap: Colormap = Colormap.get("viridis")
        set(m) {
            field = m
            if(::volumeManager.isInitialized) {
                volumeManager.removeCachedColormapFor(this)
            }
            modifiedAt = System.nanoTime()
        }

    /** Pixel-to-world scaling ratio. Default: 1 px = 1mm in world space*/
    var pixelToWorldRatio: Float by Delegates.observable(0.001f) { property, old, new ->
        spatial().propertyChanged(
            property,
            old,
            new,
            "pixelToWorldRatio"
        )
    }

    /** What to use as the volume's origin, scenery's default is [Origin.Center], BVV's default is [Origin.FrontBottomLeft]. **/
    var origin = Origin.Center

    /** Rendering method */
    var renderingMethod = RenderingMethod.AlphaBlending
        set(value) {
            field = value
            volumeManager.renderingMethod = value
        }

    /** Plane equations for slicing planes mapped to origin */
    var slicingPlaneEquations = mapOf<Int, Vector4f>()

    /** Modes how assigned slicing planes interact with the volume */
    var slicingMode = SlicingMode.None

    var multiResolutionLevelLimits: Pair<Int, Int>? = null

    enum class SlicingMode(val id: Int){
        // Volume is rendered as it is
        None(0),
        // Volume is cut along the assigned slicing plane and the lower half is rendered.
        // For multiple slicing planes the inner hull is rendered.
        Cropping(1),
        // Only a slice around the slicing planes is rendered with no transparency.
        Slicing(2),
        // The slice around the slicing planes is rendered with no transparency
        // while also the cropping rule applies for the rest of the volume.
        Both(3)
    }

    @Transient
    lateinit var volumeManager: VolumeManager

    // TODO IS THIS REQUIRED??
    @Transient
    var cacheControls = CacheControl.CacheControls()

    /** Current timepoint. */
    var currentTimepoint: Int = 0
        get() {
            // despite IDEAs warning this might be not be false if kryo uses its de/serialization magic
            return if (dataSource == null || dataSource is VolumeDataSource.NullSource) {
                0
            } else {
                viewerState.currentTimepoint
            }
        }
        set(value) {
            viewerState.currentTimepoint = value
            modifiedAt = System.nanoTime()
            field = value
        }

    sealed class VolumeDataSource {
        class SpimDataMinimalSource(

            @Transient
            val spimData : SpimDataMinimal,
            @Transient
            val sources: List<SourceAndConverter<*>>,
            @Transient
            val converterSetups: ArrayList<ConverterSetup>,
            val numTimepoints: Int
            ) : VolumeDataSource()
        class RAISource<T: NumericType<T>>(
            @Transient
            val type: NumericType<T>,
            @Transient
            val sources: List<SourceAndConverter<T>>,
            @Transient
            val converterSetups: ArrayList<ConverterSetup>,
            val numTimepoints: Int,
            @Transient
            val cacheControl: CacheControl? = null,
            @Transient
            val spimData: SpimDataMinimal? = null) : VolumeDataSource()
        object  NullSource: VolumeDataSource()
    }

    /**
     * Class to hold constructor parameters and function for initializing a Volume
     */
    interface VolumeInitializer{
        fun initializeVolume(hub: Hub) : Volume
    }

    class VolumeFileSource(val path: VolumePath, val type: VolumeType) : VolumeInitializer{

        sealed class VolumePath {
            /**
             *  for fixed file path witch are the same on every machine (eg. network drive or something like "C://Volume")
             */
            class Given(val filePath: String) : VolumePath()

            /**
             * the file path is taken from the VM parameter "-DVolumeFile=$path$" of each individual application
             */
            class Settings(val settingsName: String = "VolumeFile") : VolumePath()

            /**
             * the volume is a resource reachable by the java loader
             */
            class Resource(val path: String) : VolumePath()
        }

        enum class VolumeType {
            /**
             * tiff file format
             */
            TIFF,

            /**
             * Spim xml data format
             */
            SPIM
        }

        override fun initializeVolume(hub: Hub): Volume {

            val path = when (this.path) {
                is VolumePath.Given -> this.path.filePath
                is VolumePath.Settings -> {
                    Settings().get<String?>(this.path.settingsName)
                        ?: throw IllegalArgumentException(
                            "Setting ${this.path.settingsName} not set! " +
                                "Can't load volume."
                        )
                }
                is VolumePath.Resource -> {
                    javaClass.getResource(this.path.path)?.path
                        ?: throw IllegalArgumentException("Cant find resource ${this.path.path}")
                }
            }

            return when (this.type) {
                VolumeType.TIFF -> fromPath(Paths.get(path), hub)
                VolumeType.SPIM -> fromXML(path, hub, VolumeViewerOptions.options())
            }
        }
    }

    /**
     * Enum class for selecting a rendering method.
     */
    enum class RenderingMethod {
        MaxProjection,
        MinProjection,
        AlphaBlending
    }

    init {
        name = "Volume"

        hub.get<Settings>()?.setIfUnset("Volume.ParallelReads", false)

        addSpatial()

        when (dataSource) {
            is SpimDataMinimalSource -> {
                val spimData = dataSource.spimData

                timepointCount = dataSource.numTimepoints
                cacheControls.addCacheControl((spimData.sequenceDescription.imgLoader as ViewerImgLoader).cacheControl)

                // wraps legacy image formats (e.g., TIFF) if referenced in BDV XML
                WrapBasicImgLoader.wrapImgLoaderIfNecessary(spimData)
                viewerState = ViewerState(dataSource.sources, timepointCount)
                converterSetups.addAll(dataSource.converterSetups)

                WrapBasicImgLoader.removeWrapperIfPresent(spimData)
            }

            is VolumeDataSource.RAISource<*> -> {
                timepointCount = dataSource.numTimepoints
                // FIXME: bigdataviewer-core > 9.0.0 doesn't enjoy having 0 timepoints anymore :-(
                // We tell it here to have a least one, so far no ill side effects from that
                viewerState = ViewerState(dataSource.sources, max(1, timepointCount))
                converterSetups.addAll(dataSource.converterSetups)
            }

            is VolumeDataSource.NullSource -> {
                viewerState = ViewerState(emptyList(), 1)
                timepointCount = 1
            }
        }

        viewerState.sources.forEach { s -> s.isActive = true }
        viewerState.displayMode = DisplayMode.FUSED
        converterSetups.forEach {
            it.color = ARGBType(Int.MAX_VALUE)
        }

        if(hub.name != "dummyVolumeHub" && dataSource !is VolumeDataSource.NullSource){
            VolumeManager.regenerateVolumeManagerWithExtraVolume(this,hub)
        }
    }

    private fun NumericType<*>.toRange(): Pair<Float, Float> {
        return when(this) {
            is UnsignedByteType -> 0.0f to 255.0f
            is ByteType -> -127.0f to 128.0f
            is UnsignedShortType -> 0.0f to 65535.0f
            is ShortType -> -32768.0f to 32767.0f
            is FloatType -> 0.0f to 1.0f
            else -> 0.0f to 1.0f
        }
    }


    override fun update(fresh: Networkable, getNetworkable: (Int) -> Networkable, additionalData: Any?) {
        if (fresh !is Volume) throw IllegalArgumentException("Update called with object of foreign class")
        super.update(fresh, getNetworkable, additionalData)
        this.colormap = fresh.colormap
        this.transferFunction = fresh.transferFunction
        this.slicingMode = fresh.slicingMode

        if (this.currentTimepoint != fresh.currentTimepoint) {
            this.goToTimepoint(fresh.currentTimepoint)
        }
    }

    override fun getConstructorParameters(): Any? {
        return initalizer
    }

    override fun constructWithParameters(parameters: Any, hub: Hub): Networkable {
        if (parameters is VolumeInitializer) {
            val vol = parameters.initializeVolume(hub)
            vol.initalizer = parameters
            return vol
        } else {
            throw IllegalArgumentException("Volume Initializer implementation as params expected")
        }
    }


    override fun getSubcomponents(): List<Networkable> {
        val tmp = super<DefaultNode>.getSubcomponents()
        return tmp
    }

    override fun createSpatial(): VolumeSpatial {
        return VolumeSpatial(this)
    }

    /**
     * Return a histogram over the set minDisplayRange and maxDisplayRange of the volumes viewState source (currently only using spimSource)
     */
    override fun generateHistogram(): Histogram1d<*>? {
        var histogram : Histogram1d<*>? = null

        this.viewerState.sources.firstOrNull()?.spimSource?.getSource(0, 0)?.let { rai ->
            histogram = Histogram1d(Real1dBinMapper<UnsignedByteType>(minDisplayRange.toDouble(), maxDisplayRange.toDouble(), 1024, false))
            (histogram as Histogram1d<UnsignedByteType>).countData(rai as Iterable<UnsignedByteType>)
        }

        return histogram
    }

    /**
     * Returns array of slicing plane equations for planes assigned to this volume.
     */
    fun slicingArray(): FloatArray {
        if (slicingPlaneEquations.size > MAX_SUPPORTED_SLICING_PLANES)
            logger.warn("More than ${MAX_SUPPORTED_SLICING_PLANES} slicing planes for ${this.name} set. Ignoring additional planes.")

        val fa = FloatArray(4 * MAX_SUPPORTED_SLICING_PLANES)

        slicingPlaneEquations.entries.take(MAX_SUPPORTED_SLICING_PLANES).forEachIndexed { i, entry ->
            fa[0+i*4] = entry.value.x
            fa[1+i*4] = entry.value.y
            fa[2+i*4] = entry.value.z
            fa[3+i*4] = entry.value.w
        }

        return fa
    }

    /**
     * Goes to the next available timepoint, returning the number of the updated timepoint.
     */
    fun nextTimepoint(): Int {
        return goToTimepoint(viewerState.currentTimepoint + 1)
    }

    /** Goes to the previous available timepoint, returning the number of the updated timepoint. */
    fun previousTimepoint(): Int {
        return goToTimepoint(viewerState.currentTimepoint - 1)
    }

    /** Goes to the [timepoint] given, returning the number of the updated timepoint. */
    open fun goToTimepoint(timepoint: Int): Int {
        val tp = if(timepoint == -1) {
            timepointCount
        } else {
            timepoint
        }
        val current = viewerState.currentTimepoint
        currentTimepoint = min(max(tp, 0), timepointCount - 1)
        logger.debug("Going to timepoint ${viewerState.currentTimepoint+1} of $timepointCount")

        if(current != viewerState.currentTimepoint) {
            volumeManager.notifyUpdate(this)
        }

        modifiedAt = System.nanoTime()
        logger.info("tp=${viewerState.currentTimepoint} vs $timepoint")
        return viewerState.currentTimepoint
    }

    /**
     * Goes to the last timepoint.
     */
    open fun goToLastTimepoint(): Int {
        return goToTimepoint(-1)
    }

    /**
     * Goes to the first timepoint.
     */
    open fun goToFirstTimepoint(): Int {
        return goToTimepoint(0)
    }

    fun prepareNextFrame() {
        cacheControls.prepareNextFrame()
    }

    /**
     * Returns the local scaling of the volume, taking voxel size and [pixelToWorldRatio] into account.
     */
    open fun localScale(): Vector3f {
        // we are using the first visible source here, which might of course change.
        // TODO: Figure out a better way to do this. It might be an issue for multi-view datasets.

        // TODO: are the voxel sizes determined here really not used?
        // val index = viewerState.visibleSourceIndices.firstOrNull()
        // var voxelSizes: VoxelDimensions = FinalVoxelDimensions("um", 1.0, 1.0, 1.0)
//        if(index != null) {
//            val source = viewerState.sources[index]
//            voxelSizes = source.spimSource.voxelDimensions ?: voxelSizes
//        }

        return Vector3f(
//            voxelSizes.dimension(0).toFloat() * pixelToWorldRatio,
//            voxelSizes.dimension(1).toFloat() * pixelToWorldRatio,
//            voxelSizes.dimension(2).toFloat() * pixelToWorldRatio
            pixelToWorldRatio,
            -1.0f * pixelToWorldRatio,
            pixelToWorldRatio
        )
    }

    /**
     * Samples a point from the currently used volume, [uv] is the texture coordinate of the volume, [0.0, 1.0] for
     * all of the components.
     *
     * Returns the sampled value as a [Float], or null in case nothing could be sampled.
     */
    open fun sample(uv: Vector3f, interpolate: Boolean = true): Float? {
        return null
    }

    /**
     * Takes samples along the ray from [start] to [end] from the currently active volume.
     * Values beyond [0.0, 1.0] for [start] and [end] will be clamped to that interval.
     *
     * Returns the list of samples (which might include `null` values in case a sample failed),
     * as well as the delta used along the ray, or null if the start/end coordinates are invalid.
     */
    open fun sampleRay(start: Vector3f, end: Vector3f): Pair<List<Float?>, Vector3f>? {
        return null
    }

    /**
     * Returns the volume's physical (voxel) dimensions.
     */
    open fun getDimensions(): Vector3i {
        return Vector3i(0)
    }

    @JvmOverloads
    open fun setTransferFunctionRange(min: Float, max: Float, forSetupId: Int = 0) {
        converterSetups.getOrNull(forSetupId)?.setDisplayRange(min.toDouble(), max.toDouble())
    }

    companion object {
        val setupId = AtomicInteger(0)
        val scifio: SCIFIO = SCIFIO()
        private val logger by lazyLogger()

        @JvmStatic @JvmOverloads fun fromSpimData(
            spimData: SpimDataMinimal,
            hub : Hub,
            options : VolumeViewerOptions = VolumeViewerOptions()
        ): Volume {
            val seq: AbstractSequenceDescription<*, *, *> = spimData.sequenceDescription

            val timepointCount = seq.timePoints.size()
            // wraps legacy image formats (e.g., TIFF) if referenced in BDV XML
            WrapBasicImgLoader.wrapImgLoaderIfNecessary(spimData)

            val converterSetups = ArrayList<ConverterSetup>()
            val sources = ArrayList<SourceAndConverter<*>>()
            // initialises setups and converters for all channels, and creates source.
            // These are then stored in [converterSetups] and [sources_].
            BigDataViewer.initSetups(spimData, converterSetups, sources)

            WrapBasicImgLoader.removeWrapperIfPresent(spimData)
            val ds = SpimDataMinimalSource(spimData,
                sources,
                converterSetups,
                timepointCount
            )

            return RAIVolume(ds, options, hub)
        }

        @JvmStatic
        fun forNetwork(
            params: VolumeInitializer,
            hub: Hub
        ): Volume = Volume().constructWithParameters(params, hub) as Volume

        @JvmStatic
        @JvmOverloads
        fun fromXML(
            path: String,
            hub: Hub,
            options : VolumeViewerOptions = VolumeViewerOptions()
        ): Volume {
            val spimData = XmlIoSpimDataMinimal().load(path)
            return fromSpimData(spimData, hub, options)
        }

        @JvmStatic
        @JvmOverloads
        fun <T : RealType<T>> fromRAI(
            img: RandomAccessibleInterval<T>,
            type: T,
            axisOrder: AxisOrder = DEFAULT,
            name: String,
            hub: Hub,
            options: VolumeViewerOptions = VolumeViewerOptions()
        ): Volume {
            val converterSetups: ArrayList<ConverterSetup> = ArrayList()
            val stacks: ArrayList<RandomAccessibleInterval<T>> =
                AxisOrder.splitInputStackIntoSourceStacks(img, AxisOrder.getAxisOrder(axisOrder, img, false))
            val sourceTransform = AffineTransform3D()
            val sources: ArrayList<SourceAndConverter<T>> = ArrayList()

            var numTimepoints = 1
            for (stack in stacks) {
                val s: Source<T>
                if (stack.numDimensions() > 3) {
                    numTimepoints = stack.max(3).toInt() + 1
                    s = RandomAccessibleIntervalSource4D<T>(stack, type, sourceTransform, name)
                } else {
                    s = RandomAccessibleIntervalSource<T>(stack, type, sourceTransform, name)
                }

                val source: SourceAndConverter<T> = BigDataViewer.wrapWithTransformedSource(
                    SourceAndConverter<T>(s, BigDataViewer.createConverterToARGB(type))
                )
                converterSetups.add(BigDataViewer.createConverterSetup(source, setupId.getAndIncrement()))
                sources.add(source)
            }

            @Suppress("UNCHECKED_CAST")
            val cacheControl = if (img is VolatileView<*, *>) {
                val viewData: VolatileViewData<T, Volatile<T>> =
                    (img as VolatileView<T, Volatile<T>>).volatileViewData
                viewData.cacheControl
            } else {
                null
            }

            val ds = VolumeDataSource.RAISource<T>(type, sources, converterSetups, numTimepoints, cacheControl)
            return RAIVolume(ds, options, hub)
        }

        @JvmStatic @JvmOverloads fun <T: RealType<T>> fromSourceAndConverter(
            source: SourceAndConverter<T>,
            type: T,
            name: String,
            hub: Hub,
            options: VolumeViewerOptions = VolumeViewerOptions()
        ): Volume {
            val converterSetups: ArrayList<ConverterSetup> = ArrayList()
            val sources = arrayListOf(source)
            val numTimepoints = 1

            val img = source.spimSource.getSource(0, 0)

            @Suppress("UNCHECKED_CAST")
            val cacheControl = if (img is VolatileView<*, *>) {
                val viewData: VolatileViewData<T, Volatile<T>> = (img as VolatileView<T, Volatile<T>>).volatileViewData
                viewData.cacheControl
            } else {
                null
            }

            val ds = VolumeDataSource.RAISource<T>(type, sources, converterSetups, numTimepoints, cacheControl)
            val volume = RAIVolume(ds, options, hub)
            volume.name = name

            return volume
        }

        @Deprecated("Please use the version that takes List<Timepoint> as input instead of this one.")
        @JvmStatic @JvmOverloads fun <T: RealType<T>> fromBuffer(
            volumes: LinkedHashMap<String, ByteBuffer>,
            width: Int,
            height: Int,
            depth: Int,
            type: T,
            hub: Hub,
            voxelDimensions: FloatArray = floatArrayOf(1.0f, 1.0f, 1.0f),
            voxelUnit: String = "um",
            options: VolumeViewerOptions = VolumeViewerOptions()
        ): BufferedVolume {
            val list = CopyOnWriteArrayList<BufferedVolume.Timepoint>()
            volumes.forEach {
                list.add(BufferedVolume.Timepoint(it.key, it.value))
            }

            return fromBuffer(list, width, height, depth, type, hub, voxelDimensions, voxelUnit, options)
        }

        @JvmStatic @JvmOverloads fun <T: RealType<T>> fromBuffer(
            volumes: List<BufferedVolume.Timepoint>,
            width: Int,
            height: Int,
            depth: Int,
            type: T,
            hub: Hub,
            voxelDimensions: FloatArray = floatArrayOf(1.0f, 1.0f, 1.0f),
            voxelUnit: String = "um",
            options: VolumeViewerOptions = VolumeViewerOptions()
        ): BufferedVolume {
            val converterSetups: ArrayList<ConverterSetup> = ArrayList()
            val sources: ArrayList<SourceAndConverter<T>> = ArrayList()

            val timepoints = CopyOnWriteArrayList<BufferedVolume.Timepoint>(volumes)
            val s = BufferSource(timepoints, width, height, depth, FinalVoxelDimensions(voxelUnit, *(voxelDimensions.map { it.toDouble() }.toDoubleArray())), "", type)
            val source: SourceAndConverter<T> = BigDataViewer.wrapWithTransformedSource(
                    SourceAndConverter<T>(s, BigDataViewer.createConverterToARGB(type)))
           converterSetups.add(BigDataViewer.createConverterSetup(source, setupId.getAndIncrement()))
           sources.add(source)

            val ds = VolumeDataSource.RAISource<T>(type, sources, converterSetups, volumes.size)
            return BufferedVolume(ds, options, hub)
        }

        /**
         * Generates a procedural volume based on the open simplex noise algorithm, with [size]^3 voxels.
         * [radius] sets the blob radius, while [shift] can be used to move through the continuous noise
         * volume, essentially offsetting the volume by the value given. [intoBuffer] can be used to
         * funnel the data into a pre-existing buffer, otherwise one will be allocated. [seed] can be
         * used to choose a seed for the PRNG.
         *
         * Returns the newly-allocated [ByteBuffer], or the one given in [intoBuffer], set to position 0.
         */
        @JvmStatic fun generateProceduralVolume(size: Long, radius: Float = 0.0f,
                                                seed: Long = Random.randomFromRange(0.0f, 133333337.0f).toLong(),
                                                shift: Vector3f = Vector3f(0.0f),
                                                intoBuffer: ByteBuffer? = null, use16bit: Boolean = false): ByteBuffer {
            val f = 3.0f / size
            val center = size / 2.0f + 0.5f
            val noise = OpenSimplexNoise(seed)
            val (range, bytesPerVoxel) = if(use16bit) {
                65535 to 2
            } else {
                255 to 1
            }
            val byteSize = (size*size*size*bytesPerVoxel).toInt()

            val buffer = intoBuffer ?: MemoryUtil.memAlloc(byteSize * bytesPerVoxel)

//            (0 until byteSize/bytesPerVoxel).chunked(byteSize/4).forEachParallel { subList ->
            (0 until byteSize/bytesPerVoxel).forEach {
//                subList.forEach {
                    val x = it.rem(size)
                    val y = (it / size).rem(size)
                    val z = it / (size * size)

                    val dx = center - x
                    val dy = center - y
                    val dz = center - z

                    val offset = abs(noise.random3D((x + shift.x()) * f, (y + shift.y()) * f, (z + shift.z()) * f))
                    val d = sqrt(dx * dx + dy * dy + dz * dz) / size

                    val result = if(radius > Math.ulp(1.0f)) {
                        if(d - offset < radius) { ((d-offset)*range).toInt().toShort() } else { 0 }
                    } else {
                        ((d - offset) * range).toInt().toShort()
                    }

                    if(use16bit) {
                        buffer.asShortBuffer().put(it, result)
                    } else {
                        buffer.put(it, result.toByte())
                    }
//                }
            }

            return buffer
        }

        /**
         * Reads a volume from the given [file].
         */
        @JvmStatic fun fromPath(file: Path, hub: Hub, onlyLoadFirst: Int? = null): BufferedVolume {
            if(file.normalize().toString().endsWith("raw")) {
                return fromPathRaw(file, hub)
            }
            var volumeFiles: List<Path>
            if(Files.isDirectory(file)) {
                volumeFiles = Files
                    .list(file)
                    .filter { it.toString().endsWith(".tif") && Files.isRegularFile(it) && Files.isReadable(it) }
                    .toList()

                if(onlyLoadFirst != null) {
                    volumeFiles = volumeFiles.subList(0, onlyLoadFirst)
                }

            } else {
                volumeFiles = listOf(file)
            }

            var volumes = CopyOnWriteArrayList<BufferedVolume.Timepoint>()
            val dims = Vector3i()

            var type: NumericType<*> = ByteType()
            volumeFiles.forEach { v ->
                val id = v.fileName.toString()
                System.out.println(v.toFile().toString());
                val reader = scifio.initializer().initializeReader(FileLocation(v.toFile()))
                with(reader.openPlane(0, 0)) {
                    dims.x = lengths[0].toInt()
                    dims.y = lengths[1].toInt()
                    dims.z = reader.getPlaneCount(0).toInt()
                }
                val bytesPerVoxel = reader.openPlane(0, 0).imageMetadata.bitsPerPixel / 8
                reader.openPlane(0, 0).imageMetadata.pixelType

                type = when (reader.openPlane(0, 0).imageMetadata.pixelType) {
                    FormatTools.INT8 -> ByteType()
                    FormatTools.INT16 -> ShortType()
                    FormatTools.INT32 -> IntType()

                    FormatTools.UINT8 -> UnsignedByteType()
                    FormatTools.UINT16 -> UnsignedShortType()
                    FormatTools.UINT32 -> UnsignedIntType()

                    FormatTools.FLOAT -> FloatType()

                    else -> {
                        logger.error("Unknown scif.io pixel type ${reader.openPlane(0, 0).imageMetadata.pixelType}, assuming unsigned byte.")
                        UnsignedByteType()
                    }
                }

<<<<<<< HEAD
                logger.debug("Loading $id from disk")
                val imageData: ByteBuffer = MemoryUtil.memAlloc((bytesPerVoxel * dims.x * dims.y * dims.z))

                logger.debug("${file.fileName}: Allocated ${imageData.capacity()} bytes for $type ${8 * bytesPerVoxel}bit image of $dims")
=======
            logger.debug("Loading $id from disk")
            logger.info("${file.fileName}: Allocated ${bytesPerVoxel * dims.x * dims.y * dims.z/1024/1024} MiB for $type ${8*bytesPerVoxel}bit image of $dims")
            val imageData: ByteBuffer = MemoryUtil.memAlloc((bytesPerVoxel * dims.x * dims.y * dims.z))

>>>>>>> c4204bba

                val start = System.nanoTime()

<<<<<<< HEAD
                logger.debug("Volume is little endian")
                (0 until reader.getPlaneCount(0)).forEach { plane ->
                    imageData.put(reader.openPlane(0, plane).bytes)
                }

                val duration = (System.nanoTime() - start) / 10e5
                logger.debug("Reading took $duration ms")

                imageData.flip()
                volumes.add(BufferedVolume.Timepoint(id, imageData))
            }

            return when (type) {
=======
            logger.debug("Volume is little endian")
            val planeSize = bytesPerVoxel * dims.x * dims.y

            // Only do parallel reads if the settings indicate we want to do that,
            // or if the file is a NIFTi file, or contains more than 200 planes.
            val parallelReadingRequested = hub.get<Settings>()?.get("Volume.ParallelReads", false) ?: false
                    || file.name.lowercase().endsWith(".nii.gz")

            if(parallelReadingRequested) {
                // Cache scifio's ReaderFilters per-thread, as their initialisation is expensive
                val readers = ConcurrentHashMap<Thread, ReaderFilter>()

                // Each plane (read: z-slice) will be read by an async Job.
                // These jobs are distributed among worker threads. This is the reason
                // why the current thread object serves as an index to the [readers] hash map.
                (0 until reader.getPlaneCount(0)).forEachIndexedAsync { index, plane ->
                    val thread = Thread.currentThread()
                    val myReader = readers.getOrPut(thread) {
                        scifio.initializer().initializeReader(FileLocation(file.toFile()))
                    }

                    val bytes = myReader.openPlane(0, plane).bytes
                    // In order to prevent mess-ups, we're working on a duplicate of [imageData]
                    // here, so it's position(), remaining() etc. remain at the original, correct values.
                    val view = imageData.duplicate().order(ByteOrder.LITTLE_ENDIAN)

                    // For writing the image data to the view, we move the buffer's position
                    // to the place where the plane's data needs to be.
                    view.position(index * planeSize)
                    view.put(bytes)
                }

                val duration = (System.nanoTime() - start) / 10e5
                logger.debug("Reading took $duration ms, used ${readers.size} parallel readers.")
                readers.forEach { it.value.close() }
                readers.clear()
            } else {
                (0 until reader.getPlaneCount(0)).forEach { plane ->
                    // Same as above, with the difference that we only use one reader to
                    // simply read bytes Plane-wise sequentially, and add them to the buffer.
                    val bytes = reader.openPlane(0, plane).bytes
                    val view = imageData.duplicate().order(ByteOrder.LITTLE_ENDIAN)
                    view.put(bytes)
                }

                val duration = (System.nanoTime() - start) / 10e5
                logger.debug("Reading took $duration ms, no parallel readers.")
            }


            val volumes = CopyOnWriteArrayList<BufferedVolume.Timepoint>()
            volumes.add(BufferedVolume.Timepoint(id, imageData))
            // TODO: Kotlin compiler issue, see https://youtrack.jetbrains.com/issue/KT-37955
            val volume = when(type) {
>>>>>>> c4204bba
                is ByteType -> fromBuffer(volumes, dims.x, dims.y, dims.z, ByteType(), hub)
                is UnsignedByteType -> fromBuffer(volumes, dims.x, dims.y, dims.z, UnsignedByteType(), hub)
                is ShortType -> fromBuffer(volumes, dims.x, dims.y, dims.z, ShortType(), hub)
                is UnsignedShortType -> fromBuffer(volumes, dims.x, dims.y, dims.z, UnsignedShortType(), hub)
                is IntType -> fromBuffer(volumes, dims.x, dims.y, dims.z, IntType(), hub)
                is UnsignedIntType -> fromBuffer(volumes, dims.x, dims.y, dims.z, UnsignedIntType(), hub)
                is FloatType -> fromBuffer(volumes, dims.x, dims.y, dims.z, FloatType(), hub)
                else -> throw UnsupportedOperationException("Image type ${type.javaClass.simpleName} not supported for volume data.")
            }

            reader.metadata.table.forEach { key, value ->
                volume.metadata[key] = value
            }

            return volume
        }

        /**
         * Reads raw volumetric data from a [file].
         *
         * Returns the new volume.
         */
        @JvmStatic fun fromPathRaw(file: Path, hub: Hub): BufferedVolume {

            val infoFile: Path
            val volumeFiles: List<Path>

            if(Files.isDirectory(file)) {
                volumeFiles = Files.list(file).filter { it.toString().endsWith(".raw") && Files.isRegularFile(it) && Files.isReadable(it) }.toList()
                infoFile = file.resolve("stacks.info")
            } else {
                volumeFiles = listOf(file)
                infoFile = file.resolveSibling("stacks.info")
            }

            val lines = Files.lines(infoFile).toList()

            logger.debug("reading stacks.info (${lines.joinToString()}) (${lines.size} lines)")
            val dimensions = Vector3i(lines.get(0).split(",").map { it.toInt() }.toIntArray())
            logger.debug("setting dim to ${dimensions.x}/${dimensions.y}/${dimensions.z}")
            logger.debug("Got ${volumeFiles.size} volumes")

            val volumes = CopyOnWriteArrayList<BufferedVolume.Timepoint>()
            volumeFiles.forEach { v ->
                val id = v.fileName.toString()
                val buffer: ByteBuffer by lazy {

                    logger.debug("Loading $id from disk")
                    val buffer = ByteArray(1024 * 1024)
                    val stream = FileInputStream(v.toFile())
                    val imageData: ByteBuffer = MemoryUtil.memAlloc((2 * dimensions.x * dimensions.y * dimensions.z))

                    logger.debug("${v.fileName}: Allocated ${imageData.capacity()} bytes for UINT16 image of $dimensions")

                    val start = System.nanoTime()
                    var bytesRead = stream.read(buffer, 0, buffer.size)
                    while (bytesRead > -1) {
                        imageData.put(buffer, 0, bytesRead)
                        bytesRead = stream.read(buffer, 0, buffer.size)
                    }
                    val duration = (System.nanoTime() - start) / 10e5
                    logger.debug("Reading took $duration ms")

                    imageData.flip()
                    imageData
                }

                volumes.add(BufferedVolume.Timepoint(id, buffer))
            }

            return fromBuffer(volumes, dimensions.x, dimensions.y, dimensions.z, UnsignedShortType(), hub)
        }

        /** Amount of supported slicing planes per volume, see also sampling shader segments */
        internal const val MAX_SUPPORTED_SLICING_PLANES = 16

    }

    open class VolumeSpatial(val volume: Volume): DefaultSpatial(volume) {
        /**
         * Composes the world matrix for this volume node, taken voxel size and [pixelToWorldRatio]
         * into account.
         */
        override fun composeModel() {
            val shift = Vector3f(volume.getDimensions()) * (-0.5f)

            model.translation(position)
            model.mul(Matrix4f().set(this.rotation))
            model.scale(scale)
            model.scale(volume.localScale())
            if (volume.origin == Origin.Center) {
                model.translate(shift)
            }
        }
    }
}
<|MERGE_RESOLUTION|>--- conflicted
+++ resolved
@@ -33,14 +33,9 @@
 import graphics.scenery.net.Networkable
 import graphics.scenery.numerics.OpenSimplexNoise
 import graphics.scenery.numerics.Random
-<<<<<<< HEAD
-import graphics.scenery.utils.LazyLogger
-import graphics.scenery.utils.extensions.times
-=======
 import graphics.scenery.utils.lazyLogger
 import graphics.scenery.utils.extensions.times
 import graphics.scenery.utils.forEachIndexedAsync
->>>>>>> c4204bba
 import graphics.scenery.volumes.Volume.VolumeDataSource.SpimDataMinimalSource
 import io.scif.SCIFIO
 import io.scif.filters.ReaderFilter
@@ -78,7 +73,6 @@
 import kotlin.math.sqrt
 import kotlin.properties.Delegates
 import kotlin.streams.toList
-import graphics.scenery.utils.extensions.minus
 import net.imglib2.type.numeric.RealType
 
 @Suppress("DEPRECATION")
@@ -777,7 +771,8 @@
         /**
          * Reads a volume from the given [file].
          */
-        @JvmStatic fun fromPath(file: Path, hub: Hub, onlyLoadFirst: Int? = null): BufferedVolume {
+        @JvmStatic @JvmOverloads
+        fun fromPath(file: Path, hub: Hub, onlyLoadFirst: Int? = null): BufferedVolume {
             if(file.normalize().toString().endsWith("raw")) {
                 return fromPathRaw(file, hub)
             }
@@ -796,23 +791,25 @@
                 volumeFiles = listOf(file)
             }
 
-            var volumes = CopyOnWriteArrayList<BufferedVolume.Timepoint>()
+            val volumes = CopyOnWriteArrayList<BufferedVolume.Timepoint>()
             val dims = Vector3i()
 
-            var type: NumericType<*> = ByteType()
+            var type: NumericType<*>? = null
+            var reader: ReaderFilter? = null
             volumeFiles.forEach { v ->
                 val id = v.fileName.toString()
-                System.out.println(v.toFile().toString());
-                val reader = scifio.initializer().initializeReader(FileLocation(v.toFile()))
-                with(reader.openPlane(0, 0)) {
+                logger.debug("Reading v.toFile().toString()")
+                val localReader = scifio.initializer().initializeReader(FileLocation(v.toFile()))
+                with(localReader.openPlane(0, 0)) {
                     dims.x = lengths[0].toInt()
                     dims.y = lengths[1].toInt()
-                    dims.z = reader.getPlaneCount(0).toInt()
+                    dims.z = localReader.getPlaneCount(0).toInt()
                 }
-                val bytesPerVoxel = reader.openPlane(0, 0).imageMetadata.bitsPerPixel / 8
-                reader.openPlane(0, 0).imageMetadata.pixelType
-
-                type = when (reader.openPlane(0, 0).imageMetadata.pixelType) {
+                if(reader == null) {
+                    reader = localReader
+                }
+
+                type = when (localReader.openPlane(0, 0).imageMetadata.pixelType) {
                     FormatTools.INT8 -> ByteType()
                     FormatTools.INT16 -> ShortType()
                     FormatTools.INT32 -> IntType()
@@ -824,95 +821,81 @@
                     FormatTools.FLOAT -> FloatType()
 
                     else -> {
-                        logger.error("Unknown scif.io pixel type ${reader.openPlane(0, 0).imageMetadata.pixelType}, assuming unsigned byte.")
+                        logger.error("Unknown scif.io pixel type ${localReader.openPlane(0, 0).imageMetadata.pixelType}, assuming unsigned byte.")
                         UnsignedByteType()
                     }
                 }
 
-<<<<<<< HEAD
+                val bytesPerVoxel = localReader.openPlane(0, 0).imageMetadata.bitsPerPixel / 8
+                localReader.openPlane(0, 0).imageMetadata.pixelType
+
                 logger.debug("Loading $id from disk")
                 val imageData: ByteBuffer = MemoryUtil.memAlloc((bytesPerVoxel * dims.x * dims.y * dims.z))
 
-                logger.debug("${file.fileName}: Allocated ${imageData.capacity()} bytes for $type ${8 * bytesPerVoxel}bit image of $dims")
-=======
-            logger.debug("Loading $id from disk")
-            logger.info("${file.fileName}: Allocated ${bytesPerVoxel * dims.x * dims.y * dims.z/1024/1024} MiB for $type ${8*bytesPerVoxel}bit image of $dims")
-            val imageData: ByteBuffer = MemoryUtil.memAlloc((bytesPerVoxel * dims.x * dims.y * dims.z))
-
->>>>>>> c4204bba
+                logger.debug(
+                    "{}: Allocated {} bytes for {} {}bit image of {}",
+                    file.fileName,
+                    imageData.capacity(),
+                    type,
+                    8 * bytesPerVoxel,
+                    dims
+                )
+
+                logger.debug("Volume is little endian")
+                val planeSize = bytesPerVoxel * dims.x * dims.y
+
+                // Only do parallel reads if the settings indicate we want to do that,
+                // or if the file is a NIFTi file, or contains more than 200 planes.
+                val parallelReadingRequested = hub.get<Settings>()?.get("Volume.ParallelReads", false) ?: false
+                        || file.name.lowercase().endsWith(".nii.gz")
 
                 val start = System.nanoTime()
-
-<<<<<<< HEAD
-                logger.debug("Volume is little endian")
-                (0 until reader.getPlaneCount(0)).forEach { plane ->
-                    imageData.put(reader.openPlane(0, plane).bytes)
+                if(parallelReadingRequested) {
+                    // Cache scifio's ReaderFilters per-thread, as their initialisation is expensive
+                    val readers = ConcurrentHashMap<Thread, ReaderFilter>()
+
+                    // Each plane (read: z-slice) will be read by an async Job.
+                    // These jobs are distributed among worker threads. This is the reason
+                    // why the current thread object serves as an index to the [readers] hash map.
+                    (0 until localReader.getPlaneCount(0)).forEachIndexedAsync { index, plane ->
+                        val thread = Thread.currentThread()
+                        val myReader = readers.getOrPut(thread) {
+                            scifio.initializer().initializeReader(FileLocation(file.toFile()))
+                        }
+
+                        val bytes = myReader.openPlane(0, plane).bytes
+                        // In order to prevent mess-ups, we're working on a duplicate of [imageData]
+                        // here, so it's position(), remaining() etc. remain at the original, correct values.
+                        val view = imageData.duplicate().order(ByteOrder.LITTLE_ENDIAN)
+
+                        // For writing the image data to the view, we move the buffer's position
+                        // to the place where the plane's data needs to be.
+                        view.position(index * planeSize)
+                        view.put(bytes)
+                    }
+
+                    val duration = (System.nanoTime() - start) / 10e5
+                    logger.debug("Reading took $duration ms, used ${readers.size} parallel readers.")
+                    readers.forEach { it.value.close() }
+                    readers.clear()
+                } else {
+                    (0 until localReader.getPlaneCount(0)).forEach { plane ->
+                        // Same as above, with the difference that we only use one reader to
+                        // simply read bytes Plane-wise sequentially, and add them to the buffer.
+                        val bytes = localReader.openPlane(0, plane).bytes
+                        val view = imageData.duplicate().order(ByteOrder.LITTLE_ENDIAN)
+                        view.put(bytes)
+                    }
+
+                    val duration = (System.nanoTime() - start) / 10e5
+                    logger.debug("Reading took $duration ms, no parallel readers.")
                 }
-
-                val duration = (System.nanoTime() - start) / 10e5
-                logger.debug("Reading took $duration ms")
-
-                imageData.flip()
-                volumes.add(BufferedVolume.Timepoint(id, imageData))
-            }
-
-            return when (type) {
-=======
-            logger.debug("Volume is little endian")
-            val planeSize = bytesPerVoxel * dims.x * dims.y
-
-            // Only do parallel reads if the settings indicate we want to do that,
-            // or if the file is a NIFTi file, or contains more than 200 planes.
-            val parallelReadingRequested = hub.get<Settings>()?.get("Volume.ParallelReads", false) ?: false
-                    || file.name.lowercase().endsWith(".nii.gz")
-
-            if(parallelReadingRequested) {
-                // Cache scifio's ReaderFilters per-thread, as their initialisation is expensive
-                val readers = ConcurrentHashMap<Thread, ReaderFilter>()
-
-                // Each plane (read: z-slice) will be read by an async Job.
-                // These jobs are distributed among worker threads. This is the reason
-                // why the current thread object serves as an index to the [readers] hash map.
-                (0 until reader.getPlaneCount(0)).forEachIndexedAsync { index, plane ->
-                    val thread = Thread.currentThread()
-                    val myReader = readers.getOrPut(thread) {
-                        scifio.initializer().initializeReader(FileLocation(file.toFile()))
-                    }
-
-                    val bytes = myReader.openPlane(0, plane).bytes
-                    // In order to prevent mess-ups, we're working on a duplicate of [imageData]
-                    // here, so it's position(), remaining() etc. remain at the original, correct values.
-                    val view = imageData.duplicate().order(ByteOrder.LITTLE_ENDIAN)
-
-                    // For writing the image data to the view, we move the buffer's position
-                    // to the place where the plane's data needs to be.
-                    view.position(index * planeSize)
-                    view.put(bytes)
-                }
-
-                val duration = (System.nanoTime() - start) / 10e5
-                logger.debug("Reading took $duration ms, used ${readers.size} parallel readers.")
-                readers.forEach { it.value.close() }
-                readers.clear()
-            } else {
-                (0 until reader.getPlaneCount(0)).forEach { plane ->
-                    // Same as above, with the difference that we only use one reader to
-                    // simply read bytes Plane-wise sequentially, and add them to the buffer.
-                    val bytes = reader.openPlane(0, plane).bytes
-                    val view = imageData.duplicate().order(ByteOrder.LITTLE_ENDIAN)
-                    view.put(bytes)
-                }
-
-                val duration = (System.nanoTime() - start) / 10e5
-                logger.debug("Reading took $duration ms, no parallel readers.")
-            }
-
-
-            val volumes = CopyOnWriteArrayList<BufferedVolume.Timepoint>()
-            volumes.add(BufferedVolume.Timepoint(id, imageData))
+            }
+
+
+
             // TODO: Kotlin compiler issue, see https://youtrack.jetbrains.com/issue/KT-37955
             val volume = when(type) {
->>>>>>> c4204bba
                 is ByteType -> fromBuffer(volumes, dims.x, dims.y, dims.z, ByteType(), hub)
                 is UnsignedByteType -> fromBuffer(volumes, dims.x, dims.y, dims.z, UnsignedByteType(), hub)
                 is ShortType -> fromBuffer(volumes, dims.x, dims.y, dims.z, ShortType(), hub)
@@ -920,10 +903,11 @@
                 is IntType -> fromBuffer(volumes, dims.x, dims.y, dims.z, IntType(), hub)
                 is UnsignedIntType -> fromBuffer(volumes, dims.x, dims.y, dims.z, UnsignedIntType(), hub)
                 is FloatType -> fromBuffer(volumes, dims.x, dims.y, dims.z, FloatType(), hub)
-                else -> throw UnsupportedOperationException("Image type ${type.javaClass.simpleName} not supported for volume data.")
-            }
-
-            reader.metadata.table.forEach { key, value ->
+                else -> throw UnsupportedOperationException("Image type ${type?.javaClass?.simpleName} not supported for volume data.")
+            }
+
+            reader?.metadata?.table?.forEach { key, value ->
+                logger.debug("Populating volume metadata")
                 volume.metadata[key] = value
             }
 

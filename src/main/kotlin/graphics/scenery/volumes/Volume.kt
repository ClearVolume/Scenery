@file:Suppress("DEPRECATION")

package graphics.scenery.volumes

import bdv.BigDataViewer
import bdv.ViewerImgLoader
import bdv.cache.CacheControl
import bdv.spimdata.SpimDataMinimal
import bdv.spimdata.WrapBasicImgLoader
import bdv.spimdata.XmlIoSpimDataMinimal
import bdv.tools.brightness.ConverterSetup
import bdv.util.AxisOrder
import bdv.util.AxisOrder.DEFAULT
import bdv.util.RandomAccessibleIntervalSource
import bdv.util.RandomAccessibleIntervalSource4D
import bdv.util.volatiles.VolatileView
import bdv.util.volatiles.VolatileViewData
import bdv.viewer.DisplayMode
import bdv.viewer.Source
import bdv.viewer.SourceAndConverter
import bdv.viewer.state.ViewerState
import bvv.core.VolumeViewerOptions
import graphics.scenery.*
import graphics.scenery.attribute.DelegationType
import graphics.scenery.attribute.geometry.DelegatesGeometry
import graphics.scenery.attribute.geometry.Geometry
import graphics.scenery.attribute.material.DelegatesMaterial
import graphics.scenery.attribute.material.Material
import graphics.scenery.attribute.renderable.DelegatesRenderable
import graphics.scenery.attribute.renderable.Renderable
import graphics.scenery.attribute.spatial.DefaultSpatial
import graphics.scenery.attribute.spatial.HasCustomSpatial
import graphics.scenery.net.Networkable
import graphics.scenery.numerics.OpenSimplexNoise
import graphics.scenery.numerics.Random
import graphics.scenery.utils.lazyLogger
import graphics.scenery.utils.extensions.times
import graphics.scenery.utils.forEachIndexedAsync
import graphics.scenery.volumes.Volume.VolumeDataSource.SpimDataMinimalSource
import io.scif.SCIFIO
import io.scif.filters.ReaderFilter
import io.scif.util.FormatTools
import mpicbg.spim.data.generic.sequence.AbstractSequenceDescription
import mpicbg.spim.data.sequence.FinalVoxelDimensions
import net.imglib2.RandomAccessibleInterval
import net.imglib2.Volatile
import net.imglib2.histogram.Histogram1d
import net.imglib2.histogram.Real1dBinMapper
import net.imglib2.realtransform.AffineTransform3D
import net.imglib2.type.numeric.ARGBType
import net.imglib2.type.numeric.NumericType
import net.imglib2.type.numeric.integer.*
import net.imglib2.type.numeric.real.FloatType
import org.joml.Matrix4f
import org.joml.Vector3f
import org.joml.Vector3i
import org.joml.Vector4f
import org.lwjgl.system.MemoryUtil
import org.scijava.io.location.FileLocation
import java.io.FileInputStream
import java.nio.ByteBuffer
import java.nio.ByteOrder
import java.nio.file.Files
import java.nio.file.Path
import java.nio.file.Paths
import java.util.concurrent.ConcurrentHashMap
import java.util.concurrent.CopyOnWriteArrayList
import java.util.concurrent.atomic.AtomicInteger
import kotlin.io.path.name
import kotlin.properties.Delegates
import kotlin.streams.toList
import net.imglib2.type.numeric.RealType
import kotlin.math.*

@Suppress("DEPRECATION")
open class Volume(
    @Transient
    val dataSource: VolumeDataSource = VolumeDataSource.NullSource,
    @Transient
    val options: VolumeViewerOptions = VolumeViewerOptions(),
    hub: Hub
) : DefaultNode("Volume"),
    DelegatesRenderable, DelegatesGeometry, DelegatesMaterial, DisableFrustumCulling,
    HasCustomSpatial<Volume.VolumeSpatial>, HasTransferFunction, HasHistogram {

    // without this line the *java* serialization framework kryo does not recognize the parameter-less constructor
    // and uses dark magic to instanciate this class

    var wantsSync = true
    override fun wantsSync(): Boolean = wantsSync
    constructor() : this(VolumeDataSource.NullSource, hub = Hub("dummyVolumeHub"))

    var initalizer: VolumeInitializer? = null

    private val delegationType: DelegationType = DelegationType.OncePerDelegate
    override fun getDelegationType(): DelegationType {
        return delegationType
    }

    override fun getDelegateRenderable(): Renderable? {
        return volumeManager.renderableOrNull()
    }

    override fun getDelegateGeometry(): Geometry? {
        return volumeManager.geometryOrNull()
    }

    override fun getDelegateMaterial(): Material? {
        return volumeManager.materialOrNull()
    }

    @Transient
    val converterSetups = ArrayList<ConverterSetup>()
    var timepointCount: Int

    @Transient
    val viewerState: ViewerState

    /** The transfer function to use for the volume. Flat by default. */
    override var transferFunction: TransferFunction = TransferFunction.flat(0.5f)
        set(m) {
            field = m
            modifiedAt = System.nanoTime()
        }
    override var minDisplayRange: Float
        get() = converterSetups.getOrNull(0)?.displayRangeMin?.toFloat() ?: throw IllegalStateException()
        set(value) { setTransferFunctionRange(value, maxDisplayRange) }
    override var maxDisplayRange: Float
        get() = converterSetups.getOrNull(0)?.displayRangeMax?.toFloat() ?: throw IllegalStateException()
        set(value) { setTransferFunctionRange(minDisplayRange, value) }

    override var range: Pair<Float, Float>
        get() = when(dataSource) {
            VolumeDataSource.NullSource -> 0.0f to 0.0f
            is VolumeDataSource.RAISource<*> -> dataSource.type.toRange()
            is SpimDataMinimalSource -> (dataSource.sources.first().spimSource.type as NumericType<*>).toRange()
        }
        set(value) { logger.warn("Cannot set data range, it is automatically determined.") }

    /** The color map for the volume. */
    var colormap: Colormap = Colormap.get("viridis")
        set(m) {
            field = m
            if(::volumeManager.isInitialized) {
                volumeManager.removeCachedColormapFor(this)
            }
            modifiedAt = System.nanoTime()
        }

    /** Pixel-to-world scaling ratio. Default: 1 px = 1mm in world space*/
    var pixelToWorldRatio: Float by Delegates.observable(0.001f) { property, old, new ->
        spatial().propertyChanged(
            property,
            old,
            new,
            "pixelToWorldRatio"
        )
    }

    /** What to use as the volume's origin, scenery's default is [Origin.Center], BVV's default is [Origin.FrontBottomLeft]. **/
    var origin = Origin.Center

    /** Rendering method */
    var renderingMethod = RenderingMethod.AlphaBlending
        set(value) {
            field = value
            volumeManager.renderingMethod = value
        }

    /** Plane equations for slicing planes mapped to origin */
    var slicingPlaneEquations = mapOf<Int, Vector4f>()

    /** Modes how assigned slicing planes interact with the volume */
    var slicingMode = SlicingMode.None

    var multiResolutionLevelLimits: Pair<Int, Int>? = null

    enum class SlicingMode(val id: Int){
        // Volume is rendered as it is
        None(0),
        // Volume is cut along the assigned slicing plane and the lower half is rendered.
        // For multiple slicing planes the inner hull is rendered.
        Cropping(1),
        // Only a slice around the slicing planes is rendered with no transparency.
        Slicing(2),
        // The slice around the slicing planes is rendered with no transparency
        // while also the cropping rule applies for the rest of the volume.
        Both(3)
    }

    @Transient
    lateinit var volumeManager: VolumeManager

    // TODO IS THIS REQUIRED??
    @Transient
    var cacheControls = CacheControl.CacheControls()

    /** Current timepoint. */
    var currentTimepoint: Int = 0
        get() {
            // despite IDEAs warning this might be not be false if kryo uses its de/serialization magic
            return if (dataSource == null || dataSource is VolumeDataSource.NullSource) {
                0
            } else {
                viewerState.currentTimepoint
            }
        }
        set(value) {
            viewerState.currentTimepoint = value
            modifiedAt = System.nanoTime()
            field = value
        }

    sealed class VolumeDataSource {
        class SpimDataMinimalSource(
            @Transient
            val spimData : SpimDataMinimal,
            @Transient
            val sources: List<SourceAndConverter<*>>,
            @Transient
            val converterSetups: ArrayList<ConverterSetup>,
            val numTimepoints: Int
            ) : VolumeDataSource()
        class RAISource<T: NumericType<T>>(
            @Transient
            val type: NumericType<T>,
            @Transient
            val sources: List<SourceAndConverter<T>>,
            @Transient
            val converterSetups: ArrayList<ConverterSetup>,
            val numTimepoints: Int,
            @Transient
            val cacheControl: CacheControl? = null,
            @Transient
            val spimData: SpimDataMinimal? = null) : VolumeDataSource()
        object  NullSource: VolumeDataSource()
    }

    /**
     * Class to hold constructor parameters and function for initializing a Volume
     */
    interface VolumeInitializer{
        fun initializeVolume(hub: Hub) : Volume
    }

    class VolumeFileSource(val path: VolumePath, val type: VolumeType) : VolumeInitializer{

        sealed class VolumePath {
            /**
             *  for fixed file path witch are the same on every machine (eg. network drive or something like "C://Volume")
             */
            class Given(val filePath: String) : VolumePath()

            /**
             * the file path is taken from the VM parameter "-DVolumeFile=$path$" of each individual application
             */
            class Settings(val settingsName: String = "VolumeFile") : VolumePath()

            /**
             * the volume is a resource reachable by the java loader
             */
            class Resource(val path: String) : VolumePath()
        }

        enum class VolumeType {
            /**
             * tiff file format
             */
            TIFF,

            /**
             * Spim xml data format
             */
            SPIM
        }

        override fun initializeVolume(hub: Hub): Volume {

            val path = when (this.path) {
                is VolumePath.Given -> this.path.filePath
                is VolumePath.Settings -> {
                    Settings().get<String?>(this.path.settingsName)
                        ?: throw IllegalArgumentException(
                            "Setting ${this.path.settingsName} not set! " +
                                "Can't load volume."
                        )
                }
                is VolumePath.Resource -> {
                    javaClass.getResource(this.path.path)?.path
                        ?: throw IllegalArgumentException("Cant find resource ${this.path.path}")
                }
            }

            return when (this.type) {
                VolumeType.TIFF -> fromPath(Paths.get(path), hub)
                VolumeType.SPIM -> fromXML(path, hub, VolumeViewerOptions.options())
            }
        }
    }

    /**
     * Enum class for selecting a rendering method.
     */
    enum class RenderingMethod {
        MaxProjection,
        MinProjection,
        AlphaBlending
    }

    init {
        name = "Volume"

        hub.get<Settings>()?.setIfUnset("Volume.ParallelReads", false)

        addSpatial()

        when (dataSource) {
            is SpimDataMinimalSource -> {
                val spimData = dataSource.spimData

                timepointCount = dataSource.numTimepoints
                cacheControls.addCacheControl((spimData.sequenceDescription.imgLoader as ViewerImgLoader).cacheControl)

                // wraps legacy image formats (e.g., TIFF) if referenced in BDV XML
                WrapBasicImgLoader.wrapImgLoaderIfNecessary(spimData)
                viewerState = ViewerState(dataSource.sources, timepointCount)
                converterSetups.addAll(dataSource.converterSetups)

                WrapBasicImgLoader.removeWrapperIfPresent(spimData)
            }

            is VolumeDataSource.RAISource<*> -> {
                timepointCount = dataSource.numTimepoints
                // FIXME: bigdataviewer-core > 9.0.0 doesn't enjoy having 0 timepoints anymore :-(
                // We tell it here to have a least one, so far no ill side effects from that
                viewerState = ViewerState(dataSource.sources, max(1, timepointCount))
                converterSetups.addAll(dataSource.converterSetups)
            }

            is VolumeDataSource.NullSource -> {
                viewerState = ViewerState(emptyList(), 1)
                timepointCount = 1
            }
        }

        viewerState.sources.forEach { s -> s.isActive = true }
        viewerState.displayMode = DisplayMode.FUSED
        converterSetups.forEach {
            it.color = ARGBType(Int.MAX_VALUE)
        }

        if(hub.name != "dummyVolumeHub" && dataSource !is VolumeDataSource.NullSource){
            VolumeManager.regenerateVolumeManagerWithExtraVolume(this,hub)
        }
    }

    private fun NumericType<*>.toRange(): Pair<Float, Float> {
        return when(this) {
            is UnsignedByteType -> 0.0f to 255.0f
            is ByteType -> -127.0f to 128.0f
            is UnsignedShortType -> 0.0f to 65535.0f
            is ShortType -> -32768.0f to 32767.0f
            is FloatType -> 0.0f to 1.0f
            else -> 0.0f to 1.0f
        }
    }


    override fun update(fresh: Networkable, getNetworkable: (Int) -> Networkable, additionalData: Any?) {
        if (fresh !is Volume) throw IllegalArgumentException("Update called with object of foreign class")
        super.update(fresh, getNetworkable, additionalData)
        this.colormap = fresh.colormap
        this.transferFunction = fresh.transferFunction
        this.slicingMode = fresh.slicingMode

        if (this.currentTimepoint != fresh.currentTimepoint) {
            this.goToTimepoint(fresh.currentTimepoint)
        }
    }

    override fun getConstructorParameters(): Any? {
        return initalizer
    }

    override fun constructWithParameters(parameters: Any, hub: Hub): Networkable {
        if (parameters is VolumeInitializer) {
            val vol = parameters.initializeVolume(hub)
            vol.initalizer = parameters
            return vol
        } else {
            throw IllegalArgumentException("Volume Initializer implementation as params expected")
        }
    }


    override fun getSubcomponents(): List<Networkable> {
        val tmp = super<DefaultNode>.getSubcomponents()
        return tmp
    }

    override fun createSpatial(): VolumeSpatial {
        return VolumeSpatial(this)
    }

    /**
     * Return a histogram over the set minDisplayRange and maxDisplayRange of the volumes viewState source (currently only using spimSource)
     */
    override fun generateHistogram(): Histogram1d<*>? {
        var histogram : Histogram1d<*>? = null

        this.viewerState.sources.firstOrNull()?.spimSource?.getSource(0, 0)?.let { rai ->
            histogram = Histogram1d(Real1dBinMapper<UnsignedByteType>(minDisplayRange.toDouble(), maxDisplayRange.toDouble(), 1024, false))
            (histogram as Histogram1d<UnsignedByteType>).countData(rai as Iterable<UnsignedByteType>)
        }

        return histogram
    }

    /**
     * Returns array of slicing plane equations for planes assigned to this volume.
     */
    fun slicingArray(): FloatArray {
        if (slicingPlaneEquations.size > MAX_SUPPORTED_SLICING_PLANES)
            logger.warn("More than ${MAX_SUPPORTED_SLICING_PLANES} slicing planes for ${this.name} set. Ignoring additional planes.")

        val fa = FloatArray(4 * MAX_SUPPORTED_SLICING_PLANES)

        slicingPlaneEquations.entries.take(MAX_SUPPORTED_SLICING_PLANES).forEachIndexed { i, entry ->
            fa[0+i*4] = entry.value.x
            fa[1+i*4] = entry.value.y
            fa[2+i*4] = entry.value.z
            fa[3+i*4] = entry.value.w
        }

        return fa
    }

    /**
     * Goes to the next available timepoint, returning the number of the updated timepoint.
     */
    fun nextTimepoint(): Int {
        return goToTimepoint(viewerState.currentTimepoint + 1)
    }

    /** Goes to the previous available timepoint, returning the number of the updated timepoint. */
    fun previousTimepoint(): Int {
        return goToTimepoint(viewerState.currentTimepoint - 1)
    }

    /** Goes to the [timepoint] given, returning the number of the updated timepoint. */
    open fun goToTimepoint(timepoint: Int): Int {
        val tp = if(timepoint == -1) {
            timepointCount
        } else {
            timepoint
        }
        val current = viewerState.currentTimepoint
        currentTimepoint = min(max(tp, 0), timepointCount - 1)
        logger.debug("Going to timepoint ${viewerState.currentTimepoint+1} of $timepointCount")

        if(current != viewerState.currentTimepoint) {
            volumeManager.notifyUpdate(this)
        }

        modifiedAt = System.nanoTime()
        return viewerState.currentTimepoint
    }

    /**
     * Goes to the last timepoint.
     */
    open fun goToLastTimepoint(): Int {
        return goToTimepoint(-1)
    }

    /**
     * Goes to the first timepoint.
     */
    open fun goToFirstTimepoint(): Int {
        return goToTimepoint(0)
    }

    fun prepareNextFrame() {
        cacheControls.prepareNextFrame()
    }

    /**
     * Returns the local scaling of the volume, taking voxel size and [pixelToWorldRatio] into account.
     */
    open fun localScale(): Vector3f {
        // we are using the first visible source here, which might of course change.
        // TODO: Figure out a better way to do this. It might be an issue for multi-view datasets.

        // TODO: are the voxel sizes determined here really not used?
        // val index = viewerState.visibleSourceIndices.firstOrNull()
        // var voxelSizes: VoxelDimensions = FinalVoxelDimensions("um", 1.0, 1.0, 1.0)
//        if(index != null) {
//            val source = viewerState.sources[index]
//            voxelSizes = source.spimSource.voxelDimensions ?: voxelSizes
//        }

        return Vector3f(
//            voxelSizes.dimension(0).toFloat() * pixelToWorldRatio,
//            voxelSizes.dimension(1).toFloat() * pixelToWorldRatio,
//            voxelSizes.dimension(2).toFloat() * pixelToWorldRatio
            pixelToWorldRatio,
            -1.0f * pixelToWorldRatio,
            pixelToWorldRatio
        )
    }

    /**
     * Samples a point from the currently used volume, [uv] is the texture coordinate of the volume, [0.0, 1.0] for
     * all of the components.
     *
     * Returns the sampled value as a [Float], or null in case nothing could be sampled.
     */
    open fun sample(uv: Vector3f, interpolate: Boolean = true): Float? {
        return null
    }

    /**
     * Takes samples along the ray from [start] to [end] from the currently active volume.
     * Values beyond [0.0, 1.0] for [start] and [end] will be clamped to that interval.
     *
     * Returns the list of samples (which might include `null` values in case a sample failed),
     * as well as the delta used along the ray, or null if the start/end coordinates are invalid.
     */
    open fun sampleRay(start: Vector3f, end: Vector3f): Pair<List<Float?>, Vector3f>? {
        return null
    }

    /**
     * Returns the volume's physical (voxel) dimensions.
     */
    open fun getDimensions(): Vector3i {
        return Vector3i(0)
    }

    @JvmOverloads
    open fun setTransferFunctionRange(min: Float, max: Float, forSetupId: Int = 0) {
        converterSetups.getOrNull(forSetupId)?.setDisplayRange(min.toDouble(), max.toDouble())
    }

    companion object {
        val setupId = AtomicInteger(0)
        val scifio: SCIFIO = SCIFIO()
        private val logger by lazyLogger()

        @JvmStatic @JvmOverloads fun fromSpimData(
            spimData: SpimDataMinimal,
            hub : Hub,
            options : VolumeViewerOptions = VolumeViewerOptions()
        ): Volume {
            val seq: AbstractSequenceDescription<*, *, *> = spimData.sequenceDescription

            val timepointCount = seq.timePoints.size()
            // wraps legacy image formats (e.g., TIFF) if referenced in BDV XML
            WrapBasicImgLoader.wrapImgLoaderIfNecessary(spimData)

            val converterSetups = ArrayList<ConverterSetup>()
            val sources = ArrayList<SourceAndConverter<*>>()
            // initialises setups and converters for all channels, and creates source.
            // These are then stored in [converterSetups] and [sources_].
            BigDataViewer.initSetups(spimData, converterSetups, sources)

            WrapBasicImgLoader.removeWrapperIfPresent(spimData)
            val ds = SpimDataMinimalSource(spimData,
                sources,
                converterSetups,
                timepointCount
            )
            return RAIVolume(ds, options, hub)
        }

        @JvmStatic
        fun forNetwork(
            params: VolumeInitializer,
            hub: Hub
        ): Volume = Volume().constructWithParameters(params, hub) as Volume

        @JvmStatic
        @JvmOverloads
        fun fromXML(
            path: String,
            hub: Hub,
            options : VolumeViewerOptions = VolumeViewerOptions()
        ): Volume {
            val spimData = XmlIoSpimDataMinimal().load(path)
            return fromSpimData(spimData, hub, options)
        }

        /**
         * Creates a [RAIVolume] object from [RandomAccessibleInterval] data.
         */
        @JvmStatic
        @JvmOverloads
        fun <T : RealType<T>> fromRAI(
            img: RandomAccessibleInterval<T>,
            type: T,
            axisOrder: AxisOrder = DEFAULT,
            name: String,
            hub: Hub,
            options: VolumeViewerOptions = VolumeViewerOptions()
        ): Volume {
            val converterSetups: ArrayList<ConverterSetup> = ArrayList()
            val stacks: ArrayList<RandomAccessibleInterval<T>> =
                AxisOrder.splitInputStackIntoSourceStacks(img, AxisOrder.getAxisOrder(axisOrder, img, false))
            val sourceTransform = AffineTransform3D()
            val sources: ArrayList<SourceAndConverter<T>> = ArrayList()

            var numTimepoints = 1
            for (stack in stacks) {
                val s: Source<T>
                if (stack.numDimensions() > 3) {
                    numTimepoints = stack.max(3).toInt() + 1
                    s = RandomAccessibleIntervalSource4D<T>(stack, type, sourceTransform, name)
                } else {
                    s = RandomAccessibleIntervalSource<T>(stack, type, sourceTransform, name)
                }

                val source: SourceAndConverter<T> = BigDataViewer.wrapWithTransformedSource(
                    SourceAndConverter<T>(s, BigDataViewer.createConverterToARGB(type))
                )
                converterSetups.add(BigDataViewer.createConverterSetup(source, setupId.getAndIncrement()))
                sources.add(source)
            }

            @Suppress("UNCHECKED_CAST")
            val cacheControl = if (img is VolatileView<*, *>) {
                val viewData: VolatileViewData<T, Volatile<T>> =
                    (img as VolatileView<T, Volatile<T>>).volatileViewData
                viewData.cacheControl
            } else {
                null
            }

            val ds = VolumeDataSource.RAISource<T>(type, sources, converterSetups, numTimepoints, cacheControl)
            return RAIVolume(ds, options, hub)
        }

        /**
         * Creates a [RAIVolume] object from a given [SourceAndConverter] source from BigDataViewer.
         */
        @JvmStatic @JvmOverloads fun <T: RealType<T>> fromSourceAndConverter(
            source: SourceAndConverter<T>,
            type: T,
            name: String,
            hub: Hub,
            options: VolumeViewerOptions = VolumeViewerOptions()
        ): Volume {
            val converterSetups: ArrayList<ConverterSetup> = ArrayList()
            val sources = arrayListOf(source)
            val numTimepoints = 1

            val img = source.spimSource.getSource(0, 0)

            @Suppress("UNCHECKED_CAST")
            val cacheControl = if (img is VolatileView<*, *>) {
                val viewData: VolatileViewData<T, Volatile<T>> = (img as VolatileView<T, Volatile<T>>).volatileViewData
                viewData.cacheControl
            } else {
                null
            }

            val ds = VolumeDataSource.RAISource<T>(type, sources, converterSetups, numTimepoints, cacheControl)
            val volume = RAIVolume(ds, options, hub)
            volume.name = name

            return volume
        }

        /**
         * Overloaded method that creates a [BufferedVolume] with timepoints from a hashmap of Strings and ByteBuffers.
         * Volume dimensions can be set with [width], [height] and [depth].
         * [voxelDimensions] can be set with a float array. The method also takes VolumeViewerOptions as [options].
         */
        @Deprecated("Please use the version that takes List<Timepoint> as input instead of this one.")
        @JvmStatic @JvmOverloads fun <T: RealType<T>> fromBuffer(
            volumes: LinkedHashMap<String, ByteBuffer>,
            width: Int,
            height: Int,
            depth: Int,
            type: T,
            hub: Hub,
            voxelDimensions: FloatArray = floatArrayOf(1.0f, 1.0f, 1.0f),
            voxelUnit: String = "um",
            options: VolumeViewerOptions = VolumeViewerOptions()
        ): BufferedVolume {
            val list = CopyOnWriteArrayList<BufferedVolume.Timepoint>()
            volumes.forEach {
                list.add(BufferedVolume.Timepoint(it.key, it.value))
            }

            return fromBuffer(list, width, height, depth, type, hub, voxelDimensions, voxelUnit, options)
        }

        /**
         * Returns a [BufferedVolume] from a list of BufferedVolume timepoints.
         * Volume dimensions can be set with [width], [height] and [depth].
         * [voxelDimensions] can be set with a float array. The method also takes VolumeViewerOptions as [options].
         */
        @JvmStatic @JvmOverloads fun <T: RealType<T>> fromBuffer(
            volumes: List<BufferedVolume.Timepoint>,
            width: Int,
            height: Int,
            depth: Int,
            type: T,
            hub: Hub,
            voxelDimensions: FloatArray = floatArrayOf(1.0f, 1.0f, 1.0f),
            voxelUnit: String = "um",
            options: VolumeViewerOptions = VolumeViewerOptions()
        ): BufferedVolume {
            val converterSetups: ArrayList<ConverterSetup> = ArrayList()
            val sources: ArrayList<SourceAndConverter<T>> = ArrayList()

            val timepoints = CopyOnWriteArrayList<BufferedVolume.Timepoint>(volumes)
            val s = BufferSource(
                timepoints,
                width,
                height,
                depth,
                FinalVoxelDimensions(voxelUnit, *(voxelDimensions.map { it.toDouble() }.toDoubleArray())),
                "",
                type
            )
            val source: SourceAndConverter<T> = BigDataViewer.wrapWithTransformedSource(
                    SourceAndConverter<T>(s, BigDataViewer.createConverterToARGB(type)))
           converterSetups.add(BigDataViewer.createConverterSetup(source, setupId.getAndIncrement()))
           sources.add(source)

            val ds = VolumeDataSource.RAISource<T>(type, sources, converterSetups, volumes.size)
            return BufferedVolume(ds, options, hub)
        }

        /**
         * Generates a procedural volume based on the open simplex noise algorithm, with [size]^3 voxels.
         * [radius] sets the blob radius, while [shift] can be used to move through the continuous noise
         * volume, essentially offsetting the volume by the value given. [intoBuffer] can be used to
         * funnel the data into a pre-existing buffer, otherwise one will be allocated. [seed] can be
         * used to choose a seed for the PRNG.
         *
         * Returns the newly-allocated [ByteBuffer], or the one given in [intoBuffer], set to position 0.
         */
        @JvmStatic fun generateProceduralVolume(size: Long, radius: Float = 0.0f,
                                                seed: Long = Random.randomFromRange(0.0f, 133333337.0f).toLong(),
                                                shift: Vector3f = Vector3f(0.0f),
                                                intoBuffer: ByteBuffer? = null, use16bit: Boolean = false): ByteBuffer {
            val f = 3.0f / size
            val center = size / 2.0f + 0.5f
            val noise = OpenSimplexNoise(seed)
            val (range, bytesPerVoxel) = if(use16bit) {
                65535 to 2
            } else {
                255 to 1
            }
            val byteSize = (size*size*size*bytesPerVoxel).toInt()

            val buffer = intoBuffer ?: MemoryUtil.memAlloc(byteSize * bytesPerVoxel)

//            (0 until byteSize/bytesPerVoxel).chunked(byteSize/4).forEachParallel { subList ->
            (0 until byteSize/bytesPerVoxel).forEach {
//                subList.forEach {
                    val x = it.rem(size)
                    val y = (it / size).rem(size)
                    val z = it / (size * size)

                    val dx = center - x
                    val dy = center - y
                    val dz = center - z

                    val offset = abs(noise.random3D((x + shift.x()) * f, (y + shift.y()) * f, (z + shift.z()) * f))
                    val d = sqrt(dx * dx + dy * dy + dz * dz) / size

                    val result = if(radius > Math.ulp(1.0f)) {
                        if(d - offset < radius) { ((d-offset)*range).toInt().toShort() } else { 0 }
                    } else {
                        ((d - offset) * range).toInt().toShort()
                    }

                    if(use16bit) {
                        buffer.asShortBuffer().put(it, result)
                    } else {
                        buffer.put(it, result.toByte())
                    }
//                }
            }

            return buffer
        }

        private fun readRawFile(path: Path, dimensions: Vector3i, bytesPerVoxel: Int, offsets: Pair<Long, Long>? = null): ByteBuffer {
            val buffer: ByteBuffer by lazy {

                val buffer = ByteArray(1024 * 1024)
                val stream = FileInputStream(path.toFile())
                if(offsets != null) {
                    stream.skip(offsets.first)
                }

                val imageData: ByteBuffer = MemoryUtil.memAlloc((bytesPerVoxel * dimensions.x * dimensions.y * dimensions.z))

                logger.debug(
                    "{}: Allocated {} bytes for image of {} containing {} per voxel",
                    path.fileName,
                    imageData.capacity(),
                    dimensions,
                    bytesPerVoxel
                )

                val start = System.nanoTime()
                var bytesRead = 0
                var total = 0
                while (true) {
                    var maxReadSize = minOf(buffer.size, imageData.capacity() - total)
                    maxReadSize = maxOf(maxReadSize, 1)
                    bytesRead = stream.read(buffer, 0, maxReadSize)

                    if(bytesRead < 0) {
                        break
                    }

                    imageData.put(buffer, 0, bytesRead)

                    total += bytesRead

                    if(offsets != null && total >= (offsets.second - offsets.first)) {
                        break
                    }
                }
                val duration = (System.nanoTime() - start) / 10e5
                logger.debug("Reading took $duration ms")

                imageData.flip()
                imageData
            }

            return buffer
        }

        /**
         * Reads a volume from the given [file].
         */
        @JvmStatic @JvmOverloads
        fun fromPath(file: Path, hub: Hub, onlyLoadFirst: Int? = null): BufferedVolume {
            if(file.normalize().toString().endsWith("raw")) {
//                return fromPathRaw(file, hub, UnsignedByteType())
                return fromPathRaw(file, hub, true)
            }
            var volumeFiles: List<Path>
            if(Files.isDirectory(file)) {
                volumeFiles = Files
                    .list(file)
                    .filter { it.toString().endsWith(".tif") && Files.isRegularFile(it) && Files.isReadable(it) }
                    .toList()

                if(onlyLoadFirst != null) {
                    volumeFiles = volumeFiles.subList(0, onlyLoadFirst)
                }

            } else {
                volumeFiles = listOf(file)
            }

            val volumes = CopyOnWriteArrayList<BufferedVolume.Timepoint>()
            val dims = Vector3i()

            var type: NumericType<*>? = null
            var reader: ReaderFilter? = null
            volumeFiles.forEach { v ->
                val id = v.fileName.toString()
                logger.debug("Reading v.toFile().toString()")
                val localReader = scifio.initializer().initializeReader(FileLocation(v.toFile()))
                with(localReader.openPlane(0, 0)) {
                    dims.x = lengths[0].toInt()
                    dims.y = lengths[1].toInt()
                    dims.z = localReader.getPlaneCount(0).toInt()
                }
                if(reader == null) {
                    reader = localReader
                }

                type = when (localReader.openPlane(0, 0).imageMetadata.pixelType) {
                    FormatTools.INT8 -> ByteType()
                    FormatTools.INT16 -> ShortType()
                    FormatTools.INT32 -> IntType()

                    FormatTools.UINT8 -> UnsignedByteType()
                    FormatTools.UINT16 -> UnsignedShortType()
                    FormatTools.UINT32 -> UnsignedIntType()

                    FormatTools.FLOAT -> FloatType()

                    else -> {
                        logger.error("Unknown scif.io pixel type ${localReader.openPlane(0, 0).imageMetadata.pixelType}, assuming unsigned byte.")
                        UnsignedByteType()
                    }
                }

                val bytesPerVoxel = localReader.openPlane(0, 0).imageMetadata.bitsPerPixel / 8
                localReader.openPlane(0, 0).imageMetadata.pixelType

                logger.debug("Loading $id from disk")
                val imageData: ByteBuffer = MemoryUtil.memAlloc((bytesPerVoxel * dims.x * dims.y * dims.z))

                logger.debug(
                    "{}: Allocated {} bytes for {} {}bit image of {}",
                    file.fileName,
                    imageData.capacity(),
                    type,
                    8 * bytesPerVoxel,
                    dims
                )

                logger.debug("Volume is little endian")
                val planeSize = bytesPerVoxel * dims.x * dims.y

                // Only do parallel reads if the settings indicate we want to do that,
                // or if the file is a NIFTi file, or contains more than 200 planes.
                val parallelReadingRequested = hub.get<Settings>()?.get("Volume.ParallelReads", false) ?: false
                        || file.name.lowercase().endsWith(".nii.gz")

                val start = System.nanoTime()
                if(parallelReadingRequested) {
                    // Cache scifio's ReaderFilters per-thread, as their initialisation is expensive
                    val readers = ConcurrentHashMap<Thread, ReaderFilter>()

                    // Each plane (read: z-slice) will be read by an async Job.
                    // These jobs are distributed among worker threads. This is the reason
                    // why the current thread object serves as an index to the [readers] hash map.
                    (0 until localReader.getPlaneCount(0)).forEachIndexedAsync { index, plane ->
                        val thread = Thread.currentThread()
                        val myReader = readers.getOrPut(thread) {
                            scifio.initializer().initializeReader(FileLocation(file.toFile()))
                        }

                        val bytes = myReader.openPlane(0, plane).bytes
                        // In order to prevent mess-ups, we're working on a duplicate of [imageData]
                        // here, so it's position(), remaining() etc. remain at the original, correct values.
                        val view = imageData.duplicate().order(ByteOrder.LITTLE_ENDIAN)

                        // For writing the image data to the view, we move the buffer's position
                        // to the place where the plane's data needs to be.
                        view.position(index * planeSize)
                        view.put(bytes)
                    }

                    val duration = (System.nanoTime() - start) / 10e5
                    logger.debug("Reading took $duration ms, used ${readers.size} parallel readers.")
                    readers.forEach { it.value.close() }
                    readers.clear()
                } else {
                    (0 until localReader.getPlaneCount(0)).forEach { plane ->
                        // Same as above, with the difference that we only use one reader to
                        // simply read bytes Plane-wise sequentially, and add them to the buffer.
                        val bytes = localReader.openPlane(0, plane).bytes
                        val view = imageData.duplicate().order(ByteOrder.LITTLE_ENDIAN)
                        view.put(bytes)
                    }

                    val duration = (System.nanoTime() - start) / 10e5
                    logger.debug("Reading took $duration ms, no parallel readers.")
                }
            }



            // TODO: Kotlin compiler issue, see https://youtrack.jetbrains.com/issue/KT-37955
            val volume = when(type) {
                is ByteType -> fromBuffer(volumes, dims.x, dims.y, dims.z, ByteType(), hub)
                is UnsignedByteType -> fromBuffer(volumes, dims.x, dims.y, dims.z, UnsignedByteType(), hub)
                is ShortType -> fromBuffer(volumes, dims.x, dims.y, dims.z, ShortType(), hub)
                is UnsignedShortType -> fromBuffer(volumes, dims.x, dims.y, dims.z, UnsignedShortType(), hub)
                is IntType -> fromBuffer(volumes, dims.x, dims.y, dims.z, IntType(), hub)
                is UnsignedIntType -> fromBuffer(volumes, dims.x, dims.y, dims.z, UnsignedIntType(), hub)
                is FloatType -> fromBuffer(volumes, dims.x, dims.y, dims.z, FloatType(), hub)
                else -> throw UnsupportedOperationException("Image type ${type?.javaClass?.simpleName} not supported for volume data.")
            }

            reader?.metadata?.table?.forEach { key, value ->
                logger.debug("Populating volume metadata")
                volume.metadata[key] = value
            }

            return volume
        }

        /**
         * Reads raw volumetric data from a [file].
         *
         * Returns the new volume.
         */
<<<<<<< HEAD
//<<<<<<< HEAD
        @JvmStatic fun fromPathRaw(file: Path, hub: Hub, is16bit: Boolean = true): BufferedVolume {
//=======
//        @JvmStatic @JvmOverloads
//        fun <T: RealType<T>> fromPathRaw(
//            file: Path,
//            hub: Hub,
//            type: T,
//            offsets: Pair<Long, Long>? = null
//        ): BufferedVolume {
//>>>>>>> 39b01a7c23d9f9b0939c6192f0a2bfb5bedb714c
=======
        @JvmStatic @JvmOverloads
        fun <T: RealType<T>> fromPathRaw(
            file: Path,
            hub: Hub,
            type: T
        ): BufferedVolume {
>>>>>>> 34780f36

            val infoFile: Path
            val volumeFiles: List<Path>

            if(Files.isDirectory(file)) {
                volumeFiles = Files.list(file).filter { it.toString().endsWith(".raw") && Files.isRegularFile(it) && Files.isReadable(it) }.toList()
                infoFile = file.resolve("stacks.info")
            } else {
                volumeFiles = listOf(file)
                infoFile = file.resolveSibling("stacks.info")
            }

            val lines = Files.lines(infoFile).toList()

            logger.debug("reading stacks.info (${lines.joinToString()}) (${lines.size} lines)")
            val dimensions = Vector3i(lines.get(0).split(",").map { it.toInt() }.toIntArray())
            logger.debug("setting dim to ${dimensions.x}/${dimensions.y}/${dimensions.z}")
            logger.debug("Got ${volumeFiles.size} volumes")

            val volumes = CopyOnWriteArrayList<BufferedVolume.Timepoint>()
            volumeFiles.forEach { v ->
                val id = v.fileName.toString()
<<<<<<< HEAD
                val buffer: ByteBuffer by lazy {

                    logger.debug("Loading $id from disk")
                    val buffer = ByteArray(1024 * 1024)
                    val stream = FileInputStream(v.toFile())
//<<<<<<< HEAD
                    val numBytes = if(is16bit) {
                        2
                    } else {
                        1
                    }
                    val imageData: ByteBuffer = MemoryUtil.memAlloc((numBytes * dimensions.x * dimensions.y * dimensions.z))
//
                    logger.debug("${v.fileName}: Allocated ${imageData.capacity()} bytes for image of $dimensions containing $numBytes per voxel")
//=======
//                    if(offsets != null) {
//                        stream.skip(offsets.first)
//                    }
//
//                    val numBytes = type.bitsPerPixel/8
//                    val imageData: ByteBuffer = MemoryUtil.memAlloc((numBytes * dimensions.x * dimensions.y * dimensions.z))
//
//                    logger.debug(
//                        "{}: Allocated {} bytes for image of {} containing {} per voxel",
//                        v.fileName,
//                        imageData.capacity(),
//                        dimensions,
//                        numBytes
//                    )
//>>>>>>> 39b01a7c23d9f9b0939c6192f0a2bfb5bedb714c

                    val start = System.nanoTime()
                    var bytesRead = stream.read(buffer, 0, buffer.size)
                    while (bytesRead > -1) {
                        imageData.put(buffer, 0, bytesRead)
                        bytesRead = stream.read(buffer, 0, buffer.size)

//                        if(offsets != null && bytesRead >= offsets.second - offsets.first) {
//                            break
//                        }
                    }
                    val duration = (System.nanoTime() - start) / 10e5
                    logger.debug("Reading took $duration ms")
=======
                logger.debug("Loading $id from disk")
>>>>>>> 34780f36

                val bytesPerVoxel = type.bitsPerPixel/8
                val buffer = readRawFile(v, dimensions, bytesPerVoxel)

                volumes.add(BufferedVolume.Timepoint(id, buffer))
            }

<<<<<<< HEAD
//<<<<<<< HEAD
            return if(is16bit) {
                Volume.fromBuffer(volumes, dimensions.x, dimensions.y, dimensions.z, UnsignedShortType(), hub)
            } else {
                Volume.fromBuffer(volumes, dimensions.x, dimensions.y, dimensions.z, UnsignedByteType(), hub)
            }
//=======
//            return fromBuffer(volumes, dimensions.x, dimensions.y, dimensions.z, type, hub)
//        }
//
//        /**
//         * Reads raw volumetric data from a [file], splits it into buffers of at most, and as close as possible to,
//         * [sizeLimit] bytes and creates a volume from each buffer.
//         *
//         * Returns the list of volumes.
//         */
//        @JvmStatic
//        fun <T: RealType<T>> fromPathRawSplit(
//            file: Path,
//            type: T,
//            sizeLimit: Long = 2000000000L,
//            hub: Hub
//        ): Pair<Node, List<Volume>> {
//            val splits = file.fileSize()/sizeLimit
//            val children = (0..splits).windowed(2, 1)
//                .map { it[0] * sizeLimit to (it[1] * sizeLimit - 1) }
//                .map { window ->
//                    fromPathRaw(file, hub, type, offsets = window)
//                }
//
//            val parent = RichNode()
//            children.forEach { parent.addChild(it) }
//
//            return parent to children
//>>>>>>> 39b01a7c23d9f9b0939c6192f0a2bfb5bedb714c
=======
            return fromBuffer(volumes, dimensions.x, dimensions.y, dimensions.z, type, hub)
        }

        /**
         * Reads raw volumetric data from a [file], splits it into buffers of at most, and as close as possible to,
         * [sizeLimit] bytes and creates a volume from each buffer.
         *
         * Returns the list of volumes.
         */
        @JvmStatic
        fun <T: RealType<T>> fromPathRawSplit(
            file: Path,
            type: T,
            sizeLimit: Long = 2000000000L,
            hub: Hub
        ): Pair<Node, List<Volume>> {

            val infoFile = file.resolveSibling("stacks.info")

            val lines = Files.lines(infoFile).toList()

            logger.debug("reading stacks.info (${lines.joinToString()}) (${lines.size} lines)")
            val dimensions = Vector3i(lines.get(0).split(",").map { it.toInt() }.toIntArray())
            val bytesPerVoxel = type.bitsPerPixel/8

            var slicesRemaining = dimensions.z
            var bytesRead = 0L
            var numPartitions = 0

            val slicesPerPartition = floor(sizeLimit.toFloat()/(bytesPerVoxel * dimensions.x * dimensions.y)).toInt()

            val children = ArrayList<Volume>()

            while (slicesRemaining > 0) {
                val slices = if(slicesRemaining > slicesPerPartition) {
                    slicesPerPartition
                } else {
                    slicesRemaining
                }

                val partitionDims = Vector3i(dimensions.x, dimensions.y, slices)
                val size = bytesPerVoxel * dimensions.x * dimensions.y * slices

                val window = bytesRead to bytesRead+size-1

                logger.debug("Reading raw file with offsets: $window")
                val buffer = readRawFile(file, partitionDims, bytesPerVoxel, window)

                val volume = ArrayList<BufferedVolume.Timepoint>()
                volume.add(BufferedVolume.Timepoint(file.fileName.toString(), buffer))
                children.add(fromBuffer(volume, partitionDims.x, partitionDims.y, partitionDims.z, type, hub))

                slicesRemaining -= slices
                numPartitions += 1
                bytesRead += size
            }

            val parent = RichNode()
            children.forEach { parent.addChild(it) }

            return parent to children
>>>>>>> 34780f36
        }

        /**
         * Positions [volumes] back-to-back without gaps, using their [pixelToWorld] ratio. Can, e.g., be used
         * with [fromPathRawSplit] to load volume files greater than 2 GiB into sliced partitions and place
         * the partitions back-to-back, emulating a single large volume in the scene.
         */
        fun positionSlices(volumes: List<Volume>, pixelToWorld: Float) {
            var sliceIndex = 0
            volumes.forEach { volume ->
                val currentSlices = volume.getDimensions().z
                logger.info("Slices: $currentSlices")
                volume.pixelToWorldRatio = pixelToWorld

                volume.spatial().position = Vector3f(0f, 0f, 1.0f * (sliceIndex) * pixelToWorld)
                sliceIndex += currentSlices
            }
        }

        /** Amount of supported slicing planes per volume, see also sampling shader segments */
        internal const val MAX_SUPPORTED_SLICING_PLANES = 16

    }

    open class VolumeSpatial(val volume: Volume): DefaultSpatial(volume) {
        /**
         * Composes the world matrix for this volume node, taken voxel size and [pixelToWorldRatio]
         * into account.
         */
        override fun composeModel() {
            val shift = Vector3f(volume.getDimensions()) * (-0.5f)

            model.translation(position)
            model.mul(Matrix4f().set(this.rotation))
            model.scale(scale)
            model.scale(volume.localScale())
            if (volume.origin == Origin.Center) {
                model.translate(shift)
            }
        }
    }
}
<|MERGE_RESOLUTION|>--- conflicted
+++ resolved
@@ -844,8 +844,8 @@
         @JvmStatic @JvmOverloads
         fun fromPath(file: Path, hub: Hub, onlyLoadFirst: Int? = null): BufferedVolume {
             if(file.normalize().toString().endsWith("raw")) {
-//                return fromPathRaw(file, hub, UnsignedByteType())
-                return fromPathRaw(file, hub, true)
+                return fromPathRaw(file, hub, UnsignedByteType())
+//                return fromPathRaw(file, hub, true)
             }
             var volumeFiles: List<Path>
             if(Files.isDirectory(file)) {
@@ -990,26 +990,12 @@
          *
          * Returns the new volume.
          */
-<<<<<<< HEAD
-//<<<<<<< HEAD
-        @JvmStatic fun fromPathRaw(file: Path, hub: Hub, is16bit: Boolean = true): BufferedVolume {
-//=======
-//        @JvmStatic @JvmOverloads
-//        fun <T: RealType<T>> fromPathRaw(
-//            file: Path,
-//            hub: Hub,
-//            type: T,
-//            offsets: Pair<Long, Long>? = null
-//        ): BufferedVolume {
-//>>>>>>> 39b01a7c23d9f9b0939c6192f0a2bfb5bedb714c
-=======
         @JvmStatic @JvmOverloads
         fun <T: RealType<T>> fromPathRaw(
             file: Path,
             hub: Hub,
             type: T
         ): BufferedVolume {
->>>>>>> 34780f36
 
             val infoFile: Path
             val volumeFiles: List<Path>
@@ -1032,53 +1018,8 @@
             val volumes = CopyOnWriteArrayList<BufferedVolume.Timepoint>()
             volumeFiles.forEach { v ->
                 val id = v.fileName.toString()
-<<<<<<< HEAD
-                val buffer: ByteBuffer by lazy {
-
-                    logger.debug("Loading $id from disk")
-                    val buffer = ByteArray(1024 * 1024)
-                    val stream = FileInputStream(v.toFile())
-//<<<<<<< HEAD
-                    val numBytes = if(is16bit) {
-                        2
-                    } else {
-                        1
-                    }
-                    val imageData: ByteBuffer = MemoryUtil.memAlloc((numBytes * dimensions.x * dimensions.y * dimensions.z))
-//
-                    logger.debug("${v.fileName}: Allocated ${imageData.capacity()} bytes for image of $dimensions containing $numBytes per voxel")
-//=======
-//                    if(offsets != null) {
-//                        stream.skip(offsets.first)
-//                    }
-//
-//                    val numBytes = type.bitsPerPixel/8
-//                    val imageData: ByteBuffer = MemoryUtil.memAlloc((numBytes * dimensions.x * dimensions.y * dimensions.z))
-//
-//                    logger.debug(
-//                        "{}: Allocated {} bytes for image of {} containing {} per voxel",
-//                        v.fileName,
-//                        imageData.capacity(),
-//                        dimensions,
-//                        numBytes
-//                    )
-//>>>>>>> 39b01a7c23d9f9b0939c6192f0a2bfb5bedb714c
-
-                    val start = System.nanoTime()
-                    var bytesRead = stream.read(buffer, 0, buffer.size)
-                    while (bytesRead > -1) {
-                        imageData.put(buffer, 0, bytesRead)
-                        bytesRead = stream.read(buffer, 0, buffer.size)
-
-//                        if(offsets != null && bytesRead >= offsets.second - offsets.first) {
-//                            break
-//                        }
-                    }
-                    val duration = (System.nanoTime() - start) / 10e5
-                    logger.debug("Reading took $duration ms")
-=======
+
                 logger.debug("Loading $id from disk")
->>>>>>> 34780f36
 
                 val bytesPerVoxel = type.bitsPerPixel/8
                 val buffer = readRawFile(v, dimensions, bytesPerVoxel)
@@ -1086,43 +1027,6 @@
                 volumes.add(BufferedVolume.Timepoint(id, buffer))
             }
 
-<<<<<<< HEAD
-//<<<<<<< HEAD
-            return if(is16bit) {
-                Volume.fromBuffer(volumes, dimensions.x, dimensions.y, dimensions.z, UnsignedShortType(), hub)
-            } else {
-                Volume.fromBuffer(volumes, dimensions.x, dimensions.y, dimensions.z, UnsignedByteType(), hub)
-            }
-//=======
-//            return fromBuffer(volumes, dimensions.x, dimensions.y, dimensions.z, type, hub)
-//        }
-//
-//        /**
-//         * Reads raw volumetric data from a [file], splits it into buffers of at most, and as close as possible to,
-//         * [sizeLimit] bytes and creates a volume from each buffer.
-//         *
-//         * Returns the list of volumes.
-//         */
-//        @JvmStatic
-//        fun <T: RealType<T>> fromPathRawSplit(
-//            file: Path,
-//            type: T,
-//            sizeLimit: Long = 2000000000L,
-//            hub: Hub
-//        ): Pair<Node, List<Volume>> {
-//            val splits = file.fileSize()/sizeLimit
-//            val children = (0..splits).windowed(2, 1)
-//                .map { it[0] * sizeLimit to (it[1] * sizeLimit - 1) }
-//                .map { window ->
-//                    fromPathRaw(file, hub, type, offsets = window)
-//                }
-//
-//            val parent = RichNode()
-//            children.forEach { parent.addChild(it) }
-//
-//            return parent to children
-//>>>>>>> 39b01a7c23d9f9b0939c6192f0a2bfb5bedb714c
-=======
             return fromBuffer(volumes, dimensions.x, dimensions.y, dimensions.z, type, hub)
         }
 
@@ -1184,7 +1088,6 @@
             children.forEach { parent.addChild(it) }
 
             return parent to children
->>>>>>> 34780f36
         }
 
         /**

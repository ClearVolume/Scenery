--- conflicted
+++ resolved
@@ -11,8 +11,6 @@
 import graphics.scenery.utils.Statistics
 import graphics.scenery.volumes.VolumeManager
 import net.imglib2.img.basictypeaccess.array.ByteArray
-import org.biojava.nbio.structure.AtomImpl
-import org.biojava.nbio.structure.BondImpl
 import org.joml.Vector3f
 import org.objenesis.strategy.StdInstantiatorStrategy
 import org.slf4j.Logger
@@ -43,22 +41,13 @@
     portMain: Int = 7777,
     portBackchannel: Int = 6666,
     val context: ZContext
-<<<<<<< HEAD
 ) : Hubable {
-    private val logger by LazyLogger()
-=======
-) : Agent(), Hubable {
     private val logger by lazyLogger()
->>>>>>> 968e2b14
 
     private val addressMain = "$ip:$portMain"
     private val addressBackchannel = "$ip:$portBackchannel"
 
-<<<<<<< HEAD
-    var timeout = 100
-=======
     var timeout = 15 // -> 60fps
->>>>>>> 968e2b14
     private val publisher: ZMQ.Socket = context.createSocket(SocketType.PUB)
     var portMain: Int = try {
         publisher.bind(addressMain)
@@ -196,50 +185,6 @@
         }
     }
 
-<<<<<<< HEAD
-=======
-    override fun onLoop() {
-
-        val event = eventQueue.poll()
-        event?.let { processNextNetworkEvent(it) }
-        val payload = backchannelSubscriber.recv(ZMQ.DONTWAIT)
-        payload?.let { listenToControlChannel(it) }
-
-        if (event == null && payload == null) {
-            Thread.sleep(timeout.toLong())
-        }
-    }
-
-    private fun listenToControlChannel(payload: kotlin.ByteArray) {
-        try {
-            val bin = ByteArrayInputStream(payload)
-            val input = Input(bin)
-            val event = kryo.readClassAndObject(input) as? NetworkEvent
-                ?: throw IllegalStateException("Received unknown, not NetworkEvent payload")
-            eventQueue.add(event)
-
-        } catch (t: Throwable) {
-            t.printStackTrace()
-        }
-    }
-
-    private fun processNextNetworkEvent(event: NetworkEvent) {
-        if (event is NetworkEvent.RequestInitialization) {
-            publishedObjects.forEach {
-                addUpdateEvent(it.value)
-            }
-        }
-        val start = System.nanoTime()
-        val payloadSize = sendEvent(event, kryo, publisher, logger)
-        val duration = (System.nanoTime() - start).toFloat()
-        (hub?.get(SceneryElement.Statistics) as? Statistics)?.add("Serialise.duration", duration)
-        (hub?.get(SceneryElement.Statistics) as? Statistics)?.add(
-            "Serialise.payloadSize",
-            payloadSize,
-            isTime = false
-        )
-    }
->>>>>>> 968e2b14
 
     private fun addUpdateEvent(wrapper: NetworkWrapper<*>) {
         eventQueue.add(

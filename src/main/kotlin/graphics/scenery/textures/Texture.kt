package graphics.scenery.textures

import graphics.scenery.utils.Image
import graphics.scenery.utils.Timestamped
import net.imglib2.type.numeric.NumericType
import net.imglib2.type.numeric.integer.*
import net.imglib2.type.numeric.real.DoubleType
import net.imglib2.type.numeric.real.FloatType
import org.joml.Vector3i
import java.io.Serializable
import java.nio.ByteBuffer
import java.nio.ByteOrder
import java.util.*
import java.util.concurrent.Semaphore
import java.util.concurrent.atomic.AtomicInteger
import kotlin.collections.HashSet


/**
 * Data class for storing renderer-agnostic textures
 *
 * @author Ulrik Günther <hello@ulrik.is>
 */
open class Texture @JvmOverloads constructor(
    /** Dimensions of the texture in pixels */
    var dimensions: Vector3i = Vector3i(16, 16, 0),
    /** The texture's number of channels */
    var channels: Int = 4,
    /** [GLTypeEnum] declaring the data type stored in [contents] */
    var type: NumericType<*> = UnsignedByteType(),
    /** Byte contents of the texture */
    var contents: ByteBuffer? = null,
    /** Shall the texture be repeated on the U/V/W coordinates? */
    var repeatUVW: Triple<RepeatMode, RepeatMode, RepeatMode> = Triple(RepeatMode.Repeat, RepeatMode.Repeat, RepeatMode.Repeat),
    /** Texture border color */
    var borderColor: BorderColor = BorderColor.TransparentBlack,
    /** Should the texture data be interpreted as normalized? Default is true, non-normalisation is better for volume data, though */
    var normalized: Boolean = true,
    /** Should mipmaps be generated? */
    var mipmap: Boolean = true,
    /** Linear or nearest neighbor filtering for scaling down. */
    var minFilter: FilteringMode = FilteringMode.Linear,
    /** Linear or nearest neighbor filtering for scaling up. */
    var maxFilter: FilteringMode = FilteringMode.Linear,
    /** Usage type */
    val usageType: HashSet<UsageType> = hashSetOf(UsageType.Texture),
    /** Mutex for texture data usage */
    val mutex: Semaphore = Semaphore(1),
    /** Mutex for GPU upload */
    val gpuMutex: Semaphore = Semaphore(1),
<<<<<<< HEAD
    /** Hash set to indicate the state of the texture */
    val uploaded: AtomicInteger = AtomicInteger(0)
=======
    /** Atomic integer to indicate GPU upload state */
    val uploaded: AtomicInteger = AtomicInteger(0),
    /** Hash set to indicate the state of the texture */
    val state: MutableSet<TextureState> = Collections.synchronizedSet(hashSetOf(TextureState.Created))
) : Serializable, Timestamped {
>>>>>>> c93a7197

    enum class TextureState {
        Created,
        Uploaded,
        AvailableForUse
    }

<<<<<<< HEAD
) : Serializable, Timestamped {

    enum class TextureState {
        Created,
        Uploaded,
        AvailableForUse
    }
=======
>>>>>>> c93a7197
    init {
        contents?.let { c ->
            val buffer = c.duplicate().order(ByteOrder.LITTLE_ENDIAN)
            val bytesPerPixel = when (type) {
                is UnsignedByteType -> 1
                is UnsignedShortType -> 2
                is UnsignedIntType -> 4

                is ByteType -> 1
                is ShortType -> 2
                is IntType -> 4

                is FloatType -> 4
                is DoubleType -> 8

                else -> throw UnsupportedOperationException("Don't know how to handle textures of type ${type.javaClass.simpleName}")
            }

            val remaining = buffer.remaining()
            val expected = bytesPerPixel * dimensions.x * dimensions.y * dimensions.z * channels

            if (remaining != expected) {
                throw IllegalStateException("Buffer for texture does not contain correct number of bytes. Actual: $remaining, expected: $expected for image of size $dimensions and $channels channels of type ${type.javaClass.simpleName}.")
            }
        }
    }

    fun availableOnGPU(): Boolean {
        return (uploaded.get() > 0 && (gpuMutex.availablePermits() == 1))
    }

    /**
     * Enum class defining available texture repeat modes.
     */
    enum class RepeatMode {
        Repeat,
        MirroredRepeat,
        ClampToEdge,
        ClampToBorder;

        fun all():  Triple<RepeatMode, RepeatMode, RepeatMode> {
            return Triple(this, this, this)
        }
    }

    /**
     * Enum class defining which colors are available for a texture's border.
     */
    enum class BorderColor {
        TransparentBlack,
        OpaqueBlack,
        OpaqueWhite
    }

    /**
     * Enum class defining texture filtering modes
     */
    enum class FilteringMode {
        NearestNeighbour,
        Linear
    }

    enum class UsageType {
        Texture,
        LoadStoreImage,
        AsyncLoad
    }

    /** Companion object of [Texture], containing mainly constant defines */
    companion object {
        /** The textures to be contained in the ObjectTextures texture array */
        val objectTextures = listOf("ambient", "diffuse", "specular", "normal", "alphamask", "displacement")
        /** The ObjectTextures that should be mipmapped */
        val mipmappedObjectTextures = listOf("ambient", "diffuse", "specular")

        @JvmStatic @JvmOverloads fun fromImage(
            image: Image,
            repeatUVW: Triple<RepeatMode, RepeatMode, RepeatMode> = RepeatMode.Repeat.all(),
            borderColor: BorderColor = BorderColor.OpaqueBlack,
            normalized: Boolean = true,
            mipmap: Boolean = true,
            minFilter: FilteringMode = FilteringMode.Linear,
            maxFilter: FilteringMode = FilteringMode.Linear,
            usage: HashSet<UsageType> = hashSetOf(UsageType.Texture),
            type : NumericType<*> = UnsignedByteType(),
            channels: Int = 4
        ): Texture {
            return Texture(Vector3i(image.width, image.height, image.depth),
                4, image.type, image.contents, repeatUVW, borderColor, normalized, mipmap, usageType = usage, minFilter = minFilter, maxFilter = maxFilter)
        }
    }

    /** When the object was created. */
    override var created: Long = System.nanoTime()

    /** When the object was last modified. */
    override var updated: Long = System.nanoTime()
}<|MERGE_RESOLUTION|>--- conflicted
+++ resolved
@@ -48,16 +48,11 @@
     val mutex: Semaphore = Semaphore(1),
     /** Mutex for GPU upload */
     val gpuMutex: Semaphore = Semaphore(1),
-<<<<<<< HEAD
-    /** Hash set to indicate the state of the texture */
-    val uploaded: AtomicInteger = AtomicInteger(0)
-=======
     /** Atomic integer to indicate GPU upload state */
     val uploaded: AtomicInteger = AtomicInteger(0),
     /** Hash set to indicate the state of the texture */
     val state: MutableSet<TextureState> = Collections.synchronizedSet(hashSetOf(TextureState.Created))
 ) : Serializable, Timestamped {
->>>>>>> c93a7197
 
     enum class TextureState {
         Created,
@@ -65,16 +60,6 @@
         AvailableForUse
     }
 
-<<<<<<< HEAD
-) : Serializable, Timestamped {
-
-    enum class TextureState {
-        Created,
-        Uploaded,
-        AvailableForUse
-    }
-=======
->>>>>>> c93a7197
     init {
         contents?.let { c ->
             val buffer = c.duplicate().order(ByteOrder.LITTLE_ENDIAN)

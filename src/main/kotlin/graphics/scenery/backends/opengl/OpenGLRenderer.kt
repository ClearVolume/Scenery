--- conflicted
+++ resolved
@@ -12,11 +12,8 @@
 import graphics.scenery.spirvcrossj.Loader
 import graphics.scenery.spirvcrossj.libspirvcrossj
 import graphics.scenery.utils.*
-<<<<<<< HEAD
 import javafx.application.Platform
 import kool.free
-=======
->>>>>>> afca3bfe
 import kotlinx.coroutines.*
 import org.lwjgl.system.MemoryUtil
 import java.io.File
@@ -1842,19 +1839,10 @@
                 gl.glBindBuffer(GL4.GL_PIXEL_PACK_BUFFER, 0)
             }
 
-<<<<<<< HEAD
-                pboBuffers[0]?.apply { free() }
-
-                pboBuffers[1]?.apply { free() }
-
-                pboBuffers[0] = null
-                pboBuffers[1] = null
-=======
             pboBuffers.forEachIndexed { i, _ ->
                 if(pboBuffers[i] == null) {
                     pboBuffers[i] = MemoryUtil.memAlloc(4 * window.width * window.height)
                 }
->>>>>>> afca3bfe
             }
 
             val startUpdate = System.nanoTime()

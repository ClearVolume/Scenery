--- conflicted
+++ resolved
@@ -1,12 +1,7 @@
 package graphics.scenery.backends.opengl
 
 import cleargl.GLTexture
-<<<<<<< HEAD
-import graphics.scenery.utils.LazyLogger
-=======
-import graphics.scenery.NodeMetadata
 import graphics.scenery.utils.lazyLogger
->>>>>>> f58a41ef
 import java.nio.ByteBuffer
 import java.util.*
 import java.util.concurrent.ConcurrentHashMap
@@ -19,15 +14,8 @@
  * @constructor Creates an empty OpenGLObjectState, with [OpenGLRenderer] as
  *  default consumers.
  */
-<<<<<<< HEAD
 class OpenGLObjectState {
-    private val logger by LazyLogger()
-=======
-class OpenGLObjectState : NodeMetadata {
     private val logger by lazyLogger()
-    /** List of consumers of this metadata, e.g. [OpenGLRenderer] */
-    override val consumers: MutableList<String> = ArrayList()
->>>>>>> f58a41ef
 
     /** IDs of buffers that may be additionally required. */
     val additionalBufferIds = Hashtable<String, Int>()

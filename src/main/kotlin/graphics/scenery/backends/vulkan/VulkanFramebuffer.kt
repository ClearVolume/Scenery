package graphics.scenery.backends.vulkan

import graphics.scenery.utils.LazyLogger
import org.lwjgl.system.MemoryUtil.NULL
import org.lwjgl.system.Struct
import org.lwjgl.vulkan.*
import org.lwjgl.vulkan.VK10.*
import vkk.*
import java.util.*

/**
 * Vulkan Framebuffer class. Creates a framebuffer on [device], associated with
 * a [commandPool]. The framebuffer's [width] and [height] need to be given, as well
 * as a [commandBuffer] during which's execution the framebuffer will be created.
 *
 * [shouldClear] - set if on the beginning of a render pass, the framebuffer should be cleared. On by default.
 * [sRGB] - set if sRGB targets should be used. Off by default.
 *
 * @author Ulrik Günther <hello@ulrik.is>
 */
open class VulkanFramebuffer(protected val device: VulkanDevice,
                             protected var commandPool: VkCommandPool,
                             var width: Int,
                             var height: Int,
                             val commandBuffer: VkCommandBuffer,
                             var shouldClear: Boolean = true, val sRGB: Boolean = false) : AutoCloseable {
    protected val logger by LazyLogger()

    /** Raw Vulkan framebuffer reference. */
    var framebuffer = VkFramebuffer(NULL)
        protected set

    /** Raw Vulkan renderpass reference. */
    var renderPass = VkRenderPass(NULL)
        protected set

    /* Raw Vulkan sampler reference. */
    var framebufferSampler = VkSampler(NULL)
        protected set

    /** Descriptor set for this framebuffer's output.  */
    var outputDescriptorSet = VkDescriptorSet(NULL)
        internal set

    /** Flag to indicate whether this framebuffer has been initialiased or not. */
    protected var initialized: Boolean = false

    /** Enum class for indicating whether a framebuffer containts a color or a depth attachment. */
    enum class VulkanFramebufferType { COLOR_ATTACHMENT, DEPTH_ATTACHMENT }

    /** Class to describe framebuffer attachments */
    inner class VulkanFramebufferAttachment : AutoCloseable {
        /** Image reference for the attachment */
        var image = VkImage(NULL)
        /** Memory reference for the attachment */
        var memory = VkDeviceMemory(NULL)
        /** Image view for the attachment */
        var imageView = VkImageView(NULL)
        /** Vulkan format of this attachment */
        var format = VkFormat.UNDEFINED

        /** Attachment type */
        var type: VulkanFramebufferType = VulkanFramebufferType.COLOR_ATTACHMENT

        /** Vulkan attachment description */
        var desc: VkAttachmentDescription = VkAttachmentDescription.calloc()

        /**
         * Indicates whether the image for this attachment comes from a swapchain image,
         * in which case a dedicated allocation is not necessary.
         */
        var fromSwapchain = false

        /**
         * Closes the attachment, freeing its resources.
         */
        override fun close() {
            vkDev.apply {
                destroyImageView(imageView)

                if (image.L != NULL && !fromSwapchain) {
                    destroyImage(image)
                }

                if (memory.L != NULL) {
                    freeMemory(memory)
                }

                desc.free()
            }
        }
    }

    /** Linked hash map of this framebuffer's [VulkanFramebufferAttachment]s. */
    var attachments = LinkedHashMap<String, VulkanFramebufferAttachment>()

    val vkDev get() = device.vulkanDevice

    /**
     * Internal function to create attachments of [format], with image usage flags given in [usage].
     * The attachment will have dimensions [attachmentWidth] x [attachmentHeight].
     *
     * This function also creates the necessary images, memory allocs, and image views.
     */
    protected fun createAttachment(format: VkFormat, usage: VkImageUsage, attachmentWidth: Int = width, attachmentHeight: Int = height): VulkanFramebufferAttachment {
        val a = VulkanFramebufferAttachment()
        var aspectMask: VkImageAspectFlags = 0
        var imageLayout = VkImageLayout.UNDEFINED

        a.format = format

        if (usage == VkImageUsage.COLOR_ATTACHMENT_BIT) {
            aspectMask = VkImageAspect.COLOR_BIT.i
            imageLayout = VkImageLayout.SHADER_READ_ONLY_OPTIMAL
        }

        if (usage == VkImageUsage.DEPTH_STENCIL_ATTACHMENT_BIT) {
            aspectMask = VkImageAspect.DEPTH_BIT.i
            imageLayout = VkImageLayout.SHADER_READ_ONLY_OPTIMAL
        }

        val imageExtent = vk.Extent3D {
            width = attachmentWidth
            height = attachmentHeight
            depth = 1
        }
        val image = vk.ImageCreateInfo {
            imageType = VkImageType.`2D`
            this.format = a.format
            extent = imageExtent
            mipLevels = 1
            arrayLayers = 1
            samples = VkSampleCount.`1_BIT`
            tiling = VkImageTiling.OPTIMAL
            this.usage = usage or VkImageUsage.SAMPLED_BIT or VkImageUsage.TRANSFER_SRC_BIT or VkImageUsage.TRANSFER_DST_BIT
        }

        a.image = vkDev createImage image

        val requirements = vkDev getImageMemoryRequirements a.image

        val allocation = vk.MemoryAllocateInfo {
            allocationSize = requirements.size
            memoryTypeIndex = device.getMemoryType(requirements.memoryTypeBits, VkMemoryProperty.DEVICE_LOCAL_BIT.i).first()
        }

        a.memory = vkDev allocateMemory allocation
        vkDev.bindImageMemory(a.image, a.memory)

        VU.setImageLayout(
            commandBuffer,
            a.image,
            aspectMask,
            VkImageLayout.UNDEFINED,
            if (usage == VkImageUsage.COLOR_ATTACHMENT_BIT) VkImageLayout.SHADER_READ_ONLY_OPTIMAL
            else imageLayout
        )

        val subresourceRange = vk.ImageSubresourceRange {
            this.aspectMask = aspectMask
            baseMipLevel = 0
            levelCount = 1
            baseArrayLayer = 0
            layerCount = 1
        }
        val iv = vk.ImageViewCreateInfo {
            viewType = VkImageViewType.`2D`
            this.format = format
            this.subresourceRange = subresourceRange
            this.image = a.image
        }
        a.imageView = vkDev createImageView iv

        return a
    }

    /**
     * Internal function to create a depth/stencil attachment of [format], with
     * dimensions [attachmentWidth] x [attachmentHeight].
     */
    private fun createAndAddDepthStencilAttachmentInternal(name: String, format: VkFormat, attachmentWidth: Int, attachmentHeight: Int) {
        val att = createAttachment(format, VkImageUsage.DEPTH_STENCIL_ATTACHMENT_BIT, attachmentWidth, attachmentHeight)

        val (loadOp, stencilLoadOp) = if (!shouldClear) {
            VkAttachmentLoadOp.DONT_CARE to VkAttachmentLoadOp.LOAD
        } else {
            VkAttachmentLoadOp.CLEAR to VkAttachmentLoadOp.CLEAR
        }

        val initialImageLayout = VkImageLayout.UNDEFINED

        att.desc.apply {
            samples = VkSampleCount.`1_BIT`
            this.loadOp = loadOp
            storeOp = VkAttachmentStoreOp.STORE
            this.stencilLoadOp = stencilLoadOp
            stencilStoreOp = VkAttachmentStoreOp.STORE
            initialLayout = initialImageLayout
            finalLayout = VkImageLayout.SHADER_READ_ONLY_OPTIMAL
            this.format = format
        }
        att.type = VulkanFramebufferType.DEPTH_ATTACHMENT

        attachments[name] = att
    }

    /**
     * Internal function to create a new color attachment of format [fornat], with
     * dimensions [attachmentWidth] x [attachmentHeight].
     */
    private fun createAndAddColorAttachmentInternal(name: String, format: VkFormat, attachmentWidth: Int, attachmentHeight: Int) {
        val att = createAttachment(format, VkImageUsage.COLOR_ATTACHMENT_BIT, attachmentWidth, attachmentHeight)

        val (loadOp, stencilLoadOp) = if (!shouldClear) {
            VkAttachmentLoadOp.LOAD to VkAttachmentLoadOp.LOAD
        } else {
            VkAttachmentLoadOp.CLEAR to VkAttachmentLoadOp.DONT_CARE
        }

        val initialImageLayout = if (!shouldClear) {
            VkImageLayout.COLOR_ATTACHMENT_OPTIMAL
        } else {
            VkImageLayout.UNDEFINED
        }

        att.desc.apply {
            samples = VkSampleCount.`1_BIT`
            this.loadOp = loadOp
            storeOp = VkAttachmentStoreOp.STORE
            this.stencilLoadOp = stencilLoadOp
            stencilStoreOp = VkAttachmentStoreOp.DONT_CARE
            initialLayout = initialImageLayout
            finalLayout = VkImageLayout.SHADER_READ_ONLY_OPTIMAL
            this.format = format
        }
        attachments[name] = att
    }

    /**
     * Adds a float attachment with a bit depth of [channelDepth], and a size of [attachmentWidth] x [attachmentHeight].
     */
    fun addFloatBuffer(name: String, channelDepth: Int, attachmentWidth: Int = width, attachmentHeight: Int = height): VulkanFramebuffer {
        val format = when (channelDepth) {
            16 -> VkFormat.R16_SFLOAT
            32 -> VkFormat.R32_SFLOAT
            else -> VkFormat.R16_SFLOAT.also {
                logger.warn("Unsupported channel depth $channelDepth, using 16 bit.")
            }
        }

        createAndAddColorAttachmentInternal(name, format, attachmentWidth, attachmentHeight)

        return this
    }

    /**
     * Adds a float RG attachment with a bit depth of [channelDepth], and a size of [attachmentWidth] x [attachmentHeight].
     */
    fun addFloatRGBuffer(name: String, channelDepth: Int, attachmentWidth: Int = width, attachmentHeight: Int = height): VulkanFramebuffer {
        val format = when (channelDepth) {
            16 -> VkFormat.R16G16_SFLOAT
            32 -> VkFormat.R32G32_SFLOAT
            else -> VkFormat.R16G16_SFLOAT.also {
                logger.warn("Unsupported channel depth $channelDepth, using 16 bit.")
            }
        }

        createAndAddColorAttachmentInternal(name, format, attachmentWidth, attachmentHeight)

        return this
    }

    /**
     * Adds a float RGB attachment with a bit depth of [channelDepth], and a size of [attachmentWidth] x [attachmentHeight].
     */
    fun addFloatRGBBuffer(name: String, channelDepth: Int, attachmentWidth: Int = width, attachmentHeight: Int = height): VulkanFramebuffer {
        val format = when (channelDepth) {
            16 -> VkFormat.R16G16B16_SFLOAT
            32 -> VkFormat.R32G32B32_SFLOAT
            else -> VkFormat.R16G16B16A16_SFLOAT.also {
                logger.warn("Unsupported channel depth $channelDepth, using 16 bit.")
            }
        }

        createAndAddColorAttachmentInternal(name, format, attachmentWidth, attachmentHeight)

        return this
    }

    /**
     * Adds a float RGBA attachment with a bit depth of [channelDepth], and a size of [attachmentWidth] x [attachmentHeight].
     */
    fun addFloatRGBABuffer(name: String, channelDepth: Int, attachmentWidth: Int = width, attachmentHeight: Int = height): VulkanFramebuffer {
        val format = when (channelDepth) {
            16 -> VkFormat.R16G16B16A16_SFLOAT
            32 -> VkFormat.R32G32B32A32_SFLOAT
            else -> VkFormat.R16G16B16A16_SFLOAT.also {
                logger.warn("Unsupported channel depth $channelDepth, using 16 bit.")
            }
        }

        createAndAddColorAttachmentInternal(name, format, attachmentWidth, attachmentHeight)

        return this
    }

    /**
     * Adds an unsigned byte RGBA attachment with a bit depth of [channelDepth], and a size of [attachmentWidth] x [attachmentHeight].
     */
    fun addUnsignedByteRGBABuffer(name: String, channelDepth: Int, attachmentWidth: Int = width, attachmentHeight: Int = height): VulkanFramebuffer {
        val format = when (channelDepth) {
            8 -> if (sRGB) {
                VkFormat.R8G8B8A8_SRGB
            } else {
                VkFormat.R8G8B8A8_UNORM
            }
            16 -> VkFormat.R16G16B16A16_UNORM
            else -> VkFormat.R16G16B16A16_UINT.also {
                logger.warn("Unsupported channel depth $channelDepth, using 16 bit.")
            }
        }

        createAndAddColorAttachmentInternal(name, format, attachmentWidth, attachmentHeight)

        return this
    }

    /**
     * Adds an unsigned byte R attachment with a bit depth of [channelDepth], and a size of [attachmentWidth] x [attachmentHeight].
     */
    fun addUnsignedByteRBuffer(name: String, channelDepth: Int, attachmentWidth: Int = width, attachmentHeight: Int = height): VulkanFramebuffer {
        val format = when (channelDepth) {
            8 -> VkFormat.R8_UNORM
            16 -> VkFormat.R16_UNORM
            else -> VkFormat.R16_UNORM.also {
                logger.warn("Unsupported channel depth $channelDepth, using 16 bit.")
            }
        }

        createAndAddColorAttachmentInternal(name, format, attachmentWidth, attachmentHeight)

        return this
    }

    /**
     * Adds a depth buffer attachment with a bit depth of [depth], and a size of [attachmentWidth] x [attachmentHeight].
     */
    fun addDepthBuffer(name: String, depth: Int, attachmentWidth: Int = width, attachmentHeight: Int = height): VulkanFramebuffer {
        val format = when (depth) {
            16 -> VkFormat.D16_UNORM
            24 -> VkFormat.D24_UNORM_S8_UINT
            32 -> VkFormat.D32_SFLOAT
            else -> VkFormat.D32_SFLOAT.also {
                logger.warn("Unsupported channel depth $depth, using 32 bit.")
            }
        }

        val bestSupportedFormat = getBestDepthFormat(format).first()

        createAndAddDepthStencilAttachmentInternal(name, bestSupportedFormat, attachmentWidth, attachmentHeight)

        return this
    }

    /**
     * Adds a swapchain-based attachment from the given [swapchain]. The image will be derived
     * from the swapchain's image [index].
     */
    fun addSwapchainAttachment(name: String, swapchain: Swapchain, index: Int): VulkanFramebuffer {
<<<<<<< HEAD
        val att = VulkanFramebufferAttachment().apply {
            image = swapchain.images!![index]
            imageView = swapchain.imageViews!![index]
            type = VulkanFramebufferType.COLOR_ATTACHMENT
            fromSwapchain = true
        }
        val (loadOp, stencilLoadOp) = if (!shouldClear) {
            VkAttachmentLoadOp.LOAD to VkAttachmentLoadOp.LOAD
=======
        val att = VulkanFramebufferAttachment()

        att.image = swapchain.images[index]
        att.imageView.put(0, swapchain.imageViews[index])
        att.type = VulkanFramebufferType.COLOR_ATTACHMENT
        att.fromSwapchain = true

        val (loadOp, stencilLoadOp) = if(!shouldClear) {
            VK_ATTACHMENT_LOAD_OP_LOAD to VK_ATTACHMENT_LOAD_OP_LOAD
>>>>>>> 0fa7e45a
        } else {
            VkAttachmentLoadOp.CLEAR to VkAttachmentLoadOp.DONT_CARE
        }

        val initialImageLayout = VkImageLayout.UNDEFINED

        att.desc.apply {
            samples = VkSampleCount.`1_BIT`
            this.loadOp = loadOp
            storeOp = VkAttachmentStoreOp.STORE
            this.stencilLoadOp = stencilLoadOp
            stencilStoreOp = VkAttachmentStoreOp.DONT_CARE
            initialLayout = initialImageLayout
            finalLayout = VkImageLayout.PRESENT_SRC_KHR
            format = when {
                sRGB -> VkFormat.B8G8R8A8_SRGB
                else -> VkFormat.B8G8R8A8_UNORM
            }
        }
        attachments[name] = att

        return this
    }

    /**
     * Gets a Vulkan attachment description from the current framebuffer state.
     */
    protected fun getAttachmentDescBuffer(): VkAttachmentDescription.Buffer {
        return vk.AttachmentDescription(attachments.size) {
            attachments.values.elementAt(it).desc
        }
    }

    /**
     * Gets all the image views of the current framebuffer.
     */
    protected fun getAttachmentImageViews(): VkImageViewBuffer {
        return vk.ImageViewBuffer(attachments.size) {
            attachments.values.elementAt(it).imageView
        }
    }

    /**
     * Creates the Vulkan Renderpass and Framebuffer from the state of the
     * framebuffer.
     */
    fun createRenderpassAndFramebuffer() {
        val colors = attachments.values.filter { it.type == VulkanFramebufferType.COLOR_ATTACHMENT }
        val colorDescs = vk.AttachmentReference(colors.size)

        for (i in colors.indices)
            colorDescs[i].apply {
                attachment = i
                layout = VkImageLayout.COLOR_ATTACHMENT_OPTIMAL
            }

        logger.trace("Subpass for has ${colorDescs.remaining()} color attachments")

        val subpass = vk.SubpassDescription {
            colorAttachments = colorDescs
            colorAttachmentCount = colorDescs.rem
            if (attachments.any { it.value.type == VulkanFramebufferType.DEPTH_ATTACHMENT })
                depthStencilAttachment = vk.AttachmentReference {
                    attachment = colorDescs.lim
                    layout = VkImageLayout.DEPTH_STENCIL_ATTACHMENT_OPTIMAL
                }
            pipelineBindPoint = VkPipelineBindPoint.GRAPHICS
        }

        val dependencyChain = vk.SubpassDependency(2).also {
            it[0].apply {
                srcSubpass = VK_SUBPASS_EXTERNAL
                dstSubpass = 0
                srcStageMask = VkPipelineStage.BOTTOM_OF_PIPE_BIT.i
                dstStageMask = VkPipelineStage.COLOR_ATTACHMENT_OUTPUT_BIT.i
                srcAccessMask = VkAccess.MEMORY_READ_BIT.i
                dstAccessMask = VkAccess.COLOR_ATTACHMENT_READ_BIT.i or VkAccess.COLOR_ATTACHMENT_WRITE_BIT.i
                dependencyFlags = VkDependency.BY_REGION_BIT.i
            }
            it[1].apply {
                srcSubpass = 0
                dstSubpass = VK_SUBPASS_EXTERNAL
                srcStageMask = VkPipelineStage.COLOR_ATTACHMENT_OUTPUT_BIT.i
                dstStageMask = VkPipelineStage.BOTTOM_OF_PIPE_BIT.i
                srcAccessMask = VkAccess.COLOR_ATTACHMENT_READ_BIT or VkAccess.COLOR_ATTACHMENT_WRITE_BIT
                dstAccessMask = VkAccess.MEMORY_READ_BIT.i
                dependencyFlags = VkDependency.BY_REGION_BIT.i
            }
        }
        val attachmentDescs = getAttachmentDescBuffer()
        val renderPassInfo = vk.RenderPassCreateInfo {
            attachments = attachmentDescs
            this.subpass = subpass
            dependencies = dependencyChain
        }

        renderPass = vkDev createRenderPass renderPassInfo

        logger.trace("Created renderpass $renderPass")

        val attachmentImageViews = getAttachmentImageViews()
        val fbinfo = vk.FramebufferCreateInfo {
            renderPass = this@VulkanFramebuffer.renderPass
            attachments = attachmentImageViews
            width = this@VulkanFramebuffer.width
            height = this@VulkanFramebuffer.height
            layers = 1
        }
        framebuffer = vkDev createFramebuffer fbinfo

        val samplerCreateInfo = vk.SamplerCreateInfo {
            minMagFilter = VkFilter.LINEAR
            mipmapMode = VkSamplerMipmapMode.LINEAR
            addressModeUVW = VkSamplerAddressMode.CLAMP_TO_EDGE
            mipLodBias = 0f
            maxAnisotropy = 1f
            minLod = 0f
            maxLod = 1f
            borderColor = VkBorderColor.FLOAT_OPAQUE_WHITE
        }

        framebufferSampler = vkDev createSampler samplerCreateInfo

        initialized = true
    }

    /** Returns a string representation of this framebuffer. */
    override fun toString(): String {
        return "VulkanFramebuffer ${width}x$height (${attachments.size} attachments)"
    }

    /**
     * Returns the best available depth format, from a list of [preferredFormat]s.
     */
    private fun getBestDepthFormat(preferredFormat: VkFormat): List<VkFormat> {
        // this iterates through the list of possible (though not all required formats)
        // and returns the first one that is possible to use as a depth buffer on the
        // given physical device.
        val props = vk.FormatProperties()
        val format = arrayOf(
            preferredFormat,
            VkFormat.D32_SFLOAT,
            VkFormat.D32_SFLOAT_S8_UINT,
            VkFormat.D24_UNORM_S8_UINT,
            VkFormat.D16_UNORM_S8_UINT,
            VkFormat.D16_UNORM
        ).filter {
            device.physicalDevice.getFormatProperties(it, props)

            props.optimalTilingFeatures has VkFormatFeature.DEPTH_STENCIL_ATTACHMENT_BIT
        }

        logger.debug("Using $format as depth format.")

        return format
    }

    /** Returns the number of current color attachments. */
    fun colorAttachmentCount() = attachments.count { it.value.type == VulkanFramebufferType.COLOR_ATTACHMENT }

    /** Returns the number of current depth attachments. */
    fun depthAttachmentCount() = attachments.count { it.value.type == VulkanFramebufferType.DEPTH_ATTACHMENT }

    /** Closes this framebuffer instance, releasing all of its resources. */
    override fun close() {
        if (initialized) {
            attachments.values.forEach { it.close() }

            vkDev.apply {
                destroyRenderPass(renderPass)
                destroySampler(framebufferSampler)
                destroyFramebuffer(framebuffer)
            }

            initialized = false
        }
    }
}
<|MERGE_RESOLUTION|>--- conflicted
+++ resolved
@@ -4,6 +4,7 @@
 import org.lwjgl.system.MemoryUtil.NULL
 import org.lwjgl.system.Struct
 import org.lwjgl.vulkan.*
+import java.util.*
 import org.lwjgl.vulkan.VK10.*
 import vkk.*
 import java.util.*
@@ -367,7 +368,6 @@
      * from the swapchain's image [index].
      */
     fun addSwapchainAttachment(name: String, swapchain: Swapchain, index: Int): VulkanFramebuffer {
-<<<<<<< HEAD
         val att = VulkanFramebufferAttachment().apply {
             image = swapchain.images!![index]
             imageView = swapchain.imageViews!![index]
@@ -376,17 +376,6 @@
         }
         val (loadOp, stencilLoadOp) = if (!shouldClear) {
             VkAttachmentLoadOp.LOAD to VkAttachmentLoadOp.LOAD
-=======
-        val att = VulkanFramebufferAttachment()
-
-        att.image = swapchain.images[index]
-        att.imageView.put(0, swapchain.imageViews[index])
-        att.type = VulkanFramebufferType.COLOR_ATTACHMENT
-        att.fromSwapchain = true
-
-        val (loadOp, stencilLoadOp) = if(!shouldClear) {
-            VK_ATTACHMENT_LOAD_OP_LOAD to VK_ATTACHMENT_LOAD_OP_LOAD
->>>>>>> 0fa7e45a
         } else {
             VkAttachmentLoadOp.CLEAR to VkAttachmentLoadOp.DONT_CARE
         }

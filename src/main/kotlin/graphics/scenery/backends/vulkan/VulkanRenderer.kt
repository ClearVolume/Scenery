--- conflicted
+++ resolved
@@ -8,12 +8,9 @@
 import graphics.scenery.backends.*
 import graphics.scenery.textures.Texture
 import graphics.scenery.utils.*
-<<<<<<< HEAD
 import imgui.impl.GlfwClientApi
 import imgui.impl.clientApi
 import io.github.classgraph.ClassGraph
-=======
->>>>>>> fb3b4a9f
 import kotlinx.coroutines.*
 import org.joml.*
 import org.lwjgl.PointerBuffer
@@ -614,37 +611,6 @@
                 Compute = device.createCommandPool(device.queues.computeQueue.first)
                 Transfer = device.createCommandPool(device.queues.transferQueue.first)
             }
-<<<<<<< HEAD
-        }.apply {
-            embedIn(embedIn)
-            window = createWindow(window, swapchainRecreator)
-        }
-
-        // [imgui]
-//        val wnd = window as SceneryWindow.GLFWWindow
-//        ImplGlfw(GlfwWindow.from(wnd.window), installCallbacks = true)
-//        clientApi = GlfwClientApi.Vulkan
-
-        logger.debug("Created swapchain")
-        vertexDescriptors = prepareStandardVertexDescriptors()
-        logger.debug("Created vertex descriptors")
-
-        descriptorSetLayouts = prepareDefaultDescriptorSetLayouts(device)
-        logger.debug("Prepared default DSLs")
-        buffers = prepareDefaultBuffers(device)
-        logger.debug("Prepared default buffers")
-
-        prepareDescriptorSets(device)
-        logger.debug("Prepared default descriptor sets")
-        prepareDefaultTextures(device)
-        logger.debug("Prepared default textures")
-
-        heartbeatTimer.scheduleAtFixedRate(object : TimerTask() {
-            override fun run() {
-                if (window.shouldClose) {
-                    shouldClose = true
-                    return
-=======
             logger.debug("Creating command pools done")
 
             swapchainRecreator = SwapchainRecreator()
@@ -668,7 +634,6 @@
                         .kotlin
                         .primaryConstructor!!
                         .callBy(params) as Swapchain
->>>>>>> fb3b4a9f
                 }
                 else -> {
                     logger.info("Using default swapchain")
@@ -682,6 +647,11 @@
                 embedIn(embedIn)
                 window = createWindow(window, swapchainRecreator)
             }
+
+            // [imgui]
+            //        val wnd = window as SceneryWindow.GLFWWindow
+            //        ImplGlfw(GlfwWindow.from(wnd.window), installCallbacks = true)
+            //        clientApi = GlfwClientApi.Vulkan
 
             logger.debug("Created swapchain with image size ${window.width}x${window.height}")
             vertexDescriptors = prepareStandardVertexDescriptors()

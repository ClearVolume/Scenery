package graphics.scenery.backends.vulkan

import graphics.scenery.*
import graphics.scenery.attribute.material.Material
import graphics.scenery.attribute.renderable.DelegatesRenderable
import graphics.scenery.attribute.renderable.HasCustomRenderable
import graphics.scenery.attribute.renderable.Renderable
import graphics.scenery.backends.*
import graphics.scenery.textures.Texture
import graphics.scenery.ui.MenuNode
import graphics.scenery.utils.*
import io.github.classgraph.ClassGraph
import kotlinx.coroutines.*
import org.joml.*
import org.lwjgl.PointerBuffer
import org.lwjgl.glfw.GLFW.glfwGetError
import org.lwjgl.glfw.GLFW.glfwInit
import org.lwjgl.glfw.GLFWVulkan.glfwGetRequiredInstanceExtensions
import org.lwjgl.glfw.GLFWVulkan.glfwVulkanSupported
import org.lwjgl.system.Configuration
import org.lwjgl.system.MemoryStack.stackPush
import org.lwjgl.system.MemoryUtil.*
import org.lwjgl.system.Platform
import org.lwjgl.vulkan.*
import org.lwjgl.vulkan.EXTDebugReport.*
import org.lwjgl.vulkan.EXTDebugUtils.*
import org.lwjgl.vulkan.KHRSurface.VK_KHR_SURFACE_EXTENSION_NAME
import org.lwjgl.vulkan.KHRSwapchain.VK_IMAGE_LAYOUT_PRESENT_SRC_KHR
import org.lwjgl.vulkan.KHRWin32Surface.VK_KHR_WIN32_SURFACE_EXTENSION_NAME
import org.lwjgl.vulkan.KHRXlibSurface.VK_KHR_XLIB_SURFACE_EXTENSION_NAME
import org.lwjgl.vulkan.MVKMacosSurface.VK_MVK_MACOS_SURFACE_EXTENSION_NAME
import org.lwjgl.vulkan.VK10.*
import java.awt.BorderLayout
import java.awt.image.BufferedImage
import java.awt.image.DataBufferByte
import java.io.File
import java.nio.ByteBuffer
import java.nio.IntBuffer
import java.nio.LongBuffer
import java.util.*
import java.util.concurrent.*
import java.util.concurrent.locks.ReentrantLock
import javax.imageio.ImageIO
import javax.swing.JFrame
import kotlin.concurrent.thread
import kotlin.concurrent.withLock
import kotlin.reflect.full.*
import kotlin.system.measureTimeMillis
import kotlin.time.ExperimentalTime


/**
 * Vulkan Renderer
 *
 * @param[hub] Hub instance to use and attach to.
 * @param[applicationName] The name of this application.
 * @param[scene] The [Scene] instance to initialize first.
 * @param[windowWidth] Horizontal window size.
 * @param[windowHeight] Vertical window size.
 * @param[embedIn] An optional [SceneryPanel] in which to embed the renderer instance.
 * @param[renderConfigFile] The file to create a [RenderConfigReader.RenderConfig] from.
 *
 * @author Ulrik Günther <hello@ulrik.is>
 */

@OptIn(ExperimentalTime::class)
@Suppress("MemberVisibilityCanBePrivate")
open class VulkanRenderer(hub: Hub,
                          applicationName: String,
                          scene: Scene,
                          windowWidth: Int,
                          windowHeight: Int,
                          final override var embedIn: SceneryPanel? = null,
                          renderConfigFile: String) : Renderer(), AutoCloseable {

    protected val logger by LazyLogger()

    // helper classes
    data class PresentHelpers(
        var signalSemaphore: LongBuffer = memAllocLong(1),
        var waitSemaphore: LongBuffer = memAllocLong(2),
        var commandBuffers: PointerBuffer = memAllocPointer(1),
        var waitStages: IntBuffer = memAllocInt(2),
        var submitInfo: VkSubmitInfo = VkSubmitInfo.calloc(),
        var imageUsageFence: Long = -1L
    )

    enum class VertexDataKinds {
        None,
        PositionNormalTexcoord,
        PositionTexcoords,
        PositionNormal,

        PositionNormalTexcoord2D,
        PositionTexcoords2D,
        PositionNormal2D,
        PositionTexcoordsColor2D
    }

    enum class StandardSemaphores {
        RenderComplete,
        ImageAvailable,
        PresentComplete
    }

    data class VertexDescription(
        val state: VkPipelineVertexInputStateCreateInfo,
        val attributeDescription: VkVertexInputAttributeDescription.Buffer?,
        val bindingDescription: VkVertexInputBindingDescription.Buffer?
    )

    data class CommandPools(
        var Standard: Long = -1L,
        var Render: Long = -1L,
        var Compute: Long = -1L,
        var Transfer: Long = -1L
    )

    data class DeviceAndGraphicsQueueFamily(
        val device: VkDevice? = null,
        val graphicsQueue: Int = 0,
        val computeQueue: Int = 0,
        val presentQueue: Int = 0,
        val transferQueue: Int = 0,
        val memoryProperties: VkPhysicalDeviceMemoryProperties? = null
    )

    class Pipeline {
        internal var pipeline: Long = 0
        internal var layout: Long = 0
        internal var type: VulkanPipeline.PipelineType = VulkanPipeline.PipelineType.Graphics
    }

    sealed class DescriptorSet(val id: Long = 0L, val name: String = "") {
        object None: DescriptorSet(0L)
        data class Set(val setId: Long, val setName: String = "") : DescriptorSet(setId, setName)
        data class DynamicSet(val setId: Long, val offset: Int, val setName: String = "") : DescriptorSet(setId, setName)

        companion object {
            fun setOrNull(id: Long?, setName: String): DescriptorSet? {
                return if(id == null) {
                    null
                } else {
                    Set(id, setName)
                }
            }
        }
    }

    private val lateResizeInitializers = ConcurrentHashMap<Renderable, () -> Any>()

    inner class SwapchainRecreator {
        var mustRecreate = true
        var afterRecreateHook: (SwapchainRecreator) -> Unit = {}

        private val lock = ReentrantLock()

        @Synchronized fun recreate() {
            if(lock.tryLock() && !shouldClose) {
                logger.info("Recreating Swapchain at frame $frames (${swapchain.javaClass.simpleName})")
                // create new swapchain with changed surface parameters
                vkQueueWaitIdle(queue)

                with(VU.newCommandBuffer(device, commandPools.Standard, autostart = true)) {
                    // Create the swapchain (this will also add a memory barrier to initialize the framebuffer images)

                    swapchain.create(oldSwapchain = swapchain)

                    endCommandBuffer(this@VulkanRenderer.device, commandPools.Standard, queue, flush = true, dealloc = true)

                    this
                }

                VulkanRenderpass.createPipelineCache(device)

                val refreshResolutionDependentResources = {
                    renderpasses.values.forEach { it.close() }
                    renderpasses.clear()

                    settings.set("Renderer.displayWidth", (window.width * settings.get<Float>("Renderer.SupersamplingFactor")).toInt())
                    settings.set("Renderer.displayHeight", (window.height * settings.get<Float>("Renderer.SupersamplingFactor")).toInt())

                    val flowAndPasses = VulkanRenderpass.prepareRenderpassesFromConfig(renderConfig, device, commandPools, queue, vertexDescriptors, swapchain, window.width, window.height, settings)

                    flow = flowAndPasses.first
                    flowAndPasses.second.forEach { (k, v) -> renderpasses.put(k, v) }

                    semaphores.forEach { it.value.forEach { semaphore -> device.removeSemaphore(semaphore) }}
                    semaphores = prepareStandardSemaphores(device)

                    // Create render command buffers
                    vkResetCommandPool(device.vulkanDevice, commandPools.Render, VK_FLAGS_NONE)

                    scene.findObserver()?.let { cam ->
                        when(cam.projectionType) {
                            Camera.ProjectionType.Orthographic ->
                                cam.orthographicCamera(cam.fov, window.width, window.height, cam.nearPlaneDistance, cam.farPlaneDistance)

                            Camera.ProjectionType.Perspective ->
                                cam.perspectiveCamera(cam.fov, window.width, window.height, cam.nearPlaneDistance, cam.farPlaneDistance)

                            Camera.ProjectionType.Undefined -> {
                                logger.warn("Camera ${cam.name} has undefined projection type, using default perspective projection")
                                cam.perspectiveCamera(cam.fov, window.width, window.height, cam.nearPlaneDistance, cam.farPlaneDistance)
                            }
                        }
                    }

                    logger.debug("Calling late resize initializers for ${lateResizeInitializers.keys.joinToString(", ")}")
                    lateResizeInitializers.map { it.value.invoke() }
                }

                refreshResolutionDependentResources.invoke()

                totalFrames = 0
                mustRecreate = false

                afterRecreateHook.invoke(this)

                settings.set("VulkanRenderer.swapchainImageCount", swapchain.images.size)
                lock.unlock()
            }
        }
    }

    var debugCallbackUtils = callback@ { severity: Int, type: Int, callbackDataPointer: Long, _: Long ->
        val dbg = if (type and VK_DEBUG_UTILS_MESSAGE_TYPE_PERFORMANCE_BIT_EXT == VK_DEBUG_UTILS_MESSAGE_TYPE_PERFORMANCE_BIT_EXT) {
            " (performance)"
        } else if(type and VK_DEBUG_UTILS_MESSAGE_TYPE_VALIDATION_BIT_EXT == VK_DEBUG_UTILS_MESSAGE_TYPE_VALIDATION_BIT_EXT) {
            " (validation)"
        } else {
            ""
        }

        val callbackData = VkDebugUtilsMessengerCallbackDataEXT.create(callbackDataPointer)
        val obj = callbackData.pMessageIdNameString()
        val message = callbackData.pMessageString()
        val objectType = 0

        when (severity) {
            VK_DEBUG_UTILS_MESSAGE_SEVERITY_ERROR_BIT_EXT ->
                logger.error("!! $obj($objectType) Validation$dbg: $message")
            VK_DEBUG_UTILS_MESSAGE_SEVERITY_WARNING_BIT_EXT ->
                logger.warn("!! $obj($objectType) Validation$dbg: $message")
            VK_DEBUG_UTILS_MESSAGE_SEVERITY_INFO_BIT_EXT ->
                logger.info("!! $obj($objectType) Validation$dbg: $message")
            else -> logger.info("!! $obj($objectType) Validation (unknown message type)$dbg: $message")
        }

        // trigger exception and delay if strictValidation is activated in general, or only for specific object types
        if(strictValidation.first && strictValidation.second.isEmpty() ||
            strictValidation.first && strictValidation.second.contains(objectType)) {
            if(severity < VK_DEBUG_UTILS_MESSAGE_SEVERITY_ERROR_BIT_EXT) {
                return@callback VK_FALSE
            }
            // set 15s of delay until the next frame is rendered if a validation error happens
            renderDelay = System.getProperty("scenery.VulkanRenderer.DefaultRenderDelay", "1500").toLong()

            try {
                throw VulkanValidationLayerException("Vulkan validation layer exception, see validation layer error messages above. To disable these exceptions, set scenery.VulkanRenderer.StrictValidation=false. Stack trace:")
            } catch (e: VulkanValidationLayerException) {
                logger.error(e.message)
                e.printStackTrace()
            }
        }

        // return false here, otherwise the application would quit upon encountering a validation error.
        return@callback VK_FALSE
    }

    /** Debug callback to be used upon encountering validation messages or errors */
    var debugCallback = object : VkDebugReportCallbackEXT() {
        override operator fun invoke(flags: Int, objectType: Int, obj: Long, location: Long, messageCode: Int, pLayerPrefix: Long, pMessage: Long, pUserData: Long): Int {
            val dbg = if (flags and VK_DEBUG_REPORT_DEBUG_BIT_EXT == VK_DEBUG_REPORT_DEBUG_BIT_EXT) {
                " (debug)"
            } else {
                ""
            }

            when {
                flags and VK_DEBUG_REPORT_ERROR_BIT_EXT == VK_DEBUG_REPORT_ERROR_BIT_EXT ->
                    logger.error("!! $obj($objectType) Validation$dbg: " + getString(pMessage))
                flags and VK_DEBUG_REPORT_WARNING_BIT_EXT == VK_DEBUG_REPORT_WARNING_BIT_EXT ->
                    logger.warn("!! $obj($objectType) Validation$dbg: " + getString(pMessage))
                flags and VK_DEBUG_REPORT_PERFORMANCE_WARNING_BIT_EXT == VK_DEBUG_REPORT_PERFORMANCE_WARNING_BIT_EXT ->
                    logger.error("!! $obj($objectType) Validation (performance)$dbg: " + getString(pMessage))
                flags and VK_DEBUG_REPORT_INFORMATION_BIT_EXT == VK_DEBUG_REPORT_INFORMATION_BIT_EXT ->
                    logger.info("!! $obj($objectType) Validation$dbg: " + getString(pMessage))
                else ->
                    logger.info("!! $obj($objectType) Validation (unknown message type)$dbg: " + getString(pMessage))
            }

            // trigger exception and delay if strictValidation is activated in general, or only for specific object types
            if(strictValidation.first && strictValidation.second.isEmpty() ||
                strictValidation.first && strictValidation.second.contains(objectType)) {
                if(!(flags and VK_DEBUG_REPORT_ERROR_BIT_EXT == VK_DEBUG_REPORT_ERROR_BIT_EXT)) {
                    return VK_FALSE
                }
                // set 15s of delay until the next frame is rendered if a validation error happens
                renderDelay = System.getProperty("scenery.VulkanRenderer.DefaultRenderDelay", "1500").toLong()

                try {
                    throw VulkanValidationLayerException("Vulkan validation layer exception, see validation layer error messages above. To disable these exceptions, set scenery.VulkanRenderer.StrictValidation=false. Stack trace:")
                } catch (e: VulkanValidationLayerException) {
                    logger.error(e.message)
                    e.printStackTrace()
                }
            }

            // return false here, otherwise the application would quit upon encountering a validation error.
            return VK_FALSE
        }
    }

    // helper classes end



    final override var hub: Hub? = null
    protected var applicationName = ""
    final override var settings: Settings = Settings()
    override var shouldClose = false
    private var toggleFullscreen = false
    override var managesRenderLoop = false
    override var lastFrameTime = System.nanoTime() * 1.0f
    final override var initialized = false
    override var firstImageReady: Boolean = false

    private var screenshotRequested = false
    private var screenshotOverwriteExisting = false
    private var screenshotFilename = ""
    var screenshotBuffer: VulkanBuffer? = null
    var imageBuffer: ByteBuffer? = null
    var encoder: VideoEncoder? = null
    private var movieFilename = ""
    private var recordMovie: Boolean = false
    private var recordMovieOverwrite: Boolean = false
    override var pushMode: Boolean = false

    var scene: Scene = Scene()
    protected var sceneArray: HashSet<Node> = HashSet(256)

    protected var commandPools = CommandPools()
    protected val renderpasses: MutableMap<String, VulkanRenderpass> = Collections.synchronizedMap(LinkedHashMap<String, VulkanRenderpass>())

    protected var validation = java.lang.Boolean.parseBoolean(System.getProperty("scenery.VulkanRenderer.EnableValidations", "false"))
    protected val strictValidation = getStrictValidation()
    protected val wantsOpenGLSwapchain = java.lang.Boolean.parseBoolean(System.getProperty("scenery.VulkanRenderer.UseOpenGLSwapchain", "false"))
    protected val defaultValidationLayers = arrayOf("VK_LAYER_KHRONOS_validation")

    protected var instance: VkInstance
    protected var device: VulkanDevice

    protected var debugCallbackHandle: Long = -1L

    // Create static Vulkan resources
    protected var queue: VkQueue
    protected var transferQueue: VkQueue

    protected var swapchain: Swapchain
    protected var ph = PresentHelpers()

    final override var window: SceneryWindow = SceneryWindow.UninitializedWindow()

    protected val swapchainRecreator: SwapchainRecreator
    protected var pipelineCache: Long = -1L
    protected var vertexDescriptors = ConcurrentHashMap<VertexDataKinds, VertexDescription>()
    protected var sceneUBOs = ArrayList<Node>()
    protected var geometryPool: VulkanBufferPool
    protected var stagingPool: VulkanBufferPool
    protected var semaphores = ConcurrentHashMap<StandardSemaphores, Array<Long>>()

    data class DefaultBuffers(var UBOs: VulkanBuffer,
                              var LightParameters: VulkanBuffer,
                              var VRParameters: VulkanBuffer,
                              var ShaderProperties: VulkanBuffer)
    protected var buffers: DefaultBuffers
    protected var defaultUBOs = ConcurrentHashMap<String, VulkanUBO>()
    protected var textureCache = ConcurrentHashMap<Texture, VulkanTexture>()
    protected var defaultTextures = ConcurrentHashMap<String, VulkanTexture>()
    protected var descriptorSetLayouts = ConcurrentHashMap<String, Long>()
    protected var descriptorSets = ConcurrentHashMap<String, Long>()

    protected var lastTime = System.nanoTime()
    protected var time = 0.0f
    var fps = 0
        protected set
    protected var frames = 0
    protected var totalFrames = 0L
    protected var renderDelay = 0L
    protected var heartbeatTimer = Timer()
    protected var gpuStats: GPUStats? = null

    private var renderConfig: RenderConfigReader.RenderConfig
    private var flow: List<String> = listOf()

    private val vulkanProjectionFix =
        Matrix4f(
            1.0f,  0.0f, 0.0f, 0.0f,
            0.0f, -1.0f, 0.0f, 0.0f,
            0.0f,  0.0f, 0.5f, 0.0f,
            0.0f,  0.0f, 0.5f, 1.0f)

    final override var renderConfigFile: String = ""
        set(config) {
            field = config

            this.renderConfig = RenderConfigReader().loadFromFile(renderConfigFile)

            // check for null as this is used in the constructor as well where
            // the swapchain recreator is not yet initialized
            @Suppress("SENSELESS_COMPARISON")
            if (swapchainRecreator != null) {
                swapchainRecreator.mustRecreate = true
                logger.info("Loaded ${renderConfig.name} (${renderConfig.description ?: "no description"})")
            }
        }

    companion object {
        private const val VK_FLAGS_NONE: Int = 0
        private const val UINT64_MAX: Long = -1L

        private const val MATERIAL_HAS_DIFFUSE = 0x0001
        private const val MATERIAL_HAS_AMBIENT = 0x0002
        private const val MATERIAL_HAS_SPECULAR = 0x0004
        private const val MATERIAL_HAS_NORMAL = 0x0008
        private const val MATERIAL_HAS_ALPHAMASK = 0x0010

        fun getStrictValidation(): Pair<Boolean, List<Int>> {
            val strict = System.getProperty("scenery.VulkanRenderer.StrictValidation")
            val separated = strict?.split(",")?.asSequence()?.mapNotNull { it.toIntOrNull() }?.toList()

            return when {
                strict == null -> false to emptyList()
                strict == "true" -> true to emptyList()
                strict == "false" -> false to emptyList()
                separated != null && separated.count() > 0 -> true to separated
                else -> false to emptyList()
            }
        }
    }

    fun getCurrentScene(): Scene {
        return scene
    }

    init {
        stackPush().use { stack ->
            this.hub = hub

            val hmd = hub.getWorkingHMDDisplay()
            if (hmd != null) {
                logger.debug("Setting window dimensions to bounds from HMD")
                val bounds = hmd.getRenderTargetSize()
                window.width = bounds.x() * 2
                window.height = bounds.y()
            } else {
                window.width = windowWidth
                window.height = windowHeight
            }

            this.applicationName = applicationName
            this.scene = scene

            this.settings = loadDefaultRendererSettings((hub.get(SceneryElement.Settings) as Settings))

            logger.debug("Loading rendering config from $renderConfigFile")
            this.renderConfigFile = renderConfigFile
            this.renderConfig = RenderConfigReader().loadFromFile(renderConfigFile)

            logger.info("Loaded ${renderConfig.name} (${renderConfig.description ?: "no description"})")

            if((System.getenv("ENABLE_VULKAN_RENDERDOC_CAPTURE")?.toInt() == 1  || Renderdoc.renderdocAttached)&& validation) {
                logger.warn("Validation Layers requested, but Renderdoc capture and Validation Layers are mutually incompatible. Disabling validations layers.")
                validation = false
            }

            // explicitly create VK, to make GLFW pick up MoltenVK on OS X
            if(ExtractsNatives.getPlatform() == ExtractsNatives.Platform.MACOS) {
                try {
                    Configuration.VULKAN_EXPLICIT_INIT.set(true)
                    VK.create()
                } catch (e: IllegalStateException) {
                    logger.warn("IllegalStateException during Vulkan initialisation")
                }
            }

            val headlessRequested = System.getProperty("scenery.Headless")?.toBoolean() ?: false
            // GLFW works kinda shaky on macOS, we create a JFrame here for a nicer experience then.
            // That is of course unless [embedIn] is already set.
            if(Platform.get() == Platform.MACOSX && embedIn == null && !headlessRequested) {
                val mainFrame = JFrame(applicationName)
                mainFrame.setSize(windowWidth, windowHeight)
                mainFrame.layout = BorderLayout()

                val sceneryPanel = SceneryJPanel()
                mainFrame.add(sceneryPanel, BorderLayout.CENTER)
                mainFrame.isVisible = true

                embedIn = sceneryPanel
            }

            // Create the Vulkan instance
            instance = if(embedIn != null || headlessRequested) {
                logger.debug("Running embedded or headless, skipping GLFW initialisation.")

                // macOS needs a Metal surface for embedding
                val requiredExtensions = if(ExtractsNatives.getPlatform() == ExtractsNatives.Platform.MACOS && !headlessRequested) {
                    stack.pointers(
                        stack.UTF8(VK_KHR_SURFACE_EXTENSION_NAME),
                        stack.UTF8(EXTMetalSurface.VK_EXT_METAL_SURFACE_EXTENSION_NAME)
                    )
                } else {
                    null
                }

                createInstance(
                    requiredExtensions,
                    validation,
                    headless = headlessRequested
                )
            } else {
                if (!glfwInit()) {
                    val buffer = PointerBuffer.allocateDirect(255)
                    val error = glfwGetError(buffer)

                    val description = if(error != 0) {
                        buffer.stringUTF8
                    } else {
                        "no error"
                    }

                    throw RendererUnavailableException("Failed to initialize GLFW: $description ($error)")
                }
                if (!glfwVulkanSupported()) {
                    throw RendererUnavailableException("Failed to find Vulkan loader. Is Vulkan supported by your GPU and do you have the most recent graphics drivers installed?")
                }

                /* Look for instance extensions */
                val requiredExtensions = glfwGetRequiredInstanceExtensions() ?: throw RendererUnavailableException("Failed to find list of required Vulkan extensions")
                createInstance(requiredExtensions, validation)
            }

            debugCallbackHandle = if(validation) {
                setupDebuggingDebugUtils(instance,
                    VK_DEBUG_UTILS_MESSAGE_SEVERITY_INFO_BIT_EXT
                        or VK_DEBUG_UTILS_MESSAGE_SEVERITY_WARNING_BIT_EXT
                        or VK_DEBUG_UTILS_MESSAGE_SEVERITY_ERROR_BIT_EXT
                        or VK_DEBUG_UTILS_MESSAGE_SEVERITY_VERBOSE_BIT_EXT,
                    debugCallbackUtils)
            } else {
                -1L
            }

            val requestedValidationLayers = if(validation) {
                if(wantsOpenGLSwapchain) {
                    logger.warn("Requested OpenGL swapchain, validation layers disabled.")
                    emptyArray()
                } else {
                    defaultValidationLayers
                }
            } else {
                emptyArray()
            }

            // get available swapchains, but remove default swapchain, will always be there as fallback
            val start = System.nanoTime()
            val swapchains = ClassGraph()
                .acceptPackages("graphics.scenery.backends.vulkan")
                .enableClassInfo()
                .scan()
                .getClassesImplementing("graphics.scenery.backends.vulkan.Swapchain")
                .filter { cls -> cls.simpleName != "VulkanSwapchain" }
                .loadClasses()
            val duration = System.nanoTime() - start
            logger.debug("Finding swapchains took ${duration/10e6} ms")

            logger.debug("Available special-purpose swapchains are: ${swapchains.joinToString { it.simpleName }}")
            val selectedSwapchain = swapchains.firstOrNull { (it.kotlin.companionObjectInstance as SwapchainParameters).usageCondition.invoke(embedIn) }
            val headless = (selectedSwapchain?.kotlin?.companionObjectInstance as? SwapchainParameters)?.headless ?: false

            device = VulkanDevice.fromPhysicalDevice(instance,
                physicalDeviceFilter = { _, device -> "${device.vendor} ${device.name}".contains(System.getProperty("scenery.Renderer.Device", "DOES_NOT_EXIST"))},
                additionalExtensions = { physicalDevice -> hub.getWorkingHMDDisplay()?.getVulkanDeviceExtensions(physicalDevice)?.toTypedArray() ?: arrayOf() },
                validationLayers = requestedValidationLayers,
                headless = headless,
                debugEnabled = validation
            )

            logger.debug("Device creation done")

            if(device.deviceData.vendor.lowercase().contains("nvidia") && ExtractsNatives.getPlatform() == ExtractsNatives.Platform.WINDOWS) {
                try {
                    gpuStats = NvidiaGPUStats()
                } catch(e: NullPointerException) {
                    logger.warn("Could not initialize Nvidia GPU stats")
                    if(logger.isDebugEnabled) {
                        logger.warn("Reason: ${e.message}, traceback follows:")
                        e.printStackTrace()
                    }
                }
            }

            queue = VU.createDeviceQueue(device, device.queues.graphicsQueue.first)
            logger.debug("Creating transfer queue with ${device.queues.transferQueue.first} (vs ${device.queues.graphicsQueue})")
            transferQueue = VU.createDeviceQueue(device, device.queues.transferQueue.first)

            with(commandPools) {
                Render = device.createCommandPool(device.queues.graphicsQueue.first)
                Standard = device.createCommandPool(device.queues.graphicsQueue.first)
                Compute = device.createCommandPool(device.queues.computeQueue.first)
                Transfer = device.createCommandPool(device.queues.transferQueue.first)
            }
            logger.debug("Creating command pools done")

            swapchainRecreator = SwapchainRecreator()
            swapchain = when {
                selectedSwapchain != null -> {
                    logger.info("Using swapchain ${selectedSwapchain.simpleName}")
                    val params = selectedSwapchain.kotlin.primaryConstructor!!.parameters.associate { param ->
                        param to when(param.name) {
                            "device" -> device
                            "queue" -> queue
                            "commandPools" -> commandPools
                            "renderConfig" -> renderConfig
                            "useSRGB" -> renderConfig.sRGB
                            else -> null
                        }
                    }.filter { it.value != null }

                    selectedSwapchain
                        .kotlin
                        .primaryConstructor!!
                        .callBy(params) as Swapchain
                }
                else -> {
                    logger.info("Using default swapchain")
                    VulkanSwapchain(
                        device, queue, commandPools,
                        renderConfig = renderConfig, useSRGB = renderConfig.sRGB,
                        vsync = !settings.get<Boolean>("Renderer.DisableVsync"),
                        undecorated = settings.get("Renderer.ForceUndecoratedWindow"))
                }
            }.apply {
                embedIn(embedIn)
                window = createWindow(window, swapchainRecreator)
            }

            logger.debug("Created swapchain")
            vertexDescriptors = prepareStandardVertexDescriptors()
            logger.debug("Created vertex descriptors")

            descriptorSetLayouts = prepareDefaultDescriptorSetLayouts(device)
            logger.debug("Prepared default DSLs")
            buffers = prepareDefaultBuffers(device)
            logger.debug("Prepared default buffers")

            prepareDescriptorSets(device)
            logger.debug("Prepared default descriptor sets")
            prepareDefaultTextures(device)
            logger.debug("Prepared default textures")

            heartbeatTimer.scheduleAtFixedRate(object : TimerTask() {
                override fun run() {
                    if (window.shouldClose) {
                        shouldClose = true
                        return
                    }

                    fps = frames
                    frames = 0

                    if(!pushMode) {
                        (hub.get(SceneryElement.Statistics) as? Statistics)?.add("Renderer.fps", fps, false)
                    }

                    gpuStats?.let {
                        it.update(0)

                        hub.get(SceneryElement.Statistics).let { s ->
                            val stats = s as Statistics

                            stats.add("GPU", it.get("GPU"), isTime = false)
                            stats.add("GPU bus", it.get("Bus"), isTime = false)
                            stats.add("GPU mem", it.get("AvailableDedicatedVideoMemory"), isTime = false)
                        }

                        if (settings.get("Renderer.PrintGPUStats")) {
                            logger.info(it.utilisationToString())
                            logger.info(it.memoryUtilisationToString())
                        }
                    }

                    val validationsEnabled = if (validation) {
                        " - VALIDATIONS ENABLED"
                    } else {
                        ""
                    }

                    if(embedIn == null) {
                        window.title = "$applicationName [${this@VulkanRenderer.javaClass.simpleName}, ${this@VulkanRenderer.renderConfig.name}] $validationsEnabled - $fps fps"
                    }
                }
            }, 0, 1000)

            lastTime = System.nanoTime()
            time = 0.0f

            if(System.getProperty("scenery.RunFullscreen","false")?.toBoolean() == true) {
                toggleFullscreen = true
            }

            geometryPool = VulkanBufferPool(
                device,
                usage = VK_BUFFER_USAGE_VERTEX_BUFFER_BIT or VK_BUFFER_USAGE_INDEX_BUFFER_BIT or VK_BUFFER_USAGE_TRANSFER_DST_BIT
            )

            stagingPool = VulkanBufferPool(
                device,
                usage = VK_BUFFER_USAGE_TRANSFER_SRC_BIT,
                properties = VK_MEMORY_PROPERTY_HOST_VISIBLE_BIT,
                bufferSize = 64*1024*1024
            )

            initialized = true
            logger.info("Renderer initialisation complete.")
        }
    }

    // source: http://stackoverflow.com/questions/34697828/parallel-operations-on-kotlin-collections
    // Thanks to Holger :-)
    @Suppress("UNUSED")
    fun <T, R> Iterable<T>.parallelMap(
        numThreads: Int = java.lang.Runtime.getRuntime().availableProcessors(),
        exec: ExecutorService = Executors.newFixedThreadPool(numThreads),
        transform: (T) -> R): List<R> {

        // default size is just an inlined version of kotlin.collections.collectionSizeOrDefault
        val defaultSize = if (this is Collection<*>) this.size else 10
        val destination = Collections.synchronizedList(ArrayList<R>(defaultSize))

        for (item in this) {
            exec.submit { destination.add(transform(item)) }
        }

        exec.shutdown()
        exec.awaitTermination(1, TimeUnit.DAYS)

        return ArrayList<R>(destination)
    }

    @Suppress("UNUSED")
    fun setCurrentScene(scene: Scene) {
        this.scene = scene
    }

    /**
     * This function should initialize the current scene contents.
     */
    override fun initializeScene() {
        logger.info("Scene initialization started.")
        val start = System.nanoTime()

        this.scene.discover(this.scene, { it !is Light })
//            .parallelMap(numThreads = System.getProperty("scenery.MaxInitThreads", "1").toInt()) { node ->
            .map { node ->
                // skip initialization for nodes that are only instance slaves
                logger.debug("Initializing object '${node.name}'")

                initializeNode(node)
            }

        scene.initialized = true
        logger.info("Scene initialization complete, took ${(System.nanoTime() - start)/10e6} ms.")
    }

    fun Boolean.toInt(): Int {
        return if (this) {
            1
        } else {
            0
        }
    }

    fun updateNodeGeometry(node: Node) {
        val renderable = node.renderableOrNull() ?: return
        node.ifGeometry {
            if (vertices.remaining() > 0) {
                renderable.rendererMetadata()?.let { s ->
                    VulkanNodeHelpers.createVertexBuffers(
                        device,
                        node,
                        s,
                        stagingPool,
                        geometryPool,
                        commandPools,
                        queue
                    )
                }
            }
        }
    }

    /**
     * Returns the material type flag for a Node, considering it's [Material]'s textures.
     */
    protected fun Material.materialTypeFromTextures(s: VulkanObjectState): Int {
        var materialType = 0
        if (this.textures.containsKey("ambient") && !s.defaultTexturesFor.contains("ambient")) {
            materialType = materialType or MATERIAL_HAS_AMBIENT
        }

        if (this.textures.containsKey("diffuse") && !s.defaultTexturesFor.contains("diffuse")) {
            materialType = materialType or MATERIAL_HAS_DIFFUSE
        }

        if (this.textures.containsKey("specular") && !s.defaultTexturesFor.contains("specular")) {
            materialType = materialType or MATERIAL_HAS_SPECULAR
        }

        if (this.textures.containsKey("normal") && !s.defaultTexturesFor.contains("normal")) {
            materialType = materialType or MATERIAL_HAS_NORMAL
        }

        if (this.textures.containsKey("alphamask") && !s.defaultTexturesFor.contains("alphamask")) {
            materialType = materialType or MATERIAL_HAS_ALPHAMASK
        }

        return materialType
    }

    /**
     * Initialises a given [Node] with the metadata required by the [VulkanRenderer].
     */
    fun initializeNode(node: Node): Boolean {
        val renderable = node.renderableOrNull() ?: return false
        val material = node.materialOrNull() ?: return false
        if(node is DelegatesRenderable) {
            logger.debug("Initialising node $node with delegate $renderable (state=${node.state})")
        } else {
            logger.debug("Initialising node $node")
        }

        if(renderable.rendererMetadata() == null) {
            renderable.metadata["VulkanRenderer"] = VulkanObjectState()
        }

        var s: VulkanObjectState = renderable.rendererMetadata() ?: throw IllegalStateException("Node ${node.name} does not contain metadata object")

        if(node.state != State.Ready) {
            logger.info("Not initialising Renderable $renderable because state=${node.state}")
            return false
        }

        if (s.initialized) return true

        s.flags.add(RendererFlags.Seen)

        node.ifGeometry {
            logger.debug("Initializing geometry for ${node.name} (${vertices.remaining() / vertexSize} vertices/${indices.remaining()} indices)")
            // determine vertex input type
            s.vertexInputType = when {
<<<<<<< HEAD
                node.vertices.remaining() > 0 && node.normals.remaining() > 0 && node.texcoords.remaining() > 0 -> VertexDataKinds.PositionNormalTexcoord
                node.vertices.remaining() > 0 && node.normals.remaining() > 0 && node.texcoords.remaining() == 0 -> VertexDataKinds.PositionNormal
                node.vertices.remaining() > 0 && node.normals.remaining() == 0 && node.texcoords.remaining() > 0 -> VertexDataKinds.PositionTexcoords

                node.vertices.remaining() > 0 && node.normals.remaining() > 0 && node.texcoords.remaining() > 0 && node.vertexSize == 2 -> VertexDataKinds.PositionNormalTexcoord2D
                node.vertices.remaining() > 0 && node.normals.remaining() > 0 && node.texcoords.remaining() == 0 && node.vertexSize == 2  -> VertexDataKinds.PositionNormal2D
                node.vertices.remaining() > 0 && node.normals.remaining() == 0 && node.texcoords.remaining() > 0 && node.vertexSize == 2 -> VertexDataKinds.PositionTexcoords2D

                // TODO: Figure out where to put color, remove explicit node reference
                node.vertices.remaining() > 0 && node.normals.remaining() == 0 && node.texcoords.remaining() == 0 && node.vertexSize == 2 && node is MenuNode -> VertexDataKinds.PositionTexcoordsColor2D
=======
                vertices.remaining() > 0 && normals.remaining() > 0 && texcoords.remaining() > 0 -> VertexDataKinds.PositionNormalTexcoord
                vertices.remaining() > 0 && normals.remaining() > 0 && texcoords.remaining() == 0 -> VertexDataKinds.PositionNormal
                vertices.remaining() > 0 && normals.remaining() == 0 && texcoords.remaining() > 0 -> VertexDataKinds.PositionTexcoords
>>>>>>> db26f01c
                else -> VertexDataKinds.PositionNormalTexcoord
            }

            // create custom vertex description if necessary, else use one of the defaults
            s.vertexDescription = if (node is InstancedNode) {
                VulkanNodeHelpers.updateInstanceBuffer(device, node, s, commandPools, queue)
                // TODO: Rewrite shader in case it does not conform to coord/normal/texcoord vertex description
                s.vertexInputType = VertexDataKinds.PositionNormalTexcoord
                s.instanced = true
                vertexDescriptionFromInstancedNode(node, vertexDescriptors.getValue(VertexDataKinds.PositionNormalTexcoord))
            } else {
                s.instanced = false
                s.vertexBuffers["instance"]?.close()
                s.vertexBuffers.remove("instance")
                s.vertexBuffers["instanceStaging"]?.close()
                s.vertexBuffers.remove("instanceStaging")
                vertexDescriptors.getValue(s.vertexInputType)
            }

            s = VulkanNodeHelpers.createVertexBuffers(device, node, s, stagingPool, geometryPool, commandPools, queue)
        }

        val matricesDescriptorSet = getDescriptorCache().getOrPut("Matrices") {
            SimpleTimestamped(device.createDescriptorSetDynamic(
                descriptorSetLayouts["Matrices"]!!, 1,
                buffers.UBOs))
        }

        val materialPropertiesDescriptorSet = getDescriptorCache().getOrPut("MaterialProperties") {
            SimpleTimestamped(device.createDescriptorSetDynamic(
                descriptorSetLayouts["MaterialProperties"]!!, 1,
                buffers.UBOs))
        }

        val matricesUbo = VulkanUBO(device, backingBuffer = buffers.UBOs)
        with(matricesUbo) {
            name = "Matrices"
            node.ifSpatial {
                add("ModelMatrix", { world })
                add("NormalMatrix", { Matrix4f(world).invert().transpose() })
            }
            add("isBillboard", { renderable.isBillboard.toInt() })

            createUniformBuffer()
            sceneUBOs.add(node)

            s.UBOs.put(name, matricesDescriptorSet.contents to this)
        }

        try {
            VulkanNodeHelpers.initializeCustomShadersForNode(device, node, true, renderpasses, lateResizeInitializers, buffers)
        } catch (e: ShaderCompilationException) {
            logger.error("Compilation of custom shader failed: ${e.message}")
            logger.error("Node ${node.name} will use default shader for render pass.")

            if (logger.isDebugEnabled) {
                e.printStackTrace()
            }
        }

        val (_, descriptorUpdated) = VulkanNodeHelpers.loadTexturesForNode(device, node, s, defaultTextures, textureCache, commandPools, queue)
        if(descriptorUpdated) {
            s.texturesToDescriptorSets(device,
                renderpasses.filter { it.value.passConfig.type != RenderConfigReader.RenderpassType.quad },
                renderable)
        }

        s.materialHashCode = material.materialHashCode()

        val materialUbo = VulkanUBO(device, backingBuffer = buffers.UBOs)
        with(materialUbo) {
            name = "MaterialProperties"
            add("materialType", { node.materialOrNull()!!.materialTypeFromTextures(s) })
            add("Ka", { node.materialOrNull()!!.ambient })
            add("Kd", { node.materialOrNull()!!.diffuse })
            add("Ks", { node.materialOrNull()!!.specular })
            add("Roughness", { node.materialOrNull()!!.roughness})
            add("Metallic", { node.materialOrNull()!!.metallic})
            add("Opacity", { node.materialOrNull()!!.blending.opacity })

            createUniformBuffer()
            s.UBOs.put("MaterialProperties", materialPropertiesDescriptorSet.contents to this)
        }

        s.initialized = true
        s.flags.add(RendererFlags.Initialised)
        node.initialized = true
        renderable.metadata["VulkanRenderer"] = s

        return true
    }

    protected fun destroyNode(node: Node, onShutdown: Boolean = false) {
        logger.trace("Destroying node ${node.name}...")
        val renderable = node.renderableOrNull()
        if (!(renderable?.metadata?.containsKey("VulkanRenderer") ?: false)) {
            return
        }

        lateResizeInitializers.remove(renderable)
        node.initialized = false

        renderable?.rendererMetadata()?.UBOs?.forEach { it.value.second.close() }

        node.ifGeometry {
            renderable?.rendererMetadata()?.vertexBuffers?.forEach {
                it.value.close()
            }
        }

        if(onShutdown) {
            renderable?.rendererMetadata()?.textures?.forEach { it.value.close() }
        }
        renderable?.metadata?.remove("VulkanRenderer")
    }

    protected fun prepareDefaultDescriptorSetLayouts(device: VulkanDevice): ConcurrentHashMap<String, Long> {
        val m = ConcurrentHashMap<String, Long>()

        m["Matrices"] = device.createDescriptorSetLayout(
            listOf(Pair(VK_DESCRIPTOR_TYPE_UNIFORM_BUFFER_DYNAMIC, 1)),
            0,
            VK_SHADER_STAGE_ALL)

        m["MaterialProperties"] = device.createDescriptorSetLayout(
            listOf(Pair(VK_DESCRIPTOR_TYPE_UNIFORM_BUFFER_DYNAMIC, 1)),
            0,
            VK_SHADER_STAGE_ALL)

        m["LightParameters"] = device.createDescriptorSetLayout(
            listOf(Pair(VK_DESCRIPTOR_TYPE_UNIFORM_BUFFER, 1)),
            0,
            VK_SHADER_STAGE_ALL)

        m["VRParameters"] = device.createDescriptorSetLayout(
            listOf(Pair(VK_DESCRIPTOR_TYPE_UNIFORM_BUFFER, 1)),
            0,
            VK_SHADER_STAGE_ALL)

        return m
    }

    protected fun prepareDescriptorSets(device: VulkanDevice) {
        this.descriptorSets["Matrices"] = device.createDescriptorSetDynamic(
                descriptorSetLayouts["Matrices"]!!, 1,
                buffers.UBOs)

        this.descriptorSets["MaterialProperties"] = device.createDescriptorSetDynamic(
                descriptorSetLayouts["MaterialProperties"]!!, 1,
                buffers.UBOs)

        val lightUbo = VulkanUBO(device)
        lightUbo.add("ViewMatrix0", { Matrix4f().identity() })
        lightUbo.add("ViewMatrix1", { Matrix4f().identity() })
        lightUbo.add("InverseViewMatrix0", { Matrix4f().identity() })
        lightUbo.add("InverseViewMatrix1", { Matrix4f().identity() })
        lightUbo.add("ProjectionMatrix", { Matrix4f().identity() })
        lightUbo.add("InverseProjectionMatrix", { Matrix4f().identity() })
        lightUbo.add("CamPosition", { Vector3f(0.0f) })
        lightUbo.createUniformBuffer()
        lightUbo.populate()

        defaultUBOs["LightParameters"] = lightUbo

        this.descriptorSets["LightParameters"] = device.createDescriptorSet(
                descriptorSetLayouts["LightParameters"]!!, 1,
                lightUbo.descriptor)

        val vrUbo = VulkanUBO(device)

        vrUbo.add("projection0", { Matrix4f().identity() } )
        vrUbo.add("projection1", { Matrix4f().identity() } )
        vrUbo.add("inverseProjection0", { Matrix4f().identity() } )
        vrUbo.add("inverseProjection1", { Matrix4f().identity() } )
        vrUbo.add("headShift", { Matrix4f().identity() })
        vrUbo.add("IPD", { 0.0f })
        vrUbo.add("stereoEnabled", { 0 })
        vrUbo.createUniformBuffer()
        vrUbo.populate()

        defaultUBOs["VRParameters"] = vrUbo

        this.descriptorSets["VRParameters"] = device.createDescriptorSet(
                descriptorSetLayouts["VRParameters"]!!, 1,
                vrUbo.descriptor)
    }

    protected fun prepareStandardVertexDescriptors(): ConcurrentHashMap<VertexDataKinds, VertexDescription> {
        val map = ConcurrentHashMap<VertexDataKinds, VertexDescription>()

        VertexDataKinds.values().forEach { kind ->
            val attributeDesc: VkVertexInputAttributeDescription.Buffer?
            var stride = 0

            when (kind) {
                VertexDataKinds.None -> {
                    stride = 0
                    attributeDesc = null
                }

                VertexDataKinds.PositionNormal -> {
                    stride = 3 + 3
                    attributeDesc = VkVertexInputAttributeDescription.calloc(2)

                    attributeDesc.get(0)
                        .binding(0)
                        .location(0)
                        .format(VK_FORMAT_R32G32B32_SFLOAT)
                        .offset(0)

                    attributeDesc.get(1)
                        .binding(0)
                        .location(1)
                        .format(VK_FORMAT_R32G32B32_SFLOAT)
                        .offset(3 * 4)
                }

                VertexDataKinds.PositionNormalTexcoord -> {
                    stride = 3 + 3 + 2
                    attributeDesc = VkVertexInputAttributeDescription.calloc(3)

                    attributeDesc.get(0)
                        .binding(0)
                        .location(0)
                        .format(VK_FORMAT_R32G32B32_SFLOAT)
                        .offset(0)

                    attributeDesc.get(1)
                        .binding(0)
                        .location(1)
                        .format(VK_FORMAT_R32G32B32_SFLOAT)
                        .offset(3 * 4)

                    attributeDesc.get(2)
                        .binding(0)
                        .location(2)
                        .format(VK_FORMAT_R32G32_SFLOAT)
                        .offset(3 * 4 + 3 * 4)
                }

                VertexDataKinds.PositionTexcoords -> {
                    stride = 3 + 2
                    attributeDesc = VkVertexInputAttributeDescription.calloc(2)

                    attributeDesc.get(0)
                        .binding(0)
                        .location(0)
                        .format(VK_FORMAT_R32G32B32_SFLOAT)
                        .offset(0)

                    attributeDesc.get(1)
                        .binding(0)
                        .location(1)
                        .format(VK_FORMAT_R32G32_SFLOAT)
                        .offset(3 * 4)
                }

                VertexDataKinds.PositionNormal2D -> {
                    stride = 2 + 2
                    attributeDesc = VkVertexInputAttributeDescription.calloc(2)
                    attributeDesc.get(0)
                        .binding(0)
                        .location(1)
                        .format(VK_FORMAT_R32G32_SFLOAT)
                        .offset(0)

                    attributeDesc.get(1)
                        .binding(0)
                        .location(1)
                        .format(VK_FORMAT_R32G32_SFLOAT)
                        .offset(2 * 4)
                }

                VertexDataKinds.PositionNormalTexcoord2D -> {
                    stride = 2 + 2 + 2
                    attributeDesc = VkVertexInputAttributeDescription.calloc(3)
                    attributeDesc.get(0)
                        .binding(0)
                        .location(1)
                        .format(VK_FORMAT_R32G32_SFLOAT)
                        .offset(0)

                    attributeDesc.get(1)
                        .binding(0)
                        .location(1)
                        .format(VK_FORMAT_R32G32_SFLOAT)
                        .offset(2 * 4)

                    attributeDesc.get(2)
                        .binding(0)
                        .location(2)
                        .format(VK_FORMAT_R32G32_SFLOAT)
                        .offset(2 * 4 + 2 * 4)
                }

                VertexDataKinds.PositionTexcoords2D -> {
                    stride = 2 + 2
                    attributeDesc = VkVertexInputAttributeDescription.calloc(2)
                    attributeDesc.get(0)
                        .binding(0)
                        .location(1)
                        .format(VK_FORMAT_R32G32_SFLOAT)
                        .offset(0)


                    attributeDesc.get(1)
                        .binding(0)
                        .location(1)
                        .format(VK_FORMAT_R32G32_SFLOAT)
                        .offset(2 * 4)
                }

                VertexDataKinds.PositionTexcoordsColor2D -> {
                    stride = 2 + 2 + 1
                    attributeDesc = VkVertexInputAttributeDescription.calloc(3)

                    attributeDesc.get(0)
                        .binding(0)
                        .location(0)
                        .format(VK_FORMAT_R32G32_SFLOAT)
                        .offset(0)

                    attributeDesc.get(1)
                        .binding(0)
                        .location(1)
                        .format(VK_FORMAT_R32G32_SFLOAT)
                        .offset(2 * 4)

                    attributeDesc.get(2)
                        .binding(0)
                        .location(2)
                        .format(VK_FORMAT_R8G8B8A8_UNORM)
                        .offset(2 * 4 + 2 * 4)
                }


            }

            val bindingDesc: VkVertexInputBindingDescription.Buffer? = if (attributeDesc != null) {
                VkVertexInputBindingDescription.calloc(1)
                    .binding(0)
                    .stride(stride * 4)
                    .inputRate(VK_VERTEX_INPUT_RATE_VERTEX)
            } else {
                null
            }

            val inputState = VkPipelineVertexInputStateCreateInfo.calloc()
                .sType(VK_STRUCTURE_TYPE_PIPELINE_VERTEX_INPUT_STATE_CREATE_INFO)
                .pNext(NULL)
                .pVertexAttributeDescriptions(attributeDesc)
                .pVertexBindingDescriptions(bindingDesc)

            map[kind] = VertexDescription(inputState, attributeDesc, bindingDesc)
        }

        return map
    }

    /** Data class for encapsulation of shader vertex attributes */
    data class AttributeInfo(val format: Int, val elementByteSize: Int, val elementCount: Int)

    /**
     * Calculates the formats and required sizes for the elements contained in this hash map when
     * used as definition for vertex attributes in a shader.
     */
    protected fun HashMap<String, () -> Any>.getFormatsAndRequiredAttributeSize(): List<AttributeInfo> {
        return this.map {
            val value = it.value.invoke()

            when (value.javaClass) {
                Vector2f::class.java -> AttributeInfo(VK_FORMAT_R32G32_SFLOAT, 4 * 2, 1)
                Vector3f::class.java -> AttributeInfo(VK_FORMAT_R32G32B32_SFLOAT, 3 * 4, 1)
                Vector4f::class.java -> AttributeInfo(VK_FORMAT_R32G32B32A32_SFLOAT, 4 * 4, 1)
                Matrix4f::class.java -> AttributeInfo(VK_FORMAT_R32G32B32A32_SFLOAT, 4 * 4, 4 * 4 / 4)

                else -> {
                    logger.error("Unsupported type for instancing: ${value.javaClass.simpleName}")
                    AttributeInfo(-1, -1, -1)
                }
            }
        }
    }

    protected fun vertexDescriptionFromInstancedNode(node: InstancedNode, template: VertexDescription): VertexDescription {
        logger.debug("Creating instanced vertex description for ${node.name}")

        if(template.attributeDescription == null || template.bindingDescription == null) {
            return template
        }

        val attributeDescs = template.attributeDescription
        val bindingDescs = template.bindingDescription

        val formatsAndAttributeSizes = node.instancedProperties.getFormatsAndRequiredAttributeSize()
        val newAttributesNeeded = formatsAndAttributeSizes.map { it.elementCount }.sum()

        val newAttributeDesc = VkVertexInputAttributeDescription
            .calloc(attributeDescs.capacity() + newAttributesNeeded)

        var position: Int
        var offset = 0

        for(i in 0 until attributeDescs.capacity()) {
            newAttributeDesc[i].set(attributeDescs[i])
            offset += newAttributeDesc[i].offset()
            logger.debug("location(${newAttributeDesc[i].location()})")
            logger.debug("    .offset(${newAttributeDesc[i].offset()})")
            position = i
        }

        position = 3
        offset = 0

        formatsAndAttributeSizes.zip(node.instancedProperties.toList().reversed()).forEach {
            val attribInfo = it.first
            val property = it.second

            for(i in (0 until attribInfo.elementCount)) {
                newAttributeDesc[position]
                    .binding(1)
                    .location(position)
                    .format(attribInfo.format)
                    .offset(offset)

                logger.debug("location($position, $i/${attribInfo.elementCount}) for ${property.first}, type: ${property.second.invoke().javaClass.simpleName}")
                logger.debug("   .format(${attribInfo.format})")
                logger.debug("   .offset($offset)")

                offset += attribInfo.elementByteSize
                position++
            }
        }

        logger.debug("stride($offset), ${bindingDescs.capacity()}")

        val newBindingDesc = VkVertexInputBindingDescription.calloc(bindingDescs.capacity() + 1)
        newBindingDesc[0].set(bindingDescs[0])
        newBindingDesc[1]
            .binding(1)
            .stride(offset)
            .inputRate(VK_VERTEX_INPUT_RATE_INSTANCE)

        val inputState = VkPipelineVertexInputStateCreateInfo.calloc()
            .sType(VK_STRUCTURE_TYPE_PIPELINE_VERTEX_INPUT_STATE_CREATE_INFO)
            .pNext(NULL)
            .pVertexAttributeDescriptions(newAttributeDesc)
            .pVertexBindingDescriptions(newBindingDesc)

        return VertexDescription(inputState, newAttributeDesc, newBindingDesc)
    }

    protected fun prepareDefaultTextures(device: VulkanDevice) {
        val t = VulkanTexture.loadFromFile(device, commandPools, queue, queue,
            Renderer::class.java.getResourceAsStream("DefaultTexture.png"), "png", true, true)

        // TODO: Do an asset manager or sth here?
        defaultTextures["DefaultTexture"] = t
    }

    protected fun prepareStandardSemaphores(device: VulkanDevice): ConcurrentHashMap<StandardSemaphores, Array<Long>> {
        val map = ConcurrentHashMap<StandardSemaphores, Array<Long>>()

        StandardSemaphores.values().forEach {
            map[it] = swapchain.images.map {
                device.createSemaphore()
            }.toTypedArray()
        }

        return map
    }

    /**
     * Polls for window events and triggers swapchain recreation if necessary.
     * Returns true if the swapchain has been recreated, or false if not.
     */
    private fun pollEvents(): Boolean {
        window.pollEvents()

        (swapchain as? HeadlessSwapchain)?.queryResize()

        if (swapchainRecreator.mustRecreate) {
            swapchainRecreator.recreate()
            frames = 0

            return true
        }

        return false
    }

    private fun beginFrame(): Pair<Long, Long>? {
        previousFrame = currentFrame
        val semaphoreAndFence= swapchain.next(timeout = UINT64_MAX)
        if(semaphoreAndFence == null) {
            swapchainRecreator.mustRecreate = true
            return null
        }
        //logger.info("Prev: $previousFrame, Current: $currentFrame, will signal ${semaphores.getValue(StandardSemaphores.ImageAvailable)[previousFrame].toHexString()}")
        return semaphoreAndFence
    }

    var presentationFence = -1L

    @Suppress("unused")
    override fun recordMovie(filename: String, overwrite: Boolean) {
        if(recordMovie) {
            encoder?.finish()
            encoder = null

            recordMovie = false
            recordMovieOverwrite = overwrite
        } else {
            movieFilename = filename
            recordMovie = true
        }
    }

    private suspend fun submitFrame(queue: VkQueue, pass: VulkanRenderpass, commandBuffer: VulkanCommandBuffer, present: PresentHelpers) {
        if(swapchainRecreator.mustRecreate) {
            return
        }

        val stats = hub?.get(SceneryElement.Statistics) as? Statistics
        present.submitInfo
            .sType(VK_STRUCTURE_TYPE_SUBMIT_INFO)
            .pNext(NULL)
            .waitSemaphoreCount(present.waitSemaphore.capacity())
            .pWaitSemaphores(present.waitSemaphore)
            .pWaitDstStageMask(present.waitStages)
            .pCommandBuffers(present.commandBuffers)
            .pSignalSemaphores(present.signalSemaphore)

        val q = (swapchain as? VulkanSwapchain)?.presentQueue ?: queue
        // Submit to the graphics queue
//        vkResetFences(device.vulkanDevice, swapchain.currentFence)
        VU.run("Submit viewport render queue", { vkQueueSubmit(q, present.submitInfo, swapchain.currentFence) })

        // submit to OpenVR if attached
        if(hub?.getWorkingHMDDisplay()?.hasCompositor() == true) {
            hub?.getWorkingHMDDisplay()?.wantsVR(settings)?.submitToCompositorVulkan(
                window.width, window.height,
                swapchain.format,
                instance, device, queue,
                swapchain.images[pass.getReadPosition()])
        }

        val startPresent = System.nanoTime()
        commandBuffer.submitted = true
        swapchain.present(waitForSemaphores = present.signalSemaphore)

        vkWaitForFences(device.vulkanDevice, swapchain.currentFence, true, -1L)
        vkResetFences(device.vulkanDevice, swapchain.currentFence)
        presentationFence = swapchain.currentFence
        swapchain.postPresent(pass.getReadPosition())

        if(textureRequests.isNotEmpty()) {
            val request = try {
                logger.info("Polling requests")
                textureRequests.poll()
            } catch(e: NoSuchElementException) {
                null
            }

            request?.let { req ->
                logger.info("Working on texture request for texture ${req.first}")
                val buffer = req.first.contents ?: return@let
                val ref = VulkanTexture.getReference(req.first)

                if(ref != null) {
                    ref.copyTo(buffer)
                    req.second.send(req.first)
                    req.second.close()
                    logger.info("Sent updated texture")
                } else {
                    logger.info("Texture not accessible")
                }
            }
        }

        if (recordMovie || screenshotRequested || imageRequests.isNotEmpty()) {
            val request = try {
                imageRequests.poll()
            } catch(e: NoSuchElementException) {
                null
            }

            // default image format is 32bit BGRA
            val imageByteSize = window.width * window.height * 4L
            if(screenshotBuffer == null || screenshotBuffer?.size != imageByteSize) {
                logger.debug("Reallocating screenshot buffer")
                screenshotBuffer = VulkanBuffer(device, imageByteSize,
                    VK_BUFFER_USAGE_TRANSFER_DST_BIT,
                    VK_MEMORY_PROPERTY_HOST_VISIBLE_BIT,
                    wantAligned = true)
            }

            if(imageBuffer == null || imageBuffer?.capacity() != imageByteSize.toInt()) {
                logger.debug("Reallocating image buffer")
                imageBuffer = memAlloc(imageByteSize.toInt())
            }

            // finish encoding if a resize was performed
            if(recordMovie) {
                if (encoder != null && (encoder?.frameWidth != window.width || encoder?.frameHeight != window.height)) {
                    encoder?.finish()
                }

                if (encoder == null || encoder?.frameWidth != window.width || encoder?.frameHeight != window.height) {
                    val file = SystemHelpers.addFileCounter(if(movieFilename == "") {
                        File(System.getProperty("user.home"), "Desktop" + File.separator + "$applicationName - ${SystemHelpers.formatDateTime()}.mp4")
                    } else {
                        File(movieFilename)
                    }, recordMovieOverwrite)

                    encoder = VideoEncoder(
                        (window.width * settings.get<Float>("Renderer.SupersamplingFactor")).toInt(),
                        (window.height* settings.get<Float>("Renderer.SupersamplingFactor")).toInt(),
                        file.absolutePath,
                        hub = hub)
                }
            }

            screenshotBuffer?.let { sb ->
                with(VU.newCommandBuffer(device, commandPools.Render, autostart = true)) {
                    val subresource = VkImageSubresourceLayers.calloc()
                        .aspectMask(VK_IMAGE_ASPECT_COLOR_BIT)
                        .mipLevel(0)
                        .baseArrayLayer(0)
                        .layerCount(1)

                    val regions = VkBufferImageCopy.calloc(1)
                        .bufferRowLength(0)
                        .bufferImageHeight(0)
                        .imageOffset(VkOffset3D.calloc().set(0, 0, 0))
                        .imageExtent(VkExtent3D.calloc().set(window.width, window.height, 1))
                        .imageSubresource(subresource)

                    val image = swapchain.images[pass.getReadPosition()]

                    VulkanTexture.transitionLayout(image,
                        from = VK_IMAGE_LAYOUT_PRESENT_SRC_KHR,
                        to = VK_IMAGE_LAYOUT_TRANSFER_SRC_OPTIMAL,
                        srcStage = VK_PIPELINE_STAGE_COLOR_ATTACHMENT_OUTPUT_BIT,
                        srcAccessMask = VK_ACCESS_COLOR_ATTACHMENT_WRITE_BIT,
                        dstStage = VK_PIPELINE_STAGE_HOST_BIT,
                        dstAccessMask = VK_ACCESS_HOST_READ_BIT,
                        commandBuffer = this)

                    vkCmdCopyImageToBuffer(this, image,
                        VK_IMAGE_LAYOUT_TRANSFER_SRC_OPTIMAL,
                        sb.vulkanBuffer,
                        regions)

                    VulkanTexture.transitionLayout(image,
                        from = VK_IMAGE_LAYOUT_TRANSFER_SRC_OPTIMAL,
                        to = VK_IMAGE_LAYOUT_PRESENT_SRC_KHR,
                        srcStage = VK_PIPELINE_STAGE_HOST_BIT,
                        srcAccessMask = VK_ACCESS_HOST_READ_BIT,
                        dstStage = VK_PIPELINE_STAGE_BOTTOM_OF_PIPE_BIT,
                        dstAccessMask = 0,
                        commandBuffer = this)

                    endCommandBuffer(this@VulkanRenderer.device, commandPools.Render, queue,
                        flush = true, dealloc = true)
                }

                if(screenshotRequested || request != null) {
                    sb.copyTo(imageBuffer!!)
                }

                if(recordMovie) {
                    encoder?.encodeFrame(sb.mapIfUnmapped().getByteBuffer(imageByteSize.toInt()))
                }

                if((screenshotRequested || request != null) && !recordMovie) {
                    sb.close()
                    screenshotBuffer = null
                }
            }

            if(screenshotRequested || request != null) {
                val writeToFile = screenshotRequested
                val overwrite = screenshotOverwriteExisting
                // reorder bytes for screenshot in a separate thread
                thread {
                    imageBuffer?.let { ib ->
                        try {
                            val file = SystemHelpers.addFileCounter(if(screenshotFilename == "") {
                                File(System.getProperty("user.home"), "Desktop" + File.separator + "$applicationName - ${SystemHelpers.formatDateTime()}.png")
                            } else {
                                File(screenshotFilename)
                            }, overwrite)
                            file.createNewFile()
                            ib.rewind()

                            val imageArray = ByteArray(ib.remaining())
                            ib.get(imageArray)
                            val shifted = ByteArray(imageArray.size)
                            ib.flip()

                            // swizzle BGRA -> ABGR
                            for (i in 0 until shifted.size step 4) {
                                shifted[i] = imageArray[i + 3]
                                shifted[i + 1] = imageArray[i]
                                shifted[i + 2] = imageArray[i + 1]
                                shifted[i + 3] = imageArray[i + 2]
                            }

                            val image = BufferedImage(window.width, window.height, BufferedImage.TYPE_4BYTE_ABGR)
                            val imgData = (image.raster.dataBuffer as DataBufferByte).data
                            System.arraycopy(shifted, 0, imgData, 0, shifted.size)

                            if(request != null && request is RenderedImage.RenderedRGBAImage) {
                                request.width = window.width
                                request.height = window.height
                                request.data = imgData
                            }

                            if(writeToFile) {
                                ImageIO.write(image, "png", file)
                                logger.info("Screenshot saved to ${file.absolutePath}")
                            }
                        } catch (e: Exception) {
                            logger.error("Unable to take screenshot: ")
                            e.printStackTrace()
                        } finally {
//                            memFree(ib)
                        }
                    }
                }

                screenshotOverwriteExisting = false
                screenshotRequested = false
            }
        }

        if(hub?.getWorkingHMDDisplay()?.hasCompositor() == true) {
            hub?.getWorkingHMDDisplay()?.wantsVR(settings)?.update()
        }

        val presentDuration = System.nanoTime() - startPresent
        stats?.add("Renderer.viewportSubmitAndPresent", presentDuration)

        firstImageReady = true
    }

    private var currentFrame = 0
    private var previousFrame = 0
    private var currentNow = 0L

    /**
     * This function renders the scene
     */
    override fun render(activeCamera: Camera, sceneNodes: List<Node>) = runBlocking {
        val profiler = hub?.get<Profiler>()
//        profiler?.begin("Renderer.Housekeeping")
        val swapchainChanged = pollEvents()

        if(shouldClose) {
            closeInternal()
            return@runBlocking
        }

        val stats = hub?.get(SceneryElement.Statistics) as? Statistics

        // check whether scene is already initialized
        if (scene.children.count() == 0 || !scene.initialized) {
            initializeScene()

            delay(200)
            return@runBlocking
        }

        if (toggleFullscreen) {
            vkDeviceWaitIdle(device.vulkanDevice)

            switchFullscreen()
            toggleFullscreen = false
            return@runBlocking
        }

        if (window.shouldClose) {
            shouldClose = true
            // stop all
            vkDeviceWaitIdle(device.vulkanDevice)
            return@runBlocking
        }

        if (renderDelay > 0) {
            logger.warn("Delaying next frame for $renderDelay ms, as one or more validation error have occured in the previous frame.")
            delay(renderDelay)
        }
//        profiler?.end()

        profiler?.begin("Renderer.updateUBOs")
        val startUboUpdate = System.nanoTime()
        val ubosUpdated = updateDefaultUBOs(device, activeCamera)
        stats?.add("Renderer.updateUBOs", System.nanoTime() - startUboUpdate)
        profiler?.end()

        profiler?.begin("Renderer.updateInstanceBuffers")
        val startInstanceUpdate = System.nanoTime()
        val instancesUpdated = updateInstanceBuffers(sceneNodes)
        stats?.add("Renderer.updateInstanceBuffers", System.nanoTime() - startInstanceUpdate)
        profiler?.end()

        // flag set to true if command buffer re-recording is necessary,
        // e.g. because of scene or pipeline changes
        var forceRerecording = instancesUpdated
        val rerecordingCauses = ArrayList<String>(20)

        profiler?.begin("Renderer.PreDraw")
        // here we discover the objects in the scene that could be relevant for the scene
        var texturesUpdated: Boolean by StickyBoolean(false)

        if (renderpasses.filter { it.value.passConfig.type != RenderConfigReader.RenderpassType.quad }.any()) {
            sceneNodes.forEach { node ->
                val renderable = node.renderableOrNull() ?: return@forEach
                val material = node.materialOrNull() ?: return@forEach

                // if a node is not initialized yet, it'll be initialized here and it's UBO updated
                // in the next round
                if (renderable.rendererMetadata() == null || node.state == State.Created || renderable.rendererMetadata()?.initialized == false) {
                    logger.debug("${node.name} is not initialized, doing that now")
                    renderable.metadata["VulkanRenderer"] = VulkanObjectState()
                    initializeNode(node)

                    return@forEach
                }

                if(!renderable.preDraw()) {
                    renderable.rendererMetadata()?.preDrawSkip = true
                    return@forEach
                } else {
                    renderable.rendererMetadata()?.preDrawSkip = false
                }

                // the current command buffer will be forced to be re-recorded if either geometry, blending or
                // texturing of a given node have changed, as these might change pipelines or descriptor sets, leading
                // to the original command buffer becoming obsolete.
                renderable.rendererMetadata()?.let { metadata ->
                    node.ifGeometry {
                        if (dirty) {
                            logger.debug("Force command buffer re-recording, as geometry for {} has been updated", node.name)

                            renderable.preUpdate(this@VulkanRenderer, hub)
                            updateNodeGeometry(node)
                            dirty = false

                            rerecordingCauses.add(node.name)
                            forceRerecording = true
                        }
                    }

                    // this covers cases where a master node is not given any instanced properties in the beginning
                    // but only later, or when instancing is removed at some point.
                    if((!metadata.instanced && node is InstancedNode) ||
                        metadata.instanced && node !is InstancedNode) {
                        metadata.initialized = false
                        initializeNode(node)
                        return@forEach
                    }

                    val reloadTime = measureTimeMillis {
                        val (texturesUpdatedForNode, descriptorUpdated) = VulkanNodeHelpers.loadTexturesForNode(device, node, metadata, defaultTextures, textureCache, commandPools, queue)
                        if(descriptorUpdated) {
                            metadata.texturesToDescriptorSets(device,
                                renderpasses.filter { it.value.passConfig.type != RenderConfigReader.RenderpassType.quad },
                                renderable)

                            logger.trace("Force command buffer re-recording, as reloading textures for ${node.name}")
                            rerecordingCauses.add(node.name)
                            forceRerecording = true
                        }

                        texturesUpdated = texturesUpdatedForNode
                    }

                    if(texturesUpdated) {
                        logger.debug("Updating textures for {} took {}ms", node.name, reloadTime)
                    }

                    if (material.materialHashCode() != metadata.materialHashCode || (material is ShaderMaterial && material.shaders.stale)) {
                        val reloaded = VulkanNodeHelpers.initializeCustomShadersForNode(device, node, true, renderpasses, lateResizeInitializers, buffers)
                        logger.debug("{}: Material is stale, re-recording, reloaded={}", node.name, reloaded)
                        metadata.materialHashCode = material.materialHashCode()

                        // if we reloaded the node's shaders, we might need to recreate its texture descriptor sets
                        if(reloaded) {
                            renderable.rendererMetadata()?.texturesToDescriptorSets(device,
                                renderpasses.filter { pass -> pass.value.passConfig.type != RenderConfigReader.RenderpassType.quad },
                                renderable)
                        }

                        rerecordingCauses.add(node.name)
                        forceRerecording = true

                        (material as? ShaderMaterial)?.shaders?.stale = false
                    }
                }
            }

            if(pushMode) {
                val newSceneArray = sceneNodes.toHashSet()
                if (!newSceneArray.equals(sceneArray)) {
                    forceRerecording = true
                }

                sceneArray = newSceneArray
            }
        }
        profiler?.end()

        getDescriptorCache().forEachChanged(buffers.UBOs.updated) {
            if(it.value.updated < buffers.UBOs.updated) {
                logger.debug("Canceling current frame, UBO backing buffers updated.")

                renderpasses.forEach { (_, pass) ->
                    pass.invalidateCommandBuffers()
                }

                return@runBlocking
            }
        }

        profiler?.begin("Renderer.BeginFrame")
        val presentedFrames = swapchain.presentedFrames()
        // return if neither UBOs were updated, nor the scene was modified
        if (pushMode && !swapchainChanged && !ubosUpdated && !forceRerecording && !screenshotRequested && !recordMovie && !texturesUpdated && totalFrames > 3 && presentedFrames > 3) {
            logger.trace("UBOs have not been updated, returning (pushMode={}, swapchainChanged={}, ubosUpdated={}, texturesUpdated={}, forceRerecording={}, screenshotRequested={})", pushMode, swapchainChanged, ubosUpdated, texturesUpdated, forceRerecording, totalFrames)
            delay(2)

            return@runBlocking
        }

        val submitInfo = VkSubmitInfo.calloc(flow.size-1)

        val (_, fence) = beginFrame() ?: return@runBlocking
        var waitSemaphore = -1L

        profiler?.end()

        flow.take(flow.size - 1).forEachIndexed { i, t ->
            val si = submitInfo[i]
            profiler?.begin("Renderer.$t")
            logger.trace("Running pass {}", t)
            val target = renderpasses[t]!!
            val commandBuffer = target.commandBuffer

            if (commandBuffer.submitted) {
                commandBuffer.waitForFence()
                commandBuffer.submitted = false
                commandBuffer.resetFence()

                stats?.add("Renderer.$t.gpuTiming", commandBuffer.runtime)
            }

            val start = System.nanoTime()

            when (target.passConfig.type) {
                RenderConfigReader.RenderpassType.geometry -> VulkanScenePass.record(hub!!, target, commandBuffer, commandPools, descriptorSets, renderConfig, renderpasses, sceneNodes, { it !is Light }, forceRerecording)
                RenderConfigReader.RenderpassType.lights -> VulkanScenePass.record(hub!!, target, commandBuffer, commandPools, descriptorSets, renderConfig, renderpasses, sceneNodes, { it is Light }, forceRerecording)
                RenderConfigReader.RenderpassType.quad -> VulkanPostprocessPass.record(target, commandBuffer, commandPools, sceneUBOs, descriptorSets)
                RenderConfigReader.RenderpassType.compute -> VulkanComputePass.record(target, commandBuffer, commandPools, sceneUBOs, descriptorSets)
            }

            stats?.add("VulkanRenderer.$t.recordCmdBuffer", System.nanoTime() - start)

            target.updateShaderParameters()

            val targetSemaphore = target.semaphore
            target.submitCommandBuffers.put(0, commandBuffer.commandBuffer!!)
            target.signalSemaphores.put(0, targetSemaphore)
            target.waitSemaphores.put(0, waitSemaphore)
            target.waitStages.put(0, VK_PIPELINE_STAGE_COLOR_ATTACHMENT_OUTPUT_BIT or VK_PIPELINE_STAGE_LATE_FRAGMENT_TESTS_BIT)

            si.sType(VK_STRUCTURE_TYPE_SUBMIT_INFO)
                .pNext(NULL)
                .waitSemaphoreCount(0)
                .pWaitDstStageMask(target.waitStages)
                .pCommandBuffers(target.submitCommandBuffers)
                .pSignalSemaphores(target.signalSemaphores)

            if(waitSemaphore != -1L) {
                si
                    .waitSemaphoreCount(1)
                    .pWaitSemaphores(target.waitSemaphores)
            }

            if(swapchainRecreator.mustRecreate) {
                return@runBlocking
            }

//            logger.info("Submitting pass $t waiting on semaphore ${target.waitSemaphores.get(0).toHexString()}")
            VU.run("Submit pass $t render queue", { vkQueueSubmit(queue, si, commandBuffer.getFence() )})

            commandBuffer.submitted = true
            waitSemaphore = targetSemaphore

            profiler?.end()
        }

        submitInfo.free()

        profiler?.begin("Renderer.${renderpasses.keys.last()}")
        val viewportPass = renderpasses.values.last()
        val viewportCommandBuffer = viewportPass.commandBuffer

        logger.trace("Running viewport pass {}", renderpasses.keys.last())

        val start = System.nanoTime()

        /*if(viewportCommandBuffer.submitted) {
            viewportCommandBuffer.waitForFence()
            viewportCommandBuffer.submitted = false
            viewportCommandBuffer.resetFence()

            stats?.add("Renderer.${viewportPass.name}.gpuTiming", viewportCommandBuffer.runtime)
        }*/

        when (viewportPass.passConfig.type) {
            RenderConfigReader.RenderpassType.geometry -> VulkanScenePass.record(hub!!, viewportPass, viewportCommandBuffer, commandPools, descriptorSets, renderConfig, renderpasses, sceneNodes, { it !is Light }, forceRerecording)
            RenderConfigReader.RenderpassType.lights -> VulkanScenePass.record(hub!!, viewportPass, viewportCommandBuffer, commandPools, descriptorSets, renderConfig, renderpasses, sceneNodes, { it is Light }, forceRerecording)
            RenderConfigReader.RenderpassType.quad -> VulkanPostprocessPass.record(viewportPass, viewportCommandBuffer, commandPools, sceneUBOs, descriptorSets)
            RenderConfigReader.RenderpassType.compute -> VulkanComputePass.record(viewportPass, viewportCommandBuffer, commandPools, sceneUBOs, descriptorSets)
        }

        stats?.add("VulkanRenderer.${viewportPass.name}.recordCmdBuffer", System.nanoTime() - start)

        viewportPass.updateShaderParameters()

        ph.commandBuffers.put(0, viewportCommandBuffer.commandBuffer!!)
        ph.waitStages.put(0, VK_PIPELINE_STAGE_COLOR_ATTACHMENT_OUTPUT_BIT or VK_PIPELINE_STAGE_LATE_FRAGMENT_TESTS_BIT)
        ph.waitStages.put(1, VK_PIPELINE_STAGE_COLOR_ATTACHMENT_OUTPUT_BIT or VK_PIPELINE_STAGE_LATE_FRAGMENT_TESTS_BIT)
        ph.signalSemaphore.put(0, semaphores.getValue(StandardSemaphores.RenderComplete)[currentFrame])
        ph.waitSemaphore.put(0, waitSemaphore)
        ph.waitSemaphore.put(1, swapchain.imageAvailableSemaphore)
        profiler?.end()

        profiler?.begin("Renderer.SubmitFrame")
        vkWaitForFences(device.vulkanDevice, fence, true, -1L)
        vkResetFences(device.vulkanDevice, fence)

        submitFrame(queue, viewportPass, viewportCommandBuffer, ph)

        updateTimings()
        profiler?.end()

        currentNow = System.nanoTime()
    }

    private fun updateTimings() {
        val thisTime = System.nanoTime()
        val duration = thisTime - lastTime
        time += duration / 1E9f
        lastTime = thisTime

//        scene.activeObserver?.deltaT = duration / 10E6f

        frames++
        totalFrames++
    }

    private fun getSupportedExtensions(): List<String> {
        stackPush().use { stack ->
            val count = stack.ints(1)
            vkEnumerateInstanceExtensionProperties(null as? ByteBuffer, count, null)
            val exts = VkExtensionProperties.calloc(count.get(0), stack)
            vkEnumerateInstanceExtensionProperties(null as? ByteBuffer, count, exts)

            return exts.map { it.extensionNameString() }
        }
    }

    private fun createInstance(requiredExtensions: PointerBuffer? = null, enableValidations: Boolean = false, headless: Boolean = false): VkInstance {
        return stackPush().use { stack ->
            val supportedExtensions = getSupportedExtensions()

            val appInfo = VkApplicationInfo.calloc(stack)
                .sType(VK_STRUCTURE_TYPE_APPLICATION_INFO)
                .pApplicationName(stack.UTF8(applicationName))
                .pEngineName(stack.UTF8("scenery"))
                .apiVersion(VK_MAKE_VERSION(1, 1, 0))

            val additionalExts = ArrayList<String>()
            hub?.getWorkingHMDDisplay()?.getVulkanInstanceExtensions()?.forEach { additionalExts.add(it) }

            if(enableValidations) {
                additionalExts.add(VK_EXT_DEBUG_UTILS_EXTENSION_NAME)
            }

            if(supportedExtensions.contains("VK_KHR_portability_enumeration")
                && !settings.get("Renderer.DisablePortabilityEnumeration", false)
                && Platform.get() == Platform.MACOSX) {
                additionalExts.add("VK_KHR_portability_enumeration")
            }

            val utf8Exts = additionalExts.map { stack.UTF8(it) }

            logger.debug("HMD required instance exts: ${additionalExts.joinToString(", ")} ${additionalExts.size}")

            // allocate enough pointers for already pre-required extensions, plus HMD-required extensions, plus the debug extension
            val size = requiredExtensions?.remaining() ?: 0

            val enabledExtensionNames = if(!headless) {
                val buffer = stack.callocPointer(size + additionalExts.size + 2)
                val platformSurfaceExtension = when {
                    Platform.get() === Platform.WINDOWS -> stack.UTF8(VK_KHR_WIN32_SURFACE_EXTENSION_NAME)
                    Platform.get() === Platform.LINUX -> stack.UTF8(VK_KHR_XLIB_SURFACE_EXTENSION_NAME)
                    Platform.get() === Platform.MACOSX -> stack.UTF8(VK_MVK_MACOS_SURFACE_EXTENSION_NAME)
                    else -> throw RendererUnavailableException("Vulkan is not supported on ${Platform.get()}")
                }

                buffer.put(platformSurfaceExtension)
                buffer.put(stack.UTF8(VK_KHR_SURFACE_EXTENSION_NAME))
                buffer
            } else {
                stack.callocPointer(size + additionalExts.size)
            }

            if(requiredExtensions != null) {
                enabledExtensionNames.put(requiredExtensions)
            }

            utf8Exts.forEach { enabledExtensionNames.put(it) }
            enabledExtensionNames.flip()

            val enabledLayerNames = if(!wantsOpenGLSwapchain && validation) {
                val pointers = stack.callocPointer(defaultValidationLayers.size)
                defaultValidationLayers.forEach { pointers.put(stack.UTF8(it)) }
                pointers
            } else {
                stack.callocPointer(0)
            }

            enabledLayerNames.flip()

            val createInfo = VkInstanceCreateInfo.calloc(stack)
                .sType(VK_STRUCTURE_TYPE_INSTANCE_CREATE_INFO)
                .pNext(NULL)
                .pApplicationInfo(appInfo)
                .ppEnabledExtensionNames(enabledExtensionNames)
                .ppEnabledLayerNames(enabledLayerNames)

            if(supportedExtensions.contains("VK_KHR_portability_enumeration")
                && !settings.get("Renderer.DisablePortabilityEnumeration", false)
                && Platform.get() == Platform.MACOSX) {
                createInfo
                    .flags(0x00000001) // VK_INSTANCE_CREATE_ENUMERATE_PORTABILITY_BIT_KHR
            }

            val extensions = (0 until enabledExtensionNames.remaining()).map {
                memUTF8(enabledExtensionNames.get(it))
            }
            val layers = (0 until enabledLayerNames.remaining()).map {
                memUTF8(enabledLayerNames.get(it))
            }

            logger.info("Creating Vulkan instance with extensions ${extensions.joinToString(",")} and layers ${layers.joinToString(",")}")

            val instance = VU.getPointer("Creating Vulkan instance",
                { vkCreateInstance(createInfo, null, this) }, {})

            VkInstance(instance, createInfo)
        }
    }

    @Suppress("SameParameterValue")
    private fun setupDebuggingDebugUtils(instance: VkInstance, severity: Int, callback: (Int, Int, Long, Long) -> Int): Long {
        val messengerCreateInfo = VkDebugUtilsMessengerCreateInfoEXT.calloc()
            .sType(VK_STRUCTURE_TYPE_DEBUG_UTILS_MESSENGER_CREATE_INFO_EXT)
            .pfnUserCallback(callback)
            .messageType(VK_DEBUG_UTILS_MESSAGE_TYPE_GENERAL_BIT_EXT
                or VK_DEBUG_UTILS_MESSAGE_TYPE_VALIDATION_BIT_EXT
                or VK_DEBUG_UTILS_MESSAGE_TYPE_PERFORMANCE_BIT_EXT)
            .messageSeverity(severity)
            .flags(0)

        return try {
            val messenger = VU.getLong("Create debug messenger", { vkCreateDebugUtilsMessengerEXT(instance,
                messengerCreateInfo,
                null,
                this
            )}, {})

           messenger
        } catch(e: NullPointerException) {
            logger.warn("Caught NPE on creating debug callback, is extension $VK_EXT_DEBUG_UTILS_EXTENSION_NAME available?")
            -1
        }
    }


    @Suppress("SameParameterValue", "unused")
    private fun setupDebuggingDebugReport(instance: VkInstance, flags: Int, callback: VkDebugReportCallbackEXT): Long {
        val dbgCreateInfo = VkDebugReportCallbackCreateInfoEXT.calloc()
            .sType(VK_STRUCTURE_TYPE_DEBUG_REPORT_CALLBACK_CREATE_INFO_EXT)
            .pNext(NULL)
            .pfnCallback(callback)
            .pUserData(NULL)
            .flags(flags)

        val pCallback = memAllocLong(1)

        return try {
            val err = vkCreateDebugReportCallbackEXT(instance, dbgCreateInfo, null, pCallback)
            val callbackHandle = pCallback.get(0)
            memFree(pCallback)
            dbgCreateInfo.free()
            if (err != VK_SUCCESS) {
                throw RuntimeException("Failed to create VkInstance with debugging enabled: " + VU.translate(err))
            }

            callbackHandle
        } catch(e: NullPointerException) {
            logger.warn("Caught NPE on creating debug callback, is extension ${VK_EXT_DEBUG_REPORT_EXTENSION_NAME} available?")
            -1
        }
    }

    private fun prepareDefaultBuffers(device: VulkanDevice): DefaultBuffers {
        logger.debug("Creating buffers")
        return DefaultBuffers(
            UBOs = VulkanBuffer(device,
                5 * 1024 * 1024,
                VK_BUFFER_USAGE_UNIFORM_BUFFER_BIT,
                VK_MEMORY_PROPERTY_HOST_VISIBLE_BIT or VK_MEMORY_PROPERTY_HOST_COHERENT_BIT,
                wantAligned = true),

            LightParameters = VulkanBuffer(device,
                5 * 1024 * 1024,
                VK_BUFFER_USAGE_UNIFORM_BUFFER_BIT,
                VK_MEMORY_PROPERTY_HOST_VISIBLE_BIT or VK_MEMORY_PROPERTY_HOST_COHERENT_BIT,
                wantAligned = true),

            VRParameters = VulkanBuffer(device,
                256 * 10,
                VK_BUFFER_USAGE_UNIFORM_BUFFER_BIT,
                VK_MEMORY_PROPERTY_HOST_VISIBLE_BIT or VK_MEMORY_PROPERTY_HOST_COHERENT_BIT,
                wantAligned = true),

            ShaderProperties = VulkanBuffer(device,
                4 * 1024 * 1024,
                VK_BUFFER_USAGE_UNIFORM_BUFFER_BIT,
                VK_MEMORY_PROPERTY_HOST_VISIBLE_BIT or VK_MEMORY_PROPERTY_HOST_COHERENT_BIT,
                wantAligned = true))
    }

    private fun Renderable.rendererMetadata(): VulkanObjectState? {
        return this.metadata["VulkanRenderer"] as? VulkanObjectState
    }

    private fun updateInstanceBuffers(sceneObjects: List<Node>) = runBlocking {
        val instanceMasters = sceneObjects.filterIsInstance<InstancedNode>()

        instanceMasters.forEach { parent ->
            val metadata = parent.renderableOrNull()?.rendererMetadata()

            if(metadata != null && metadata.initialized) {
                VulkanNodeHelpers.updateInstanceBuffer(device, parent, metadata, commandPools, queue)
            }
        }

        instanceMasters.isNotEmpty()
    }

    fun Matrix4f.applyVulkanCoordinateSystem(): Matrix4f {
        val m = Matrix4f(vulkanProjectionFix)
        m.mul(this)

        return m
    }


    private fun getDescriptorCache(): TimestampedConcurrentHashMap<String, SimpleTimestamped<Long>> {
        @Suppress("UNCHECKED_CAST")
        return scene.metadata.getOrPut("DescriptorCache") {
            TimestampedConcurrentHashMap<String, SimpleTimestamped<Long>>()
        } as? TimestampedConcurrentHashMap<String, SimpleTimestamped<Long>> ?: throw IllegalStateException("Could not retrieve descriptor cache from scene")
    }

    private fun updateDefaultUBOs(device: VulkanDevice, cam: Camera): Boolean = runBlocking {
        if(shouldClose) {
            return@runBlocking false
        }

        logger.trace("Updating default UBOs for {}", device)
        // sticky boolean
        var updated: Boolean by StickyBoolean(initial = false)

        if (!cam.lock.tryLock()) {
            return@runBlocking false
        }

        val hmd = hub?.getWorkingHMDDisplay()?.wantsVR(settings)

        val now = System.nanoTime()
        getDescriptorCache().forEachChanged(now = buffers.UBOs.updated) {
            if(it.value.updated < buffers.UBOs.updated) {
                logger.debug("Updating descriptor set for ${it.key} as the backing buffer has changed")
                VU.updateDynamicDescriptorSetBuffer(device, it.value.contents, 1, buffers.UBOs)
                it.value.updated = now
            }
        }

        val camSpatial = cam.spatial()
        camSpatial.view = camSpatial.getTransformation()
//        cam.updateWorld(true, false)

        buffers.VRParameters.reset()
        val vrUbo = defaultUBOs["VRParameters"]!!
        vrUbo.add("projection0", {
            (hmd?.getEyeProjection(0, cam.nearPlaneDistance, cam.farPlaneDistance)
                ?: camSpatial.projection).applyVulkanCoordinateSystem()
        })
        vrUbo.add("projection1", {
            (hmd?.getEyeProjection(1, cam.nearPlaneDistance, cam.farPlaneDistance)
                ?: camSpatial.projection).applyVulkanCoordinateSystem()
        })
        vrUbo.add("inverseProjection0", {
            (hmd?.getEyeProjection(0, cam.nearPlaneDistance, cam.farPlaneDistance)
                ?: camSpatial.projection).applyVulkanCoordinateSystem().invert()
        })
        vrUbo.add("inverseProjection1", {
            (hmd?.getEyeProjection(1, cam.nearPlaneDistance, cam.farPlaneDistance)
                ?: camSpatial.projection).applyVulkanCoordinateSystem().invert()
        })
        vrUbo.add("headShift", { hmd?.getHeadToEyeTransform(0) ?: Matrix4f().identity() })
        vrUbo.add("IPD", { hmd?.getIPD() ?: 0.05f })
        vrUbo.add("stereoEnabled", { renderConfig.stereoEnabled.toInt() })

        updated = vrUbo.populate()

        buffers.UBOs.reset()
        buffers.ShaderProperties.reset()

        sceneUBOs.forEach { node ->
            val renderable = node.renderableOrNull() ?: return@forEach
            val spatial = node.spatialOrNull()
            node.lock.withLock {
                var nodeUpdated: Boolean by StickyBoolean(initial = false)

                if (!renderable.metadata.containsKey("VulkanRenderer")) {
                    return@forEach
                }

                val s = renderable.rendererMetadata() ?: return@forEach

                val ubo = s.UBOs["Matrices"]!!.second

                ubo.offsets.limit(1)

                var bufferOffset = ubo.backingBuffer!!.advance()
                ubo.offsets.put(0, bufferOffset)
                ubo.offsets.limit(1)

//                spatial.projection.copyFrom(cam.projection.applyVulkanCoordinateSystem())

                spatial?.view?.set(camSpatial.view)

                nodeUpdated = ubo.populate(offset = bufferOffset.toLong())

                val materialUbo = s.UBOs["MaterialProperties"]!!.second
                bufferOffset = ubo.backingBuffer!!.advance()
                materialUbo.offsets.put(0, bufferOffset)
                materialUbo.offsets.limit(1)

                nodeUpdated = materialUbo.populate(offset = bufferOffset.toLong())

                s.UBOs.filter { it.key.contains("ShaderProperties") && it.value.second.memberCount() > 0 }.forEach {
//                if(s.requiredDescriptorSets.keys.any { it.contains("ShaderProperties") }) {
                    val propertyUbo = it.value.second
                    val offset = propertyUbo.backingBuffer!!.advance()
                    nodeUpdated = propertyUbo.populate(offset = offset.toLong())
                    propertyUbo.offsets.put(0, offset)
                    propertyUbo.offsets.limit(1)
                }

                if(nodeUpdated && node.getScene()?.onNodePropertiesChanged?.isNotEmpty() == true) {
                    GlobalScope.launch { node.getScene()?.onNodePropertiesChanged?.forEach { it.value.invoke(node) } }
                }

                updated = nodeUpdated
                s.flags.add(RendererFlags.Updated)
            }
        }

        buffers.UBOs.copyFromStagingBuffer()

        val lightUbo = defaultUBOs["LightParameters"]!!
        lightUbo.add("ViewMatrix0", { camSpatial.getTransformationForEye(0) })
        lightUbo.add("ViewMatrix1", { camSpatial.getTransformationForEye(1) })
        lightUbo.add("InverseViewMatrix0", { camSpatial.getTransformationForEye(0).invert() })
        lightUbo.add("InverseViewMatrix1", { camSpatial.getTransformationForEye(1).invert() })
        lightUbo.add("ProjectionMatrix", { camSpatial.projection.applyVulkanCoordinateSystem() })
        lightUbo.add("InverseProjectionMatrix", { camSpatial.projection.applyVulkanCoordinateSystem().invert() })
        lightUbo.add("CamPosition", { camSpatial.position })

        updated = lightUbo.populate()

        buffers.ShaderProperties.copyFromStagingBuffer()

//        updateDescriptorSets()

        cam.lock.unlock()

        return@runBlocking updated
    }

    @Suppress("UNUSED")
    override fun screenshot(filename: String, overwrite: Boolean) {
        screenshotRequested = true
        screenshotOverwriteExisting = overwrite
        screenshotFilename = filename
    }

    fun Int.toggle(): Int {
        if (this == 0) {
            return 1
        } else if (this == 1) {
            return 0
        }

        logger.warn("Property is not togglable.")
        return this
    }

    @Suppress("UNUSED")
    fun toggleDebug() {
        settings.getAllSettings().forEach {
            if (it.lowercase().contains("debug")) {
                try {
                    val property = settings.get<Int>(it).toggle()
                    settings.set(it, property)

                } catch(e: Exception) {
                    logger.warn("$it is a property that is not togglable.")
                }
            }
        }
    }

    /**
     * Closes the current instance of [VulkanRenderer].
     */
    override fun close() {
        shouldClose = true
    }

    fun closeInternal() {
        if(!initialized) {
            return
        }

        initialized = false

        logger.info("Renderer teardown started.")
        vkQueueWaitIdle(queue)

        logger.debug("Closing nodes...")
        scene.discover(scene, { true }).forEach {
            destroyNode(it, onShutdown = true)
        }

        hub?.elements?.values?.forEach { elem ->
            (elem as? HasCustomRenderable<*>)?.close()
            (elem as? Node)?.let { destroyNode(it, onShutdown = true) }
        }

        scene.metadata.remove("DescriptorCache")
        scene.initialized = false

        logger.debug("Cleaning texture cache...")
        textureCache.forEach {
            logger.debug("Cleaning ${it.key}...")
            it.value.close()
        }

        logger.debug("Closing buffers...")
        buffers.LightParameters.close()
        buffers.ShaderProperties.close()
        buffers.UBOs.close()
        buffers.VRParameters.close()

        logger.debug("Closing default UBOs...")
        defaultUBOs.forEach { ubo ->
            ubo.value.close()
        }

        logger.debug("Closing memory pools ...")
        geometryPool.close()
        stagingPool.close()

        logger.debug("Closing vertex descriptors ...")
        vertexDescriptors.forEach {
            logger.debug("Closing vertex descriptor ${it.key}...")

            it.value.attributeDescription?.free()
            it.value.bindingDescription?.free()

            it.value.state.free()
        }

        logger.debug("Closing descriptor sets and pools...")
//        descriptorSetLayouts.forEach { vkDestroyDescriptorSetLayout(device.vulkanDevice, it.value, null) }

        logger.debug("Closing command buffers...")
        ph.commandBuffers.free()
        memFree(ph.signalSemaphore)
        memFree(ph.waitSemaphore)
        memFree(ph.waitStages)

        semaphores.forEach { it.value.forEach { semaphore -> device.removeSemaphore(semaphore) }}

        logger.debug("Closing swapchain...")

        swapchain.close()

        logger.debug("Closing renderpasses...")
        renderpasses.forEach { _, vulkanRenderpass -> vulkanRenderpass.close() }

        logger.debug("Clearing shader module cache...")
        VulkanShaderModule.clearCache()

        logger.debug("Closing command pools...")
        with(commandPools) {
            device.destroyCommandPool(Render)
            device.destroyCommandPool(Compute)
            device.destroyCommandPool(Standard)
            device.destroyCommandPool(Transfer)
        }

        VulkanRenderpass.destroyPipelineCache(device)

        if (validation && debugCallbackHandle != -1L) {
            vkDestroyDebugUtilsMessengerEXT(instance, debugCallbackHandle, null)
        }

        debugCallback.free()

        logger.debug("Closing device $device...")
        device.close()

        if(System.getProperty("scenery.Workarounds.DontCloseVulkanInstances")?.toBoolean() == true) {
            logger.warn("Not closing Vulkan instances explicitly requested as workaround for Nvidia driver issue.")
        } else {
            logger.debug("Closing instance...")
            vkDestroyInstance(instance, null)
        }

        heartbeatTimer.cancel()
        heartbeatTimer.purge()
        logger.info("Renderer teardown complete.")
    }

    override fun reshape(newWidth: Int, newHeight: Int) {

    }

    @Suppress("UNUSED")
    fun toggleFullscreen() {
        toggleFullscreen = !toggleFullscreen
    }

    fun switchFullscreen() {
        hub?.let { hub -> swapchain.toggleFullscreen(hub, swapchainRecreator) }
    }

    /**
     * Sets the rendering quality, if the loaded renderer config file supports it.
     *
     * @param[quality] The [RenderConfigReader.RenderingQuality] to be set.
     */
    override fun setRenderingQuality(quality: RenderConfigReader.RenderingQuality) {
        fun setConfigSetting(key: String, value: Any) {
            val setting = "Renderer.$key"

            logger.debug("Setting $setting: ${settings.get<Any>(setting)} -> $value")
            settings.set(setting, value)
        }

        if(renderConfig.qualitySettings.isNotEmpty()) {
            logger.info("Setting rendering quality to $quality")

            renderConfig.qualitySettings[quality]?.forEach { setting ->
                if(setting.key.endsWith(".shaders") && setting.value is List<*>) {
                    val pass = setting.key.substringBeforeLast(".shaders")
                    @Suppress("UNCHECKED_CAST") val shaders = setting.value as? List<String> ?: return@forEach

                    renderConfig.renderpasses[pass]?.shaders = shaders

                    @Suppress("SENSELESS_COMPARISON")
                    if(swapchainRecreator != null) {
                        swapchainRecreator.mustRecreate = true
                        swapchainRecreator.afterRecreateHook = { swapchainRecreator ->
                            renderConfig.qualitySettings[quality]?.filter { !it.key.endsWith(".shaders") }?.forEach {
                                setConfigSetting(it.key, it.value)
                            }

                            swapchainRecreator.afterRecreateHook = {}
                        }
                    }
                } else {
                    setConfigSetting(setting.key, setting.value)
                }
            }
        } else {
            logger.warn("The current renderer config, $renderConfigFile, does not support setting quality options.")
        }
    }
}<|MERGE_RESOLUTION|>--- conflicted
+++ resolved
@@ -860,7 +860,6 @@
             logger.debug("Initializing geometry for ${node.name} (${vertices.remaining() / vertexSize} vertices/${indices.remaining()} indices)")
             // determine vertex input type
             s.vertexInputType = when {
-<<<<<<< HEAD
                 node.vertices.remaining() > 0 && node.normals.remaining() > 0 && node.texcoords.remaining() > 0 -> VertexDataKinds.PositionNormalTexcoord
                 node.vertices.remaining() > 0 && node.normals.remaining() > 0 && node.texcoords.remaining() == 0 -> VertexDataKinds.PositionNormal
                 node.vertices.remaining() > 0 && node.normals.remaining() == 0 && node.texcoords.remaining() > 0 -> VertexDataKinds.PositionTexcoords
@@ -871,11 +870,7 @@
 
                 // TODO: Figure out where to put color, remove explicit node reference
                 node.vertices.remaining() > 0 && node.normals.remaining() == 0 && node.texcoords.remaining() == 0 && node.vertexSize == 2 && node is MenuNode -> VertexDataKinds.PositionTexcoordsColor2D
-=======
-                vertices.remaining() > 0 && normals.remaining() > 0 && texcoords.remaining() > 0 -> VertexDataKinds.PositionNormalTexcoord
-                vertices.remaining() > 0 && normals.remaining() > 0 && texcoords.remaining() == 0 -> VertexDataKinds.PositionNormal
-                vertices.remaining() > 0 && normals.remaining() == 0 && texcoords.remaining() > 0 -> VertexDataKinds.PositionTexcoords
->>>>>>> db26f01c
+
                 else -> VertexDataKinds.PositionNormalTexcoord
             }
 

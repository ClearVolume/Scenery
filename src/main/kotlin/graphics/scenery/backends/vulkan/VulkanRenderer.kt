--- conflicted
+++ resolved
@@ -40,11 +40,8 @@
 import java.util.concurrent.atomic.AtomicInteger
 import java.util.concurrent.locks.ReentrantLock
 import javax.imageio.ImageIO
-<<<<<<< HEAD
 import kotlin.collections.ArrayList
-=======
 import javax.swing.JFrame
->>>>>>> 7b00c15c
 import kotlin.concurrent.thread
 import kotlin.concurrent.withLock
 import kotlin.reflect.full.*
@@ -1525,13 +1522,12 @@
             }
         }
 
-<<<<<<< HEAD
+        if(hub?.getWorkingHMDDisplay()?.hasCompositor() == true) {
+            hub?.getWorkingHMDDisplay()?.wantsVR(settings)?.update()
+        }
+
         postRenderLambdas.forEach {
             it.invoke()
-=======
-        if(hub?.getWorkingHMDDisplay()?.hasCompositor() == true) {
-            hub?.getWorkingHMDDisplay()?.wantsVR(settings)?.update()
->>>>>>> 7b00c15c
         }
 
         val presentDuration = System.nanoTime() - startPresent

package graphics.scenery.backends.vulkan

import cleargl.GLMatrix
import cleargl.GLVector
import graphics.scenery.*
import graphics.scenery.backends.*
import graphics.scenery.spirvcrossj.Loader
import graphics.scenery.spirvcrossj.libspirvcrossj
import graphics.scenery.utils.*
import kotlinx.coroutines.*
import org.lwjgl.PointerBuffer
import org.lwjgl.glfw.GLFW.glfwInit
import org.lwjgl.glfw.GLFWVulkan.glfwGetRequiredInstanceExtensions
import org.lwjgl.glfw.GLFWVulkan.glfwVulkanSupported
import org.lwjgl.system.Configuration
import org.lwjgl.system.MemoryStack.stackPush
import org.lwjgl.system.MemoryUtil.*
import org.lwjgl.system.Platform
import org.lwjgl.system.jemalloc.JEmalloc.*
import org.lwjgl.vulkan.*
import org.lwjgl.vulkan.EXTDebugReport.*
import org.lwjgl.vulkan.KHRSurface.VK_KHR_SURFACE_EXTENSION_NAME
import org.lwjgl.vulkan.KHRSwapchain.VK_IMAGE_LAYOUT_PRESENT_SRC_KHR
import org.lwjgl.vulkan.KHRWin32Surface.VK_KHR_WIN32_SURFACE_EXTENSION_NAME
import org.lwjgl.vulkan.KHRXlibSurface.VK_KHR_XLIB_SURFACE_EXTENSION_NAME
import org.lwjgl.vulkan.MVKMacosSurface.VK_MVK_MACOS_SURFACE_EXTENSION_NAME
import org.lwjgl.vulkan.VK10.*
import java.awt.image.BufferedImage
import java.awt.image.DataBufferByte
import java.io.File
import java.nio.ByteBuffer
import java.nio.ByteOrder
import java.nio.IntBuffer
import java.nio.LongBuffer
import java.text.SimpleDateFormat
import java.util.*
import java.util.concurrent.ConcurrentHashMap
import java.util.concurrent.ExecutorService
import java.util.concurrent.Executors
import java.util.concurrent.TimeUnit
import java.util.concurrent.atomic.AtomicInteger
import java.util.concurrent.locks.ReentrantLock
import javax.imageio.ImageIO
import kotlin.NoSuchElementException
import kotlin.concurrent.thread
import kotlin.concurrent.withLock
import kotlin.reflect.full.findAnnotation
import kotlin.reflect.full.memberProperties


/**
 * Vulkan Renderer
 *
 * @param[hub] Hub instance to use and attach to.
 * @param[applicationName] The name of this application.
 * @param[scene] The [Scene] instance to initialize first.
 * @param[windowWidth] Horizontal window size.
 * @param[windowHeight] Vertical window size.
 * @param[embedIn] An optional [SceneryPanel] in which to embed the renderer instance.
 * @param[renderConfigFile] The file to create a [RenderConfigReader.RenderConfig] from.
 *
 * @author Ulrik Günther <hello@ulrik.is>
 */

@Suppress("MemberVisibilityCanBePrivate")
open class VulkanRenderer(hub: Hub,
                          applicationName: String,
                          scene: Scene,
                          windowWidth: Int,
                          windowHeight: Int,
                          final override var embedIn: SceneryPanel? = null,
                          renderConfigFile: String) : Renderer(), AutoCloseable {

    protected val logger by LazyLogger()

    // helper classes
    data class PresentHelpers(
        var signalSemaphore: LongBuffer = memAllocLong(1),
        var waitSemaphore: LongBuffer = memAllocLong(1),
        var commandBuffers: PointerBuffer = memAllocPointer(1),
        var waitStages: IntBuffer = memAllocInt(1),
        var submitInfo: VkSubmitInfo = VkSubmitInfo.calloc()
    )

    enum class VertexDataKinds {
        None,
        PositionNormalTexcoord,
        PositionTexcoords,
        PositionNormal
    }

    enum class StandardSemaphores {
        RenderComplete,
        ImageAvailable,
        PresentComplete
    }

    data class VertexDescription(
        val state: VkPipelineVertexInputStateCreateInfo,
        val attributeDescription: VkVertexInputAttributeDescription.Buffer?,
        val bindingDescription: VkVertexInputBindingDescription.Buffer?
    )

    data class CommandPools(
        var Standard: Long = -1L,
        var Render: Long = -1L,
        var Compute: Long = -1L,
        var Transfer: Long = -1L
    )

    data class DeviceAndGraphicsQueueFamily(
        val device: VkDevice? = null,
        val graphicsQueue: Int = 0,
        val computeQueue: Int = 0,
        val presentQueue: Int = 0,
        val transferQueue: Int = 0,
        val memoryProperties: VkPhysicalDeviceMemoryProperties? = null
    )

    class Pipeline {
        internal var pipeline: Long = 0
        internal var layout: Long = 0
    }

    sealed class DescriptorSet(val id: Long = 0L, val name: String = "") {
        object None: DescriptorSet(0L)
        data class Set(val setId: Long, val setName: String = "") : DescriptorSet(setId, setName)
        data class DynamicSet(val setId: Long, val offset: Int, val setName: String = "") : DescriptorSet(setId, setName)

        companion object {
            fun setOrNull(id: Long?, setName: String): DescriptorSet? {
                return if(id == null) {
                    null
                } else {
                    DescriptorSet.Set(id, setName)
                }
            }
        }
    }

    private val lateResizeInitializers = ConcurrentHashMap<Node, () -> Any>()

    inner class SwapchainRecreator {
        var mustRecreate = true
        var afterRecreateHook: (SwapchainRecreator) -> Unit = {}

        private val lock = ReentrantLock()

        @Synchronized fun recreate() {
            if(lock.tryLock()) {
                logger.info("Recreating Swapchain at frame $frames (${swapchain.javaClass.simpleName})")
                // create new swapchain with changed surface parameters
                vkQueueWaitIdle(queue)

                with(VU.newCommandBuffer(device, commandPools.Standard, autostart = true)) {
                    // Create the swapchain (this will also add a memory barrier to initialize the framebuffer images)

                    swapchain.create(oldSwapchain = swapchain)

                    endCommandBuffer(this@VulkanRenderer.device, commandPools.Standard, queue, flush = true, dealloc = true)

                    this
                }

                val pipelineCacheInfo = VkPipelineCacheCreateInfo.calloc()
                    .sType(VK_STRUCTURE_TYPE_PIPELINE_CACHE_CREATE_INFO)
                    .pNext(NULL)
                    .flags(VK_FLAGS_NONE)

                val refreshResolutionDependentResources = {
                    if (pipelineCache != -1L) {
                        vkDestroyPipelineCache(device.vulkanDevice, pipelineCache, null)
                    }

                    pipelineCache = VU.getLong("create pipeline cache",
                        { vkCreatePipelineCache(device.vulkanDevice, pipelineCacheInfo, null, this) },
                        { pipelineCacheInfo.free() })

                    renderpasses.values.forEach { it.close() }
                    renderpasses.clear()

                    settings.set("Renderer.displayWidth", (window.width * settings.get<Float>("Renderer.SupersamplingFactor")).toInt())
                    settings.set("Renderer.displayHeight", (window.height * settings.get<Float>("Renderer.SupersamplingFactor")).toInt())

                    prepareRenderpassesFromConfig(renderConfig, window.width, window.height)

                    semaphores.forEach { it.value.forEach { semaphore -> vkDestroySemaphore(device.vulkanDevice, semaphore, null) } }
                    semaphores = prepareStandardSemaphores(device)

                    // Create render command buffers
                    vkResetCommandPool(device.vulkanDevice, commandPools.Render, VK_FLAGS_NONE)

                    scene.findObserver()?.let { cam ->
                        cam.perspectiveCamera(cam.fov, window.width.toFloat(), window.height.toFloat(), cam.nearPlaneDistance, cam.farPlaneDistance)
                    }

                    logger.debug("Calling late resize initializers for ${lateResizeInitializers.keys.joinToString(", ")}")
                    lateResizeInitializers.map { it.value.invoke() }

                    if (timestampQueryPool != -1L) {
                        vkDestroyQueryPool(device.vulkanDevice, timestampQueryPool, null)
                    }

                    val queryPoolCreateInfo = VkQueryPoolCreateInfo.calloc()
                        .sType(VK_STRUCTURE_TYPE_QUERY_POOL_CREATE_INFO)
                        .pNext(NULL)
                        .queryType(VK_QUERY_TYPE_TIMESTAMP)
                        .queryCount(renderConfig.renderpasses.size * 2)

                    timestampQueryPool = VU.getLong("Create timestamp query pool",
                        { vkCreateQueryPool(device.vulkanDevice, queryPoolCreateInfo, null, this) },
                        { queryPoolCreateInfo.free() })
                }

                refreshResolutionDependentResources.invoke()

                totalFrames = 0
                mustRecreate = false

                afterRecreateHook.invoke(this)

                lock.unlock()
            }
        }
    }

    /** Debug callback to be used upon encountering validation messages or errors */
    var debugCallback = object : VkDebugReportCallbackEXT() {
        override operator fun invoke(flags: Int, objectType: Int, obj: Long, location: Long, messageCode: Int, pLayerPrefix: Long, pMessage: Long, pUserData: Long): Int {
            val dbg = if (flags and VK_DEBUG_REPORT_DEBUG_BIT_EXT == VK_DEBUG_REPORT_DEBUG_BIT_EXT) {
                " (debug)"
            } else {
                ""
            }

            when {
                flags and VK_DEBUG_REPORT_ERROR_BIT_EXT == VK_DEBUG_REPORT_ERROR_BIT_EXT ->
                    logger.error("!! $obj($objectType) Validation$dbg: " + getString(pMessage))
                flags and VK_DEBUG_REPORT_WARNING_BIT_EXT == VK_DEBUG_REPORT_WARNING_BIT_EXT ->
                    logger.warn("!! $obj($objectType) Validation$dbg: " + getString(pMessage))
                flags and VK_DEBUG_REPORT_PERFORMANCE_WARNING_BIT_EXT == VK_DEBUG_REPORT_PERFORMANCE_WARNING_BIT_EXT ->
                    logger.error("!! $obj($objectType) Validation (performance)$dbg: " + getString(pMessage))
                flags and VK_DEBUG_REPORT_INFORMATION_BIT_EXT == VK_DEBUG_REPORT_INFORMATION_BIT_EXT ->
                    logger.info("!! $obj($objectType) Validation$dbg: " + getString(pMessage))
                else ->
                    logger.info("!! $obj($objectType) Validation (unknown message type)$dbg: " + getString(pMessage))
            }

            // trigger exception and delay if strictValidation is activated in general, or only for specific object types
            if(strictValidation.first && strictValidation.second.isEmpty() ||
                strictValidation.first && strictValidation.second.contains(objectType)) {
                // set 15s of delay until the next frame is rendered if a validation error happens
                renderDelay = 1500L

                try {
                    throw Exception("Vulkan validation layer exception, see validation layer error messages above. To disable these exceptions, set scenery.VulkanRenderer.StrictValidation=false. Stack trace:")
                } catch (e: Exception) {
                    logger.error(e.message)
                    e.printStackTrace()
                }
            }

            // return false here, otherwise the application would quit upon encountering a validation error.
            return VK_FALSE
        }
    }

    // helper classes end



<<<<<<< HEAD
    final override var hub: Hub?
=======
    final override var hub: Hub
>>>>>>> a949cba9
    protected var applicationName = ""
    final override var settings: Settings = Settings()
    override var shouldClose = false
    private var toggleFullscreen = false
    override var managesRenderLoop = false
    override var lastFrameTime = System.nanoTime() * 1.0f
    final override var initialized = false
    override var firstImageReady: Boolean = false

    private var screenshotRequested = false
    private var screenshotOverwriteExisting = false
    private var screenshotFilename = ""
    var screenshotBuffer: VulkanBuffer? = null
    var imageBuffer: ByteBuffer? = null
    var encoder: H264Encoder? = null
    var recordMovie: Boolean = false
    override var pushMode: Boolean = false

    private var firstWaitSemaphore: LongBuffer = memAllocLong(1)

    var scene: Scene = Scene()
    protected var sceneArray: Array<Node> = emptyArray()

    protected var commandPools = CommandPools()
    protected val renderpasses: MutableMap<String, VulkanRenderpass> = Collections.synchronizedMap(LinkedHashMap<String, VulkanRenderpass>())

    protected var validation = java.lang.Boolean.parseBoolean(System.getProperty("scenery.VulkanRenderer.EnableValidations", "false"))
    protected val strictValidation = getStrictValidation()
    protected val wantsOpenGLSwapchain = java.lang.Boolean.parseBoolean(System.getProperty("scenery.VulkanRenderer.UseOpenGLSwapchain", "false"))
    protected val defaultValidationLayers = arrayOf("VK_LAYER_LUNARG_standard_validation")

    protected var instance: VkInstance
    protected var device: VulkanDevice

    protected var debugCallbackHandle: Long = -1L
    protected var timestampQueryPool: Long = -1L

    protected var semaphoreCreateInfo: VkSemaphoreCreateInfo

    // Create static Vulkan resources
    protected var queue: VkQueue
    protected var transferQueue: VkQueue
    protected var descriptorPool: Long

    protected var swapchain: Swapchain
    protected var ph = PresentHelpers()

    final override var window: SceneryWindow = SceneryWindow.UninitializedWindow()

    protected val swapchainRecreator: SwapchainRecreator
    protected var pipelineCache: Long = -1L
    protected var vertexDescriptors = ConcurrentHashMap<VertexDataKinds, VertexDescription>()
    protected var sceneUBOs = ArrayList<Node>()
    protected var geometryPool: VulkanBufferPool
    protected var semaphores = ConcurrentHashMap<StandardSemaphores, Array<Long>>()

    data class DefaultBuffers(var UBOs: VulkanBuffer,
                              var LightParameters: VulkanBuffer,
                              var VRParameters: VulkanBuffer,
                              var ShaderProperties: VulkanBuffer)
    protected var buffers: DefaultBuffers
    protected var defaultUBOs = ConcurrentHashMap<String, VulkanUBO>()
    protected var textureCache = ConcurrentHashMap<String, VulkanTexture>()
    protected var descriptorSetLayouts = ConcurrentHashMap<String, Long>()
    protected var descriptorSets = ConcurrentHashMap<String, Long>()

    protected var lastTime = System.nanoTime()
    protected var time = 0.0f
    var fps = 0
        protected set
    protected var frames = 0
    protected var totalFrames = 0L
    protected var renderDelay = 0L
    protected var heartbeatTimer = Timer()
    protected var gpuStats: GPUStats? = null

    private var renderConfig: RenderConfigReader.RenderConfig
    private var flow: List<String> = listOf()

    private val vulkanProjectionFix =
        GLMatrix(floatArrayOf(
            1.0f,  0.0f, 0.0f, 0.0f,
            0.0f, -1.0f, 0.0f, 0.0f,
            0.0f,  0.0f, 0.5f, 0.0f,
            0.0f,  0.0f, 0.5f, 1.0f))

    final override var renderConfigFile: String = ""
        set(config) {
            field = config

            this.renderConfig = RenderConfigReader().loadFromFile(renderConfigFile)

            // check for null as this is used in the constructor as well where
            // the swapchain recreator is not yet initialized
            @Suppress("SENSELESS_COMPARISON")
            if (swapchainRecreator != null) {
                swapchainRecreator.mustRecreate = true
                logger.info("Loaded ${renderConfig.name} (${renderConfig.description ?: "no description"})")
            }
        }

    companion object {
        private const val VK_FLAGS_NONE: Int = 0
        private const val MAX_TEXTURES = 2048 * 16
        private const val MAX_UBOS = 2048
        private const val MAX_INPUT_ATTACHMENTS = 32
        private const val UINT64_MAX: Long = -1L

        private const val MATERIAL_HAS_DIFFUSE = 0x0001
        private const val MATERIAL_HAS_AMBIENT = 0x0002
        private const val MATERIAL_HAS_SPECULAR = 0x0004
        private const val MATERIAL_HAS_NORMAL = 0x0008
        private const val MATERIAL_HAS_ALPHAMASK = 0x0010

        init {
            Loader.loadNatives()
            libspirvcrossj.initializeProcess()

            Runtime.getRuntime().addShutdownHook(object: Thread() {
                override fun run() {
                    logger.debug("Finalizing libspirvcrossj")
                    libspirvcrossj.finalizeProcess()
                }
            })
        }

        fun getStrictValidation(): Pair<Boolean, List<Int>> {
            val strict = System.getProperty("scenery.VulkanRenderer.StrictValidation")
            val separated = strict?.split(",")?.asSequence()?.mapNotNull { it.toIntOrNull() }?.toList()

            return when {
                strict == null -> false to emptyList()
                strict == "true" -> true to emptyList()
                strict == "false" -> false to emptyList()
                separated != null && separated.count() > 0 -> true to separated
                else -> false to emptyList()
            }
        }
    }

    init {
        this.hub = hub

        val hmd = hub?.getWorkingHMDDisplay()
        if (hmd != null) {
            logger.debug("Setting window dimensions to bounds from HMD")
            val bounds = hmd.getRenderTargetSize()
            window.width = bounds.x().toInt() * 2
            window.height = bounds.y().toInt()
        } else {
            window.width = windowWidth
            window.height = windowHeight
        }

        this.applicationName = applicationName
        this.scene = scene

        this.settings = loadDefaultRendererSettings((hub.get(SceneryElement.Settings) as Settings))

        logger.debug("Loading rendering config from $renderConfigFile")
        this.renderConfigFile = renderConfigFile
        this.renderConfig = RenderConfigReader().loadFromFile(renderConfigFile)

        logger.info("Loaded ${renderConfig.name} (${renderConfig.description ?: "no description"})")

        if((System.getenv("ENABLE_VULKAN_RENDERDOC_CAPTURE")?.toInt() == 1  || Renderdoc.renderdocAttached)&& validation) {
            logger.warn("Validation Layers requested, but Renderdoc capture and Validation Layers are mutually incompatible. Disabling validations layers.")
            validation = false
        }

        // explicitly create VK, to make GLFW pick up MoltenVK on OS X
        if(ExtractsNatives.getPlatform() == ExtractsNatives.Platform.MACOS) {
            try {
                Configuration.VULKAN_EXPLICIT_INIT.set(true)
                VK.create()
            } catch (e: IllegalStateException) {
                logger.warn("IllegalStateException during Vulkan initialisation")
            }
        }


        // Create the Vulkan instance
        instance = if(embedIn != null) {
            createInstance(null)
        } else {
            if (!glfwInit()) {
                throw RuntimeException("Failed to initialize GLFW")
            }
            if (!glfwVulkanSupported()) {
                throw UnsupportedOperationException("Failed to find Vulkan loader. Is Vulkan supported by your GPU and do you have the most recent graphics drivers installed?")
            }

            /* Look for instance extensions */
            val requiredExtensions = glfwGetRequiredInstanceExtensions() ?: throw RuntimeException("Failed to find list of required Vulkan extensions")
            createInstance(requiredExtensions)
        }

        debugCallbackHandle = if(validation) {
            setupDebugging(instance,
                VK_DEBUG_REPORT_ERROR_BIT_EXT or VK_DEBUG_REPORT_WARNING_BIT_EXT,
                debugCallback)
        } else {
            -1L
        }

        val requestedValidationLayers = if(validation) {
            if(wantsOpenGLSwapchain) {
                logger.warn("Requested OpenGL swapchain, validation layers disabled.")
                emptyArray()
            } else {
                defaultValidationLayers
            }
        } else {
            emptyArray()
        }

        val headless = embedIn is SceneryFXPanel || System.getProperty("scenery.Headless", "false").toBoolean()

        device = VulkanDevice.fromPhysicalDevice(instance,
            physicalDeviceFilter = { _, device -> device.name.contains(System.getProperty("scenery.Renderer.Device", "DOES_NOT_EXIST"))},
            additionalExtensions = { physicalDevice -> hub.getWorkingHMDDisplay()?.getVulkanDeviceExtensions(physicalDevice)?.toTypedArray() ?: arrayOf() },
            validationLayers = requestedValidationLayers,
            headless = headless)

        logger.debug("Device creation done")

        if(device.deviceData.vendor.toLowerCase().contains("nvidia") && ExtractsNatives.getPlatform() == ExtractsNatives.Platform.WINDOWS) {
            try {
                gpuStats = NvidiaGPUStats()
            } catch(e: NullPointerException) {
                logger.warn("Could not initialize Nvidia GPU stats")
            }
        }

        queue = VU.createDeviceQueue(device, device.queueIndices.graphicsQueue)
        logger.debug("Creating transfer queue with ${device.queueIndices.transferQueue} (vs ${device.queueIndices.graphicsQueue})")
        transferQueue = VU.createDeviceQueue(device, device.queueIndices.transferQueue)

        with(commandPools) {
            Render = device.createCommandPool(device.queueIndices.graphicsQueue)
            Standard = device.createCommandPool(device.queueIndices.graphicsQueue)
            Compute = device.createCommandPool(device.queueIndices.computeQueue)
            Transfer = device.createCommandPool(device.queueIndices.transferQueue)
        }
        logger.debug("Creating command pools done")

        swapchainRecreator = SwapchainRecreator()

        swapchain = when {
            wantsOpenGLSwapchain -> {
                logger.info("Using OpenGL-based swapchain")
                OpenGLSwapchain(
                    device, queue, commandPools,
                    renderConfig = renderConfig, useSRGB = renderConfig.sRGB,
                    useFramelock = System.getProperty("scenery.Renderer.Framelock", "false")?.toBoolean() ?: false)
            }

            (System.getProperty("scenery.Headless", "false")?.toBoolean() ?: false) -> {
                logger.info("Vulkan running in headless mode.")
                HeadlessSwapchain(
                    device, queue, commandPools,
                    renderConfig = renderConfig, useSRGB = renderConfig.sRGB)
            }

            (System.getProperty("scenery.Renderer.UseJavaFX", "false")?.toBoolean() ?: false || embedIn is SceneryFXPanel) -> {
                logger.info("Using JavaFX-based swapchain")
                FXSwapchain(
                    device, queue, commandPools,
                    renderConfig = renderConfig, useSRGB = renderConfig.sRGB)
            }

            (System.getProperty("scenery.Renderer.UseAWT", "false")?.toBoolean() ?: false || embedIn is SceneryJPanel) -> {
                logger.info("Using AWT swapchain")
                SwingSwapchain(
                    device, queue, commandPools,
                    renderConfig = renderConfig, useSRGB = renderConfig.sRGB)
            }

            else -> {
                VulkanSwapchain(
                    device, queue, commandPools,
                    renderConfig = renderConfig, useSRGB = renderConfig.sRGB,
                    vsync = !settings.get<Boolean>("Renderer.DisableVsync"),
                    undecorated = settings.get("Renderer.ForceUndecoratedWindow"))
            }
        }.apply {
            embedIn(embedIn)
            window = createWindow(window, swapchainRecreator)
        }

        logger.debug("Created swapchain")
        vertexDescriptors = prepareStandardVertexDescriptors()
        logger.debug("Created vertex descriptors")
        descriptorPool = createDescriptorPool(device)
        logger.debug("Created descriptor pool")

        descriptorSetLayouts = prepareDefaultDescriptorSetLayouts(device)
        logger.debug("Prepared default DSLs")
        buffers = prepareDefaultBuffers(device)
        logger.debug("Prepared default buffers")

        prepareDescriptorSets(device, descriptorPool)
        logger.debug("Prepared default descriptor sets")
        prepareDefaultTextures(device)
        logger.debug("Prepared default textures")

        heartbeatTimer.scheduleAtFixedRate(object : TimerTask() {
            override fun run() {
                if (window.shouldClose) {
                    shouldClose = true
                    return
                }

                fps = frames
                frames = 0

                if(!pushMode) {
                    (hub.get(SceneryElement.Statistics) as? Statistics)?.add("Renderer.fps", fps, false)
                }

                gpuStats?.let {
                    it.update(0)

                    hub.get(SceneryElement.Statistics).let { s ->
                        val stats = s as Statistics

                        stats.add("GPU", it.get("GPU"), isTime = false)
                        stats.add("GPU bus", it.get("Bus"), isTime = false)
                        stats.add("GPU mem", it.get("AvailableDedicatedVideoMemory"), isTime = false)
                    }

                    if (settings.get("Renderer.PrintGPUStats")) {
                        logger.info(it.utilisationToString())
                        logger.info(it.memoryUtilisationToString())
                    }
                }

                val validationsEnabled = if (validation) {
                    " - VALIDATIONS ENABLED"
                } else {
                    ""
                }

                if(embedIn == null) {
                    window.title = "$applicationName [${this@VulkanRenderer.javaClass.simpleName}, ${this@VulkanRenderer.renderConfig.name}] $validationsEnabled - $fps fps"
                }
            }
        }, 0, 1000)

        // Info struct to create a semaphore
        semaphoreCreateInfo = VkSemaphoreCreateInfo.calloc()
            .sType(VK_STRUCTURE_TYPE_SEMAPHORE_CREATE_INFO)
            .pNext(NULL)
            .flags(0)

        lastTime = System.nanoTime()
        time = 0.0f

        if(System.getProperty("scenery.RunFullscreen","false")?.toBoolean() == true) {
            toggleFullscreen = true
        }

        geometryPool = VulkanBufferPool(device, usage = VK_BUFFER_USAGE_VERTEX_BUFFER_BIT or VK_BUFFER_USAGE_INDEX_BUFFER_BIT or VK_BUFFER_USAGE_TRANSFER_DST_BIT)

        initialized = true
        logger.info("Renderer initialisation complete.")
    }

    // source: http://stackoverflow.com/questions/34697828/parallel-operations-on-kotlin-collections
    // Thanks to Holger :-)
    @Suppress("UNUSED")
    fun <T, R> Iterable<T>.parallelMap(
        numThreads: Int = Runtime.getRuntime().availableProcessors(),
        exec: ExecutorService = Executors.newFixedThreadPool(numThreads),
        transform: (T) -> R): List<R> {

        // default size is just an inlined version of kotlin.collections.collectionSizeOrDefault
        val defaultSize = if (this is Collection<*>) this.size else 10
        val destination = Collections.synchronizedList(ArrayList<R>(defaultSize))

        for (item in this) {
            exec.submit { destination.add(transform(item)) }
        }

        exec.shutdown()
        exec.awaitTermination(1, TimeUnit.DAYS)

        return ArrayList<R>(destination)
    }

    @Suppress("UNUSED")
    fun setCurrentScene(scene: Scene) {
        this.scene = scene
    }

    /**
     * This function should initialize the current scene contents.
     */
    override fun initializeScene() {
        logger.info("Scene initialization started.")

        this.scene.discover(this.scene, { it is HasGeometry && it !is Light })
//            .parallelMap(numThreads = System.getProperty("scenery.MaxInitThreads", "1").toInt()) { node ->
            .map { node ->
                // skip initialization for nodes that are only instance slaves
                logger.debug("Initializing object '${node.name}'")
                node.metadata["VulkanRenderer"] = VulkanObjectState()

                initializeNode(node)
            }

        scene.initialized = true
        logger.info("Scene initialization complete.")
    }

    fun Boolean.toInt(): Int {
        return if (this) {
            1
        } else {
            0
        }
    }

    fun updateNodeGeometry(node: Node) {
        if (node is HasGeometry && node.vertices.remaining() > 0) {
            node.rendererMetadata()?.let { s ->
                createVertexBuffers(device, node, s)
            }
        }
    }

    /**
     * Returns the material type flag for a Node, considering it's [Material]'s textures.
     */
    protected fun Node.materialTypeFromTextures(s: VulkanObjectState): Int {
        var materialType = 0
        if (material.textures.containsKey("ambient") && !s.defaultTexturesFor.contains("ambient")) {
            materialType = materialType or MATERIAL_HAS_AMBIENT
        }

        if (material.textures.containsKey("diffuse") && !s.defaultTexturesFor.contains("diffuse")) {
            materialType = materialType or MATERIAL_HAS_DIFFUSE
        }

        if (material.textures.containsKey("specular") && !s.defaultTexturesFor.contains("specular")) {
            materialType = materialType or MATERIAL_HAS_SPECULAR
        }

        if (material.textures.containsKey("normal") && !s.defaultTexturesFor.contains("normal")) {
            materialType = materialType or MATERIAL_HAS_NORMAL
        }

        if (material.textures.containsKey("alphamask") && !s.defaultTexturesFor.contains("alphamask")) {
            materialType = materialType or MATERIAL_HAS_ALPHAMASK
        }

        return materialType
    }

    /**
     * Initialises a given [node] with the metadata required by the [VulkanRenderer].
     */
    fun initializeNode(node: Node): Boolean {
        var s: VulkanObjectState = node.rendererMetadata() ?: throw IllegalStateException("Node ${node.name} does not contain metadata object")

        if (s.initialized) return true

        logger.debug("Initializing ${node.name} (${(node as HasGeometry).vertices.remaining() / node.vertexSize} vertices/${node.indices.remaining()} indices)")

        // determine vertex input type
        s.vertexInputType = when {
            node.vertices.remaining() > 0 && node.normals.remaining() > 0 && node.texcoords.remaining() > 0 -> VertexDataKinds.PositionNormalTexcoord
            node.vertices.remaining() > 0 && node.normals.remaining() > 0 && node.texcoords.remaining() == 0 -> VertexDataKinds.PositionNormal
            node.vertices.remaining() > 0 && node.normals.remaining() == 0 && node.texcoords.remaining() > 0 -> VertexDataKinds.PositionTexcoords
            else -> VertexDataKinds.PositionNormalTexcoord
        }

        // create custom vertex description if necessary, else use one of the defaults
        s.vertexDescription = if (node.instances.size > 0) {
            updateInstanceBuffer(device, node, s)
            // TODO: Rewrite shader in case it does not conform to coord/normal/texcoord vertex description
            s.vertexInputType = VertexDataKinds.PositionNormalTexcoord
            vertexDescriptionFromInstancedNode(node, vertexDescriptors.getValue(VertexDataKinds.PositionNormalTexcoord))
        } else {
            vertexDescriptors.getValue(s.vertexInputType)
        }

        s = createVertexBuffers(device, node, s)

        val matricesDescriptorSet = getDescriptorCache().getOrPut("Matrices") {
            VU.createDescriptorSetDynamic(device, descriptorPool,
                descriptorSetLayouts["Matrices"]!!, 1,
                buffers.UBOs)
        }

        val materialPropertiesDescriptorSet = getDescriptorCache().getOrPut("MaterialProperties") {
            VU.createDescriptorSetDynamic(device, descriptorPool,
                descriptorSetLayouts["MaterialProperties"]!!, 1,
                buffers.UBOs)
        }

        val matricesUbo = VulkanUBO(device, backingBuffer = buffers.UBOs)
        with(matricesUbo) {
            name = "Matrices"
            add("ModelMatrix", { node.world })
            add("NormalMatrix", { node.world.inverse.transpose() })
            add("isBillboard", { node.isBillboard.toInt() })

            createUniformBuffer()
            sceneUBOs.add(node)

            s.UBOs.put(name, matricesDescriptorSet to this)
        }

        try {
            initializeCustomShadersForNode(node)
        } catch (e: ShaderCompilationException) {
            logger.error("Compilation of custom shader failed: ${e.message}")
            logger.error("Node ${node.name} will use default shader for render pass.")

            if (logger.isDebugEnabled) {
                e.printStackTrace()
            }
        }

        loadTexturesForNode(node, s)

        s.blendingHashCode = node.material.blending.hashCode()

        val materialUbo = VulkanUBO(device, backingBuffer = buffers.UBOs)
        with(materialUbo) {
            name = "MaterialProperties"
            add("materialType", { node.materialTypeFromTextures(s) })
            add("Ka", { node.material.ambient })
            add("Kd", { node.material.diffuse })
            add("Ks", { node.material.specular })
            add("Roughness", { node.material.roughness})
            add("Metallic", { node.material.metallic})
            add("Opacity", { node.material.blending.opacity })

            createUniformBuffer()
            s.UBOs.put("MaterialProperties", materialPropertiesDescriptorSet to this)
        }

        s.initialized = true
        node.initialized = true
        node.metadata["VulkanRenderer"] = s

        return true
    }

    private fun initializeCustomShadersForNode(node: Node, addInitializer: Boolean = true): Boolean {

        if(!(node.material.blending.transparent || node.material is ShaderMaterial || node.material.cullingMode != Material.CullingMode.Back)) {
            logger.debug("Using default renderpass material for ${node.name}")
            return false
        }

        if(addInitializer) {
            lateResizeInitializers.remove(node)
        }

        node.rendererMetadata()?.let { s ->

//            node.javaClass.kotlin.memberProperties.filter { it.findAnnotation<ShaderProperty>() != null }.forEach { logger.info("${node.name}.${it.name} is ShaderProperty!") }
            val needsShaderPropertyUBO = if (node.javaClass.kotlin.memberProperties.filter { it.findAnnotation<ShaderProperty>() != null }.count() > 0) {
                var dsl = 0L

                renderpasses.filter {
                    (it.value.passConfig.type == RenderConfigReader.RenderpassType.geometry || it.value.passConfig.type == RenderConfigReader.RenderpassType.lights)
                        && it.value.passConfig.renderTransparent == node.material.blending.transparent
                }
                    .map { pass ->
                        logger.debug("Initializing shader properties for ${node.name}")
                        dsl = pass.value.initializeShaderPropertyDescriptorSetLayout()
                    }

                val descriptorSet = VU.createDescriptorSetDynamic(device, descriptorPool, dsl,
                    1, buffers.ShaderProperties)

                s.requiredDescriptorSets["ShaderProperties"] = descriptorSet
                true
            } else {
                false
            }


            renderpasses.filter { it.value.passConfig.type == RenderConfigReader.RenderpassType.geometry || it.value.passConfig.type == RenderConfigReader.RenderpassType.lights }
                .map { pass ->
                    val shaders = when {
                        node.material is ShaderMaterial -> {
                            logger.debug("Initializing preferred pipeline for ${node.name} from ShaderMaterial")
                            (node.material as ShaderMaterial).shaders
                        }

//                        pass.value.passConfig.renderTransparent == node.material.blending.transparent -> {
//                            logger.debug("Initializing classname-derived preferred pipeline for ${node.name}")
//                            val shaders = node.findExistingShaders()
//
//                            if(shaders.isEmpty()) {
//                                throw ShaderCompilationException("No shaders found for ${node.name}")
//                            }
//
//                            shaders
//                        }

                        else -> {
                            logger.debug("Initializing pass-default shader preferred pipeline for ${node.name}")
                            Shaders.ShadersFromFiles(pass.value.passConfig.shaders.map { "shaders/$it" }.toTypedArray())
                        }
                    }

                    logger.debug("Shaders are: $shaders")

                    val shaderModules = ShaderType.values().mapNotNull { type ->
                        try {
                            VulkanShaderModule.getFromCacheOrCreate(device, "main", shaders.get(Shaders.ShaderTarget.Vulkan, type))
                        } catch (e: ShaderNotFoundException) {
                            null
                        } catch (e: ShaderConsistencyException) {
                            logger.warn("${e.message} - Falling back to default shader.")
                            if(logger.isDebugEnabled) {
                                e.printStackTrace()
                            }
                            return false
                        }
                    }

                    pass.value.initializeInputAttachmentDescriptorSetLayouts(shaderModules)
                    pass.value.initializePipeline("preferred-${node.uuid}",
                        shaderModules, settings = { pipeline ->
                            when(node.material.cullingMode) {
                                Material.CullingMode.None -> pipeline.rasterizationState.cullMode(VK_CULL_MODE_NONE)
                                Material.CullingMode.Front -> pipeline.rasterizationState.cullMode(VK_CULL_MODE_FRONT_BIT)
                                Material.CullingMode.Back -> pipeline.rasterizationState.cullMode(VK_CULL_MODE_BACK_BIT)
                                Material.CullingMode.FrontAndBack -> pipeline.rasterizationState.cullMode(VK_CULL_MODE_FRONT_AND_BACK)
                            }

                            when(node.material.depthTest) {
                                Material.DepthTest.Equal -> pipeline.depthStencilState.depthCompareOp(VK_COMPARE_OP_EQUAL)
                                Material.DepthTest.Less -> pipeline.depthStencilState.depthCompareOp(VK_COMPARE_OP_LESS)
                                Material.DepthTest.Greater -> pipeline.depthStencilState.depthCompareOp(VK_COMPARE_OP_GREATER)
                                Material.DepthTest.LessEqual -> pipeline.depthStencilState.depthCompareOp(VK_COMPARE_OP_LESS_OR_EQUAL)
                                Material.DepthTest.GreaterEqual -> pipeline.depthStencilState.depthCompareOp(VK_COMPARE_OP_GREATER_OR_EQUAL)
                                Material.DepthTest.Always -> pipeline.depthStencilState.depthCompareOp(VK_COMPARE_OP_ALWAYS)
                                Material.DepthTest.Never -> pipeline.depthStencilState.depthCompareOp(VK_COMPARE_OP_NEVER)
                            }

                            if(node.material.blending.transparent) {
                                with(node.material.blending) {
                                    val blendStates = pipeline.colorBlendState.pAttachments()
                                    for (attachment in 0 until (blendStates?.capacity() ?: 0)) {
                                        val state = blendStates?.get(attachment)

                                        @Suppress("SENSELESS_COMPARISON", "IfThenToSafeAccess")
                                        if (state != null) {
                                            state.blendEnable(true)
                                                .colorBlendOp(colorBlending.toVulkan())
                                                .srcColorBlendFactor(sourceColorBlendFactor.toVulkan())
                                                .dstColorBlendFactor(destinationColorBlendFactor.toVulkan())
                                                .alphaBlendOp(alphaBlending.toVulkan())
                                                .srcAlphaBlendFactor(sourceAlphaBlendFactor.toVulkan())
                                                .dstAlphaBlendFactor(destinationAlphaBlendFactor.toVulkan())
                                                .colorWriteMask(VK_COLOR_COMPONENT_R_BIT or VK_COLOR_COMPONENT_G_BIT or VK_COLOR_COMPONENT_B_BIT or VK_COLOR_COMPONENT_A_BIT)
                                        }
                                    }
                                }
                            }
                        },
                        vertexInputType = s.vertexDescription!!)
                }


            if (needsShaderPropertyUBO) {
                renderpasses.filter {
                    (it.value.passConfig.type == RenderConfigReader.RenderpassType.geometry || it.value.passConfig.type == RenderConfigReader.RenderpassType.lights) &&
                        it.value.passConfig.renderTransparent == node.material.blending.transparent
                }.forEach { pass ->
                        logger.debug("Initializing shader properties for ${node.name} in pass ${pass.key}")
                        val order = pass.value.getShaderPropertyOrder(node)

                        val shaderPropertyUbo = VulkanUBO(device, backingBuffer = buffers.ShaderProperties)
                        with(shaderPropertyUbo) {
                            name = "ShaderProperties"

                            order.forEach { name, offset ->
                                // TODO: See whether returning 0 on non-found shader property has ill side effects
                                add(name, { node.getShaderProperty(name) ?: 0 }, offset)
                            }

                            this.createUniformBuffer()
                            s.UBOs.put("${pass.key}-ShaderProperties", s.requiredDescriptorSets["ShaderProperties"]!! to this)
                        }
                    }

            }

            if(addInitializer) {
                lateResizeInitializers[node] = { initializeCustomShadersForNode(node, addInitializer = false) }
            }

            return true
        }

        return false
    }

    fun destroyNode(node: Node) {
        logger.trace("Destroying node ${node.name}...")
        if (!node.metadata.containsKey("VulkanRenderer")) {
            return
        }

        lateResizeInitializers.remove(node)
        node.initialized = false

        node.rendererMetadata()?.UBOs?.forEach { it.value.second.close() }

        if (node is HasGeometry) {
            node.rendererMetadata()?.vertexBuffers?.forEach {
                it.value.close()
            }
        }

        node.metadata.remove("VulkanRenderer")
    }

    /**
     * Returns true if the current VulkanTexture can be reused to store the information in the [GenericTexture]
     * [other]. Returns false otherwise.
     */
    protected fun VulkanTexture.canBeReused(other: GenericTexture, miplevels: Int, device: VulkanDevice): Boolean {
        return this.device == device &&
            this.width == other.dimensions.x().toInt() &&
            this.height == other.dimensions.y().toInt() &&
            this.depth == other.dimensions.z().toInt() &&
            this.mipLevels == miplevels

    }

    /**
     * Loads a texture given as string in [texture] from the classpath of this Node. Emits an error and falls back
     * to [fallback] in case the texture cannot be located.
     */
    protected fun Node.loadTextureFromJar(texture: String, generateMipmaps: Boolean, fallback: VulkanTexture): VulkanTexture {
        val f = texture.substringAfterLast("/")
        val stream = this@loadTextureFromJar.javaClass.getResourceAsStream(f)

        return if (stream == null) {
            logger.error("Not found: $f for ${this@loadTextureFromJar}")
            fallback
        } else {
            VulkanTexture.loadFromFile(device,
                commandPools, queue, queue, stream,
                texture.substringAfterLast("."), true, generateMipmaps)
        }
    }

    /**
     * Loads or reloads the textures for [node], updating it's internal renderer state stored in [s].
     */
    protected fun loadTexturesForNode(node: Node, s: VulkanObjectState): VulkanObjectState {
        val stats = hub.get(SceneryElement.Statistics) as Statistics?
        val defaultTexture = textureCache["DefaultTexture"] ?: throw IllegalStateException("Default fallback texture does not exist.")

        node.material.textures.forEach { type, texture ->
            val slot = VulkanObjectState.textureTypeToSlot(type)
            val generateMipmaps = GenericTexture.mipmappedObjectTextures.contains(type)

            logger.debug("${node.name} will have $type texture from $texture in slot $slot")

            if (!textureCache.containsKey(texture) || node.material.needsTextureReload) {
                try {
                    logger.trace("Loading texture $texture for ${node.name}")

                    val gt = node.material.transferTextures[texture.substringAfter("fromBuffer:")]

                    val vkTexture: VulkanTexture = if (texture.startsWith("fromBuffer:") && gt != null) {
                        val miplevels = if (generateMipmaps && gt.mipmap) {
                            Math.floor(Math.log(Math.min(gt.dimensions.x() * 1.0, gt.dimensions.y() * 1.0)) / Math.log(2.0)).toInt()
                        } else {
                            1
                        }

                        val existingTexture = s.textures[type]
                        val t: VulkanTexture = if (existingTexture != null && existingTexture.canBeReused(gt, miplevels, device)) {
                            existingTexture
                        } else {
                            VulkanTexture(device, commandPools, queue, queue, gt, miplevels)
                        }

                        gt.contents?.let { contents ->
                            t.copyFrom(contents)
                        }

                        if (gt.hasConsumableUpdates()) {
                            t.copyFrom(ByteBuffer.allocate(0))
                        }

                        t.createSampler(gt)
                        t
                    } else {
                        val start = System.nanoTime()

                        val t = if (texture.contains("jar!")) {
                            node.loadTextureFromJar(texture, generateMipmaps, defaultTexture)
                        } else {
                            VulkanTexture.loadFromFile(device,
                                commandPools, queue, queue, texture, true, generateMipmaps)
                        }

                        val duration = System.nanoTime() - start * 1.0f
                        stats?.add("loadTexture", duration)

                        t
                    }

                    // add new texture to texture list and cache, and close old texture
                    s.textures[type] = vkTexture
                    textureCache[texture] = vkTexture
                } catch (e: Exception) {
                    logger.warn("Could not load texture for ${node.name}: $e")
                }
            } else {
                s.textures[type] = textureCache[texture]!!
            }
        }

        GenericTexture.objectTextures.forEach {
            if (!s.textures.containsKey(it)) {
                s.textures.putIfAbsent(it, defaultTexture)
                s.defaultTexturesFor.add(it)
            }
        }

        s.texturesToDescriptorSets(device,
            renderpasses.filter { it.value.passConfig.type != RenderConfigReader.RenderpassType.quad },
            descriptorPool)

        return s
    }

    protected fun prepareDefaultDescriptorSetLayouts(device: VulkanDevice): ConcurrentHashMap<String, Long> {
        val m = ConcurrentHashMap<String, Long>()

        m["Matrices"] = VU.createDescriptorSetLayout(
            device,
            listOf(Pair(VK_DESCRIPTOR_TYPE_UNIFORM_BUFFER_DYNAMIC, 1)),
            0,
            VK_SHADER_STAGE_ALL)

        m["MaterialProperties"] = VU.createDescriptorSetLayout(
            device,
            listOf(Pair(VK_DESCRIPTOR_TYPE_UNIFORM_BUFFER_DYNAMIC, 1)),
            0,
            VK_SHADER_STAGE_ALL)

        m["LightParameters"] = VU.createDescriptorSetLayout(
            device,
            listOf(Pair(VK_DESCRIPTOR_TYPE_UNIFORM_BUFFER, 1)),
            0,
            VK_SHADER_STAGE_ALL)

        m["VRParameters"] = VU.createDescriptorSetLayout(
            device,
            listOf(Pair(VK_DESCRIPTOR_TYPE_UNIFORM_BUFFER, 1)),
            0,
            VK_SHADER_STAGE_ALL)

        return m
    }

    protected fun prepareDescriptorSets(device: VulkanDevice, descriptorPool: Long) {
        this.descriptorSets["Matrices"] = VU.createDescriptorSetDynamic(device, descriptorPool,
                descriptorSetLayouts["Matrices"]!!, 1,
                buffers.UBOs)

        this.descriptorSets["MaterialProperties"] = VU.createDescriptorSetDynamic(device, descriptorPool,
                descriptorSetLayouts["MaterialProperties"]!!, 1,
                buffers.UBOs)

        val lightUbo = VulkanUBO(device)
        lightUbo.add("ViewMatrix0", { GLMatrix.getIdentity() })
        lightUbo.add("ViewMatrix1", { GLMatrix.getIdentity() })
        lightUbo.add("InverseViewMatrix0", { GLMatrix.getIdentity() })
        lightUbo.add("InverseViewMatrix1", { GLMatrix.getIdentity() })
        lightUbo.add("ProjectionMatrix", { GLMatrix.getIdentity() })
        lightUbo.add("InverseProjectionMatrix", { GLMatrix.getIdentity() })
        lightUbo.add("CamPosition", { GLVector.getNullVector(3) })
        lightUbo.createUniformBuffer()
        lightUbo.populate()

        defaultUBOs["LightParameters"] = lightUbo

        this.descriptorSets["LightParameters"] = VU.createDescriptorSet(device, descriptorPool,
                descriptorSetLayouts["LightParameters"]!!, 1,
                lightUbo.descriptor)

        val vrUbo = VulkanUBO(device)

        vrUbo.add("projection0", { GLMatrix.getIdentity() } )
        vrUbo.add("projection1", { GLMatrix.getIdentity() } )
        vrUbo.add("inverseProjection0", { GLMatrix.getIdentity() } )
        vrUbo.add("inverseProjection1", { GLMatrix.getIdentity() } )
        vrUbo.add("headShift", { GLMatrix.getIdentity() })
        vrUbo.add("IPD", { 0.0f })
        vrUbo.add("stereoEnabled", { 0 })
        vrUbo.createUniformBuffer()
        vrUbo.populate()

        defaultUBOs["VRParameters"] = vrUbo

        this.descriptorSets["VRParameters"] = VU.createDescriptorSet(device, descriptorPool,
                descriptorSetLayouts["VRParameters"]!!, 1,
                vrUbo.descriptor)
    }

    protected fun prepareStandardVertexDescriptors(): ConcurrentHashMap<VertexDataKinds, VertexDescription> {
        val map = ConcurrentHashMap<VertexDataKinds, VertexDescription>()

        VertexDataKinds.values().forEach { kind ->
            val attributeDesc: VkVertexInputAttributeDescription.Buffer?
            var stride = 0

            when (kind) {
                VertexDataKinds.None -> {
                    stride = 0
                    attributeDesc = null
                }

                VertexDataKinds.PositionNormal -> {
                    stride = 3 + 3
                    attributeDesc = VkVertexInputAttributeDescription.calloc(2)

                    attributeDesc.get(1)
                        .binding(0)
                        .location(1)
                        .format(VK_FORMAT_R32G32B32_SFLOAT)
                        .offset(3 * 4)
                }

                VertexDataKinds.PositionNormalTexcoord -> {
                    stride = 3 + 3 + 2
                    attributeDesc = VkVertexInputAttributeDescription.calloc(3)

                    attributeDesc.get(1)
                        .binding(0)
                        .location(1)
                        .format(VK_FORMAT_R32G32B32_SFLOAT)
                        .offset(3 * 4)

                    attributeDesc.get(2)
                        .binding(0)
                        .location(2)
                        .format(VK_FORMAT_R32G32_SFLOAT)
                        .offset(3 * 4 + 3 * 4)
                }

                VertexDataKinds.PositionTexcoords -> {
                    stride = 3 + 2
                    attributeDesc = VkVertexInputAttributeDescription.calloc(2)

                    attributeDesc.get(1)
                        .binding(0)
                        .location(1)
                        .format(VK_FORMAT_R32G32_SFLOAT)
                        .offset(3 * 4)
                }
            }

            attributeDesc?.let {
                if(it.capacity() > 0) {
                    it.get(0).binding(0).location(0).format(VK_FORMAT_R32G32B32_SFLOAT).offset(0)
                }
            }

            val bindingDesc: VkVertexInputBindingDescription.Buffer? = if (attributeDesc != null) {
                VkVertexInputBindingDescription.calloc(1)
                    .binding(0)
                    .stride(stride * 4)
                    .inputRate(VK_VERTEX_INPUT_RATE_VERTEX)
            } else {
                null
            }

            val inputState = VkPipelineVertexInputStateCreateInfo.calloc()
                .sType(VK_STRUCTURE_TYPE_PIPELINE_VERTEX_INPUT_STATE_CREATE_INFO)
                .pNext(NULL)
                .pVertexAttributeDescriptions(attributeDesc)
                .pVertexBindingDescriptions(bindingDesc)

            map[kind] = VertexDescription(inputState, attributeDesc, bindingDesc)
        }

        return map
    }

    /** Data class for encapsulation of shader vertex attributes */
    data class AttributeInfo(val format: Int, val elementByteSize: Int, val elementCount: Int)

    /**
     * Calculates the formats and required sizes for the elements contained in this hash map when
     * used as definition for vertex attributes in a shader.
     */
    protected fun HashMap<String, () -> Any>.getFormatsAndRequiredAttributeSize(): List<AttributeInfo> {
        return this.map {
            val value = it.value.invoke()

            when (value.javaClass) {
                GLVector::class.java -> {
                    val v = value as GLVector
                    when {
                        v.toFloatArray().size == 2 -> graphics.scenery.backends.vulkan.VulkanRenderer.AttributeInfo(VK_FORMAT_R32G32_SFLOAT, 4 * 2, 1)
                        v.toFloatArray().size == 4 -> graphics.scenery.backends.vulkan.VulkanRenderer.AttributeInfo(VK_FORMAT_R32G32B32A32_SFLOAT, 4 * 4, 1)
                        else -> {
                            logger.error("Unsupported vector length for instancing: ${v.toFloatArray().size}")
                            graphics.scenery.backends.vulkan.VulkanRenderer.AttributeInfo(-1, -1, -1)
                        }
                    }
                }

                GLMatrix::class.java -> {
                    val m = value as GLMatrix
                    graphics.scenery.backends.vulkan.VulkanRenderer.AttributeInfo(VK_FORMAT_R32G32B32A32_SFLOAT, 4 * 4, m.floatArray.size / 4)
                }

                else -> {
                    logger.error("Unsupported type for instancing: ${value.javaClass.simpleName}")
                    graphics.scenery.backends.vulkan.VulkanRenderer.AttributeInfo(-1, -1, -1)
                }
            }
        }
    }

    protected fun vertexDescriptionFromInstancedNode(node: Node, template: VertexDescription): VertexDescription {
        logger.debug("Creating instanced vertex description for ${node.name}")

        if(template.attributeDescription == null || template.bindingDescription == null) {
            return template
        }

        val attributeDescs = template.attributeDescription
        val bindingDescs = template.bindingDescription

        val formatsAndAttributeSizes = node.instancedProperties.getFormatsAndRequiredAttributeSize()
        val newAttributesNeeded = formatsAndAttributeSizes.map { it.elementCount }.sum()

        val newAttributeDesc = VkVertexInputAttributeDescription
            .calloc(attributeDescs.capacity() + newAttributesNeeded)

        var position: Int
        var offset = 0

        for(i in 0 until attributeDescs.capacity()) {
            newAttributeDesc[i].set(attributeDescs[i])
            offset += newAttributeDesc[i].offset()
            logger.debug("location(${newAttributeDesc[i].location()})")
            logger.debug("    .offset(${newAttributeDesc[i].offset()})")
            position = i
        }

        position = 3
        offset = 0

        formatsAndAttributeSizes.zip(node.instancedProperties.toList().reversed()).forEach {
            val attribInfo = it.first
            val property = it.second

            for(i in (0 until attribInfo.elementCount)) {
                newAttributeDesc[position]
                    .binding(1)
                    .location(position)
                    .format(attribInfo.format)
                    .offset(offset)

                logger.debug("location($position, $i/${attribInfo.elementCount}) for ${property.first}, type: ${property.second.invoke().javaClass.simpleName}")
                logger.debug("   .format(${attribInfo.format})")
                logger.debug("   .offset($offset)")

                offset += attribInfo.elementByteSize
                position++
            }
        }

        logger.debug("stride($offset), ${bindingDescs.capacity()}")

        val newBindingDesc = VkVertexInputBindingDescription.calloc(bindingDescs.capacity() + 1)
        newBindingDesc[0].set(bindingDescs[0])
        newBindingDesc[1]
            .binding(1)
            .stride(offset)
            .inputRate(VK_VERTEX_INPUT_RATE_INSTANCE)

        val inputState = VkPipelineVertexInputStateCreateInfo.calloc()
            .sType(VK_STRUCTURE_TYPE_PIPELINE_VERTEX_INPUT_STATE_CREATE_INFO)
            .pNext(NULL)
            .pVertexAttributeDescriptions(newAttributeDesc)
            .pVertexBindingDescriptions(newBindingDesc)

        return VertexDescription(inputState, newAttributeDesc, newBindingDesc)
    }

    protected fun prepareDefaultTextures(device: VulkanDevice) {
        val t = VulkanTexture.loadFromFile(device, commandPools, queue, queue,
            Renderer::class.java.getResourceAsStream("DefaultTexture.png"), "png", true, true)

        textureCache["DefaultTexture"] = t
    }

    protected fun prepareRenderpassesFromConfig(config: RenderConfigReader.RenderConfig, windowWidth: Int, windowHeight: Int) {
        // create all renderpasses first
        val framebuffers = ConcurrentHashMap<String, VulkanFramebuffer>()

        flow = renderConfig.createRenderpassFlow()
        logger.debug("Renderpasses to be run: ${flow.joinToString(", ")}")

        descriptorSetLayouts
            .filter { it.key.startsWith("outputs-") }
            .map {
                logger.debug("Marking RT DSL ${it.value.toHexString()} for deletion")
                vkDestroyDescriptorSetLayout(device.vulkanDevice, it.value, null)
                it.key
            }
            .map {
                descriptorSetLayouts.remove(it)
            }

        renderConfig.renderpasses.filter { it.value.inputs != null }
            .flatMap { rp ->
                rp.value.inputs!!
            }
            .map {
                renderConfig.rendertargets.let { rts ->
                    val name = if (it.contains(".")) {
                        it.substringBefore(".")
                    } else {
                        it
                    }

                    name to rts[name]!!
                }
            }
            .map { rt ->
                if(!descriptorSetLayouts.containsKey("outputs-${rt.first}")) {
                    logger.debug("Creating output descriptor set for ${rt.first}")
                    // create descriptor set layout that matches the render target
                    descriptorSetLayouts["outputs-${rt.first}"] = VU.createDescriptorSetLayout(device,
                        descriptorNum = rt.second.attachments.count(),
                        descriptorCount = 1,
                        type = VK_DESCRIPTOR_TYPE_COMBINED_IMAGE_SAMPLER
                    )
                }
            }

        config.createRenderpassFlow().map { passName ->
            val passConfig = config.renderpasses.getValue(passName)
            val pass = VulkanRenderpass(passName, config, device, descriptorPool, pipelineCache, vertexDescriptors)

            var width = windowWidth
            var height = windowHeight

            // create framebuffer
            with(VU.newCommandBuffer(device, commandPools.Standard, autostart = true)) {
                config.rendertargets.filter { it.key == passConfig.output }.map { rt ->
                    width = (settings.get<Float>("Renderer.SupersamplingFactor") * windowWidth * rt.value.size.first).toInt()
                    height = (settings.get<Float>("Renderer.SupersamplingFactor") * windowHeight * rt.value.size.second).toInt()

                    logger.info("Creating render framebuffer ${rt.key} for pass $passName (${width}x${height})")

                    settings.set("Renderer.$passName.displayWidth", width)
                    settings.set("Renderer.$passName.displayHeight", height)

                    if (framebuffers.containsKey(rt.key)) {
                        logger.info("Reusing already created framebuffer")
                        pass.output.put(rt.key, framebuffers.getValue(rt.key))
                    } else {

                        // create framebuffer -- don't clear it, if blitting is needed
                        val framebuffer = VulkanFramebuffer(this@VulkanRenderer.device, commandPools.Standard,
                            width, height, this,
                            shouldClear = !passConfig.blitInputs,
                            sRGB = renderConfig.sRGB)

                        rt.value.attachments.forEach { att ->
                            logger.info(" + attachment ${att.key}, ${att.value.name}")

                            when (att.value) {
                                RenderConfigReader.TargetFormat.RGBA_Float32 -> framebuffer.addFloatRGBABuffer(att.key, 32)
                                RenderConfigReader.TargetFormat.RGBA_Float16 -> framebuffer.addFloatRGBABuffer(att.key, 16)

                                RenderConfigReader.TargetFormat.RGB_Float32 -> framebuffer.addFloatRGBBuffer(att.key, 32)
                                RenderConfigReader.TargetFormat.RGB_Float16 -> framebuffer.addFloatRGBBuffer(att.key, 16)

                                RenderConfigReader.TargetFormat.RG_Float32 -> framebuffer.addFloatRGBuffer(att.key, 32)
                                RenderConfigReader.TargetFormat.RG_Float16 -> framebuffer.addFloatRGBuffer(att.key, 16)

                                RenderConfigReader.TargetFormat.RGBA_UInt16 -> framebuffer.addUnsignedByteRGBABuffer(att.key, 16)
                                RenderConfigReader.TargetFormat.RGBA_UInt8 -> framebuffer.addUnsignedByteRGBABuffer(att.key, 8)
                                RenderConfigReader.TargetFormat.R_UInt16 -> framebuffer.addUnsignedByteRBuffer(att.key, 16)
                                RenderConfigReader.TargetFormat.R_UInt8 -> framebuffer.addUnsignedByteRBuffer(att.key, 8)

                                RenderConfigReader.TargetFormat.Depth32 -> framebuffer.addDepthBuffer(att.key, 32)
                                RenderConfigReader.TargetFormat.Depth24 -> framebuffer.addDepthBuffer(att.key, 24)
                                RenderConfigReader.TargetFormat.R_Float16 -> framebuffer.addFloatBuffer(att.key, 16)
                            }

                        }

                        framebuffer.createRenderpassAndFramebuffer()
                        framebuffer.outputDescriptorSet = VU.createRenderTargetDescriptorSet(this@VulkanRenderer.device,
                            descriptorPool, descriptorSetLayouts["outputs-${rt.key}"]!!, rt.value.attachments, framebuffer)

                        pass.output[rt.key] = framebuffer
                        framebuffers.put(rt.key, framebuffer)
                    }
                }

                pass.commandBufferCount = swapchain.images.size

                if (passConfig.output == "Viewport") {
                    // create viewport renderpass with swapchain image-derived framebuffer
                    pass.isViewportRenderpass = true
                    width = if(renderConfig.stereoEnabled) {
                        windowWidth// * 2
                    } else {
                        windowWidth
                    }

                    height = windowHeight

                    swapchain.images.forEachIndexed { i, _ ->
                        val fb = VulkanFramebuffer(this@VulkanRenderer.device, commandPools.Standard,
                            width, height, this@with, sRGB = renderConfig.sRGB)

                        fb.addSwapchainAttachment("swapchain-$i", swapchain, i)
                        fb.addDepthBuffer("swapchain-$i-depth", 32)
                        fb.createRenderpassAndFramebuffer()

                        pass.output["Viewport-$i"] = fb
                    }
                }

                pass.vulkanMetadata.clearValues?.free()
                if(!passConfig.blitInputs) {
                    pass.vulkanMetadata.clearValues = VkClearValue.calloc(pass.output.values.first().attachments.count())
                    pass.vulkanMetadata.clearValues?.let { clearValues ->

                        pass.output.values.first().attachments.values.forEachIndexed { i, att ->
                            when (att.type) {
                                VulkanFramebuffer.VulkanFramebufferType.COLOR_ATTACHMENT -> {
                                    clearValues[i].color().float32().put(pass.passConfig.clearColor.toFloatArray())
                                }
                                VulkanFramebuffer.VulkanFramebufferType.DEPTH_ATTACHMENT -> {
                                    clearValues[i].depthStencil().set(pass.passConfig.depthClearValue, 0)
                                }
                            }
                        }
                    }
                } else {
                    pass.vulkanMetadata.clearValues = null
                }

                pass.vulkanMetadata.renderArea.extent().set(
                    (pass.passConfig.viewportSize.first * width).toInt(),
                    (pass.passConfig.viewportSize.second * height).toInt())
                pass.vulkanMetadata.renderArea.offset().set(
                    (pass.passConfig.viewportOffset.first * width).toInt(),
                    (pass.passConfig.viewportOffset.second * height).toInt())
                logger.debug("Render area for $passName: ${pass.vulkanMetadata.renderArea.extent().width()}x${pass.vulkanMetadata.renderArea.extent().height()}")

                pass.vulkanMetadata.viewport[0].set(
                    (pass.passConfig.viewportOffset.first * width),
                    (pass.passConfig.viewportOffset.second * height),
                    (pass.passConfig.viewportSize.first * width),
                    (pass.passConfig.viewportSize.second * height),
                    0.0f, 1.0f)

                pass.vulkanMetadata.scissor[0].extent().set(
                    (pass.passConfig.viewportSize.first * width).toInt(),
                    (pass.passConfig.viewportSize.second * height).toInt())

                pass.vulkanMetadata.scissor[0].offset().set(
                    (pass.passConfig.viewportOffset.first * width).toInt(),
                    (pass.passConfig.viewportOffset.second * height).toInt())

                pass.vulkanMetadata.eye.put(0, pass.passConfig.eye)

                endCommandBuffer(this@VulkanRenderer.device, commandPools.Standard, this@VulkanRenderer.queue, flush = true)
            }

            renderpasses.put(passName, pass)
        }

        // connect inputs with each othe
        renderpasses.forEach { pass ->
            val passConfig = config.renderpasses.getValue(pass.key)

            passConfig.inputs?.forEach { inputTarget ->
                val targetName = if(inputTarget.contains(".")) {
                    inputTarget.substringBefore(".")
                } else {
                    inputTarget
                }
                renderpasses.filter {
                    it.value.output.keys.contains(targetName)
                }.forEach { pass.value.inputs[inputTarget] = it.value.output.getValue(targetName) }
            }

            with(pass.value) {
                initializeShaderParameterDescriptorSetLayouts(settings)

                initializeDefaultPipeline()
            }
        }
    }

    protected fun prepareStandardSemaphores(device: VulkanDevice): ConcurrentHashMap<StandardSemaphores, Array<Long>> {
        val map = ConcurrentHashMap<StandardSemaphores, Array<Long>>()

        StandardSemaphores.values().forEach {
            map[it] = swapchain.images.map { i ->
                VU.getLong("Semaphore for $i",
                    { vkCreateSemaphore(device.vulkanDevice, semaphoreCreateInfo, null, this) }, {})
            }.toTypedArray()
        }

        return map
    }

    /**
     * Polls for window events and triggers swapchain recreation if necessary.
     * Returns true if the swapchain has been recreated, or false if not.
     */
    private fun pollEvents(): Boolean {
        window.pollEvents()

        (swapchain as? HeadlessSwapchain)?.queryResize()

        if (swapchainRecreator.mustRecreate) {
            swapchainRecreator.recreate()
            frames = 0

            return true
        }

        return false
    }

    private fun beginFrame() {
        swapchainRecreator.mustRecreate = swapchain.next(timeout = UINT64_MAX,
            signalSemaphore = semaphores.getValue(StandardSemaphores.PresentComplete)[0])
    }

    @Suppress("unused")
    fun recordMovie() {
        if(recordMovie) {
            encoder?.finish()
            encoder = null

            recordMovie = false
        } else {
            recordMovie = true
        }
    }

    private fun submitFrame(queue: VkQueue, pass: VulkanRenderpass, commandBuffer: VulkanCommandBuffer, present: PresentHelpers) {
        if(swapchainRecreator.mustRecreate) {
            return
        }

        val stats = hub.get(SceneryElement.Statistics) as? Statistics
        present.submitInfo
            .sType(VK_STRUCTURE_TYPE_SUBMIT_INFO)
            .pNext(NULL)
            .waitSemaphoreCount(1)
            .pWaitSemaphores(present.waitSemaphore)
            .pWaitDstStageMask(present.waitStages)
            .pCommandBuffers(present.commandBuffers)
            .pSignalSemaphores(present.signalSemaphore)

        // Submit to the graphics queue
        VU.run("Submit viewport render queue", { vkQueueSubmit(queue, present.submitInfo, commandBuffer.getFence()) })

        val startPresent = System.nanoTime()
        commandBuffer.submitted = true
        swapchain.present(ph.signalSemaphore)
        // TODO: Figure out whether this waitForFence call is strictly necessary -- actually, the next renderloop iteration should wait for it.
        commandBuffer.waitForFence()

        swapchain.postPresent(pass.getReadPosition())

        // submit to OpenVR if attached
        if(hub.getWorkingHMDDisplay()?.hasCompositor() == true) {
            hub.getWorkingHMDDisplay()?.wantsVR()?.submitToCompositorVulkan(
                window.width, window.height,
                swapchain.format,
                instance, device, queue,
                swapchain.images[pass.getReadPosition()])
        }

        if (recordMovie || screenshotRequested || imageRequests.isNotEmpty()) {
            val request = try {
                imageRequests.poll()
            } catch(e: NoSuchElementException) {
                null
            }

            // default image format is 32bit BGRA
            val imageByteSize = window.width * window.height * 4L
            if(screenshotBuffer == null || screenshotBuffer?.size != imageByteSize) {
                logger.debug("Reallocating screenshot buffer")
                screenshotBuffer = VulkanBuffer(device, imageByteSize,
                    VK_BUFFER_USAGE_TRANSFER_DST_BIT,
                    VK_MEMORY_PROPERTY_HOST_VISIBLE_BIT,
                    wantAligned = true)
            }

            if(imageBuffer == null || imageBuffer?.capacity() != imageByteSize.toInt()) {
                logger.debug("Reallocating image buffer")
                imageBuffer = memAlloc(imageByteSize.toInt())
            }

            // finish encoding if a resize was performed
            if(recordMovie) {
                if (encoder != null && (encoder?.frameWidth != window.width || encoder?.frameHeight != window.height)) {
                    encoder?.finish()
                }

                if (encoder == null || encoder?.frameWidth != window.width || encoder?.frameHeight != window.height) {
                    encoder = H264Encoder(window.width, window.height, System.getProperty("user.home") + File.separator + "Desktop" + File.separator + "$applicationName - ${SimpleDateFormat("yyyy-MM-dd_HH.mm.ss").format(Date())}.mp4")
                }
            }

            screenshotBuffer?.let { sb ->
                with(VU.newCommandBuffer(device, commandPools.Render, autostart = true)) {
                    val subresource = VkImageSubresourceLayers.calloc()
                        .aspectMask(VK_IMAGE_ASPECT_COLOR_BIT)
                        .mipLevel(0)
                        .baseArrayLayer(0)
                        .layerCount(1)

                    val regions = VkBufferImageCopy.calloc(1)
                        .bufferRowLength(0)
                        .bufferImageHeight(0)
                        .imageOffset(VkOffset3D.calloc().set(0, 0, 0))
                        .imageExtent(VkExtent3D.calloc().set(window.width, window.height, 1))
                        .imageSubresource(subresource)

                    val image = swapchain.images[pass.getReadPosition()]

                    VulkanTexture.transitionLayout(image,
                        VK_IMAGE_LAYOUT_PRESENT_SRC_KHR,
                        VK_IMAGE_LAYOUT_TRANSFER_SRC_OPTIMAL,
                        commandBuffer = this)

                    vkCmdCopyImageToBuffer(this, image,
                        VK_IMAGE_LAYOUT_TRANSFER_SRC_OPTIMAL,
                        sb.vulkanBuffer,
                        regions)

                    VulkanTexture.transitionLayout(image,
                        VK_IMAGE_LAYOUT_TRANSFER_SRC_OPTIMAL,
                        VK_IMAGE_LAYOUT_PRESENT_SRC_KHR,
                        commandBuffer = this)

                    endCommandBuffer(this@VulkanRenderer.device, commandPools.Render, queue,
                        flush = true, dealloc = true)
                }

                if(screenshotRequested || request != null) {
                    sb.copyTo(imageBuffer!!)
                }

                if(recordMovie) {
                    encoder?.encodeFrame(sb.mapIfUnmapped().getByteBuffer(imageByteSize.toInt()))
                }

                if((screenshotRequested || request != null) && !recordMovie) {
                    sb.close()
                    screenshotBuffer = null
                }
            }

            if(screenshotRequested || request != null) {
                val writeToFile = screenshotRequested
                // reorder bytes for screenshot in a separate thread
                thread {
                    imageBuffer?.let { ib ->
                        try {
                            val file = SystemHelpers.addFileCounter(if(screenshotFilename == "") {
                                File(System.getProperty("user.home"), "Desktop" + File.separator + "$applicationName - ${SimpleDateFormat("yyyy-MM-dd HH.mm.ss").format(Date())}.png")
                            } else {
                                File(screenshotFilename)
                            }, screenshotOverwriteExisting)
                            file.createNewFile()
                            ib.rewind()

                            val imageArray = ByteArray(ib.remaining())
                            ib.get(imageArray)
                            val shifted = ByteArray(imageArray.size)
                            ib.flip()

                            // swizzle BGRA -> ABGR
                            for (i in 0 until shifted.size step 4) {
                                shifted[i] = imageArray[i + 3]
                                shifted[i + 1] = imageArray[i]
                                shifted[i + 2] = imageArray[i + 1]
                                shifted[i + 3] = imageArray[i + 2]
                            }

                            val image = BufferedImage(window.width, window.height, BufferedImage.TYPE_4BYTE_ABGR)
                            val imgData = (image.raster.dataBuffer as DataBufferByte).data
                            System.arraycopy(shifted, 0, imgData, 0, shifted.size)

                            if(request != null && request is RenderedImage.RenderedRGBAImage) {
                                request.width = window.width
                                request.height = window.height
                                request.data = imgData
                            }

                            if(writeToFile) {
                                ImageIO.write(image, "png", file)
                                logger.info("Screenshot saved to ${file.absolutePath}")
                            }
                        } catch (e: Exception) {
                            logger.error("Unable to take screenshot: ")
                            e.printStackTrace()
                        } finally {
//                            memFree(ib)
                        }
                    }
                }

                screenshotOverwriteExisting = false
                screenshotRequested = false
            }
        }

        val presentDuration = System.nanoTime() - startPresent
        stats?.add("Renderer.viewportSubmitAndPresent", presentDuration)

        firstImageReady = true
    }

    /**
     * This function renders the scene
     */
    override fun render() = runBlocking {
        val swapchainChanged = pollEvents()

        if(shouldClose) {
            closeInternal()
            return@runBlocking
        }

        val stats = hub.get(SceneryElement.Statistics) as? Statistics
        val sceneObjects = GlobalScope.async {
            scene.discover(scene, { n ->
                n is HasGeometry
                    && n.visible
            }, useDiscoveryBarriers = true)
        }

        // check whether scene is already initialized
        if (scene.children.count() == 0 || !scene.initialized) {
            initializeScene()

            delay(200)
            return@runBlocking
        }

        if (toggleFullscreen) {
            vkDeviceWaitIdle(device.vulkanDevice)

            switchFullscreen()
            toggleFullscreen = false
            return@runBlocking
        }

        if (window.shouldClose) {
            shouldClose = true
            // stop all
            vkDeviceWaitIdle(device.vulkanDevice)
            return@runBlocking
        }

        if (renderDelay > 0) {
            logger.warn("Delaying next frame for $renderDelay ms, as one or more validation error have occured in the previous frame.")
            delay(renderDelay)
        }


        val startUboUpdate = System.nanoTime()
        val ubosUpdated = updateDefaultUBOs(device)
        stats?.add("Renderer.updateUBOs", System.nanoTime() - startUboUpdate)

        val startInstanceUpdate = System.nanoTime()
        updateInstanceBuffers(sceneObjects)
        stats?.add("Renderer.updateInstanceBuffers", System.nanoTime() - startInstanceUpdate)

        // flag set to true if command buffer re-recording is necessary,
        // e.g. because of scene or pipeline changes
        var forceRerecording = false
        val rerecordingCauses = ArrayList<String>(20)

        // here we discover the objects in the scene that could be relevant for the scene
        if (renderpasses.filter { it.value.passConfig.type != RenderConfigReader.RenderpassType.quad }.any()) {
            sceneObjects.await().forEach {
                // if a node is not initialized yet, it'll be initialized here and it's UBO updated
                // in the next round
                if (it.rendererMetadata() == null) {
                    logger.debug("${it.name} is not initialized, doing that now")
                    it.metadata["VulkanRenderer"] = VulkanObjectState()
                    initializeNode(it)

                    return@forEach
                }

                it.preDraw()

                // the current command buffer will be forced to be re-recorded if either geometry, blending or
                // texturing of a given node have changed, as these might change pipelines or descriptor sets, leading
                // to the original command buffer becoming obsolete.
                it.rendererMetadata()?.let { metadata ->
                    if (it.dirty) {
                        logger.debug("Force command buffer re-recording, as geometry for {} has been updated", it.name)

                        it.preUpdate(this@VulkanRenderer, hub)
                        updateNodeGeometry(it)
                        it.dirty = false

                        rerecordingCauses.add(it.name)
                        forceRerecording = true
                    }

                    if (it.material.needsTextureReload) {
                        logger.trace("Force command buffer re-recording, as reloading textures for ${it.name}")
                        loadTexturesForNode(it, metadata)

                        it.material.needsTextureReload = false

                        rerecordingCauses.add(it.name)
                        forceRerecording = true
                    }

                    if (it.material.blending.hashCode() != metadata.blendingHashCode) {
                        logger.trace("Force command buffer re-recording, as blending options for ${it.name} have changed")
                        initializeCustomShadersForNode(it)
                        metadata.blendingHashCode = it.material.blending.hashCode()

                        rerecordingCauses.add(it.name)
                        forceRerecording = true
                    }
                }
            }

            val newSceneArray = sceneObjects.getCompleted().toTypedArray()
            if(!newSceneArray.contentDeepEquals(sceneArray)) {
                forceRerecording = true
            }

            sceneArray = newSceneArray
        }

        val presentedFrames = swapchain.presentedFrames()
        // return if neither UBOs were updated, nor the scene was modified
        if (pushMode && !swapchainChanged && !ubosUpdated && !forceRerecording && !screenshotRequested && totalFrames > 3 && presentedFrames > 3) {
            logger.trace("UBOs have not been updated, returning (pushMode={}, swapchainChanged={}, ubosUpdated={}, forceRerecording={}, screenshotRequested={})", pushMode, swapchainChanged, ubosUpdated, forceRerecording, totalFrames)
            delay(2)

            return@runBlocking
        }

        beginFrame()

        // firstWaitSemaphore is now the RenderComplete semaphore of the previous pass
        firstWaitSemaphore.put(0, semaphores.getValue(StandardSemaphores.PresentComplete)[0])

        val si = VkSubmitInfo.calloc()

        var waitSemaphore = semaphores.getValue(StandardSemaphores.PresentComplete)[0]


        flow.take(flow.size - 1).forEachIndexed { i, t ->
            logger.trace("Running pass {}", t)
            val target = renderpasses[t]!!
            val commandBuffer = target.commandBuffer

            if (commandBuffer.submitted) {
                commandBuffer.waitForFence()
                commandBuffer.submitted = false
                commandBuffer.resetFence()

                val timing = intArrayOf(0,0)
                VU.run("getting query pool results", { vkGetQueryPoolResults(device.vulkanDevice, timestampQueryPool, 2*i, 2, timing, 0, VK_FLAGS_NONE)})

                stats?.add("Renderer.$t.gpuTiming", timing[1] - timing[0])
            }

            val start = System.nanoTime()

            when (target.passConfig.type) {
                RenderConfigReader.RenderpassType.geometry -> recordSceneRenderCommands(target, commandBuffer, sceneObjects, { it !is Light }, forceRerecording)
                RenderConfigReader.RenderpassType.lights -> recordSceneRenderCommands(target, commandBuffer, sceneObjects, { it is Light }, forceRerecording)
                RenderConfigReader.RenderpassType.quad -> recordPostprocessRenderCommands(target, commandBuffer)
            }

            stats?.add("VulkanRenderer.$t.recordCmdBuffer", System.nanoTime() - start)

            target.updateShaderParameters()

            target.submitCommandBuffers.put(0, commandBuffer.commandBuffer!!)
            target.signalSemaphores.put(0, target.semaphore)
            target.waitSemaphores.put(0, waitSemaphore)
            target.waitStages.put(0, VK_PIPELINE_STAGE_COLOR_ATTACHMENT_OUTPUT_BIT)

            si.sType(VK_STRUCTURE_TYPE_SUBMIT_INFO)
                .pNext(NULL)
                .waitSemaphoreCount(1)
                .pWaitDstStageMask(target.waitStages)
                .pCommandBuffers(target.submitCommandBuffers)
                .pSignalSemaphores(target.signalSemaphores)
                .pWaitSemaphores(target.waitSemaphores)

            if(swapchainRecreator.mustRecreate) {
                return@runBlocking
            }

            VU.run("Submit pass $t render queue", { vkQueueSubmit(queue, si, commandBuffer.getFence() )})

            commandBuffer.submitted = true
            firstWaitSemaphore.put(0, target.semaphore)
            waitSemaphore = target.semaphore

        }

        si.free()

        val viewportPass = renderpasses.values.last()
        val viewportCommandBuffer = viewportPass.commandBuffer
        logger.trace("Running viewport pass {}", renderpasses.keys.last())

        val start = System.nanoTime()

        when (viewportPass.passConfig.type) {
            RenderConfigReader.RenderpassType.geometry -> recordSceneRenderCommands(viewportPass, viewportCommandBuffer, sceneObjects, { it !is Light }, forceRerecording)
            RenderConfigReader.RenderpassType.lights -> recordSceneRenderCommands(viewportPass, viewportCommandBuffer, sceneObjects, { it is Light })
            RenderConfigReader.RenderpassType.quad -> recordPostprocessRenderCommands(viewportPass, viewportCommandBuffer)
        }

        stats?.add("VulkanRenderer.${viewportPass.name}.recordCmdBuffer", System.nanoTime() - start)

        if(viewportCommandBuffer.submitted) {
            viewportCommandBuffer.waitForFence()
            viewportCommandBuffer.submitted = false
            viewportCommandBuffer.resetFence()

            val timing = intArrayOf(0,0)
            VU.run("getting query pool results", { vkGetQueryPoolResults(device.vulkanDevice, timestampQueryPool, 2*(flow.size-1), 2, timing, 0, VK_FLAGS_NONE)})

            stats?.add("Renderer.${viewportPass.name}.gpuTiming", timing[1] - timing[0])
        }

        viewportPass.updateShaderParameters()

        ph.commandBuffers.put(0, viewportCommandBuffer.commandBuffer!!)
        ph.waitStages.put(0, VK_PIPELINE_STAGE_COLOR_ATTACHMENT_OUTPUT_BIT)
        ph.signalSemaphore.put(0, semaphores.getValue(StandardSemaphores.RenderComplete)[0])
        ph.waitSemaphore.put(0, firstWaitSemaphore.get(0))

        submitFrame(queue, viewportPass, viewportCommandBuffer, ph)

        updateTimings()
    }

    private fun updateTimings() {
        val thisTime = System.nanoTime()
        val duration = thisTime - lastTime
        time += duration / 1E9f
        lastTime = thisTime

//        scene.activeObserver?.deltaT = duration / 10E6f

        frames++
        totalFrames++
    }

    private fun createInstance(requiredExtensions: PointerBuffer? = null): VkInstance {
        return stackPush().use { stack ->
            val appInfo = VkApplicationInfo.callocStack(stack)
                .sType(VK_STRUCTURE_TYPE_APPLICATION_INFO)
                .pApplicationName(stack.UTF8(applicationName))
                .pEngineName(stack.UTF8("scenery"))
                .apiVersion(VK_MAKE_VERSION(1, 0, 73))

            val additionalExts: List<String> = hub.getWorkingHMDDisplay()?.getVulkanInstanceExtensions() ?: listOf()
            val utf8Exts = additionalExts.map { stack.UTF8(it) }

            logger.debug("HMD required instance exts: ${additionalExts.joinToString(", ")} ${additionalExts.size}")

            // allocate enough pointers for already pre-required extensions, plus HMD-required extensions, plus the debug extension
            val size = requiredExtensions?.remaining() ?: 0
            val enabledExtensionNames = stack.callocPointer(size + additionalExts.size + 2)

            if(requiredExtensions != null) {
                enabledExtensionNames.put(requiredExtensions)
            }

            val platformSurfaceExtension = when {
                Platform.get() === Platform.WINDOWS -> stack.UTF8(VK_KHR_WIN32_SURFACE_EXTENSION_NAME)
                Platform.get() === Platform.LINUX -> stack.UTF8(VK_KHR_XLIB_SURFACE_EXTENSION_NAME)
                Platform.get() === Platform.MACOSX -> stack.UTF8(VK_MVK_MACOS_SURFACE_EXTENSION_NAME)
                else -> throw UnsupportedOperationException("Vulkan is not supported on ${Platform.get()}")
            }

            enabledExtensionNames.put(platformSurfaceExtension)
            enabledExtensionNames.put(stack.UTF8(VK_KHR_SURFACE_EXTENSION_NAME))
            utf8Exts.forEach { enabledExtensionNames.put(it) }
            enabledExtensionNames.flip()

            val enabledLayerNames = if(!wantsOpenGLSwapchain && validation) {
                val pointers = stack.callocPointer(defaultValidationLayers.size)
                defaultValidationLayers.forEach { pointers.put(stack.UTF8(it)) }
                pointers
            } else {
                stack.callocPointer(0)
            }

            enabledLayerNames.flip()

            val createInfo = VkInstanceCreateInfo.callocStack(stack)
                .sType(VK_STRUCTURE_TYPE_INSTANCE_CREATE_INFO)
                .pNext(NULL)
                .pApplicationInfo(appInfo)
                .ppEnabledExtensionNames(enabledExtensionNames)
                .ppEnabledLayerNames(enabledLayerNames)

            val instance = VU.getPointer("Creating Vulkan instance",
                { vkCreateInstance(createInfo, null, this) }, {})

            VkInstance(instance, createInfo)
        }
    }

    private fun setupDebugging(instance: VkInstance, flags: Int, callback: VkDebugReportCallbackEXT): Long {
        val dbgCreateInfo = VkDebugReportCallbackCreateInfoEXT.calloc()
            .sType(VK_STRUCTURE_TYPE_DEBUG_REPORT_CALLBACK_CREATE_INFO_EXT)
            .pNext(NULL)
            .pfnCallback(callback)
            .pUserData(NULL)
            .flags(flags)

        val pCallback = memAllocLong(1)

        return try {
            val err = vkCreateDebugReportCallbackEXT(instance, dbgCreateInfo, null, pCallback)
            val callbackHandle = pCallback.get(0)
            memFree(pCallback)
            dbgCreateInfo.free()
            if (err != VK_SUCCESS) {
                throw RuntimeException("Failed to create VkInstance: " + VU.translate(err))
            }

            callbackHandle
        } catch(e: NullPointerException) {
            -1
        }
    }

    private fun createVertexBuffers(device: VulkanDevice, node: Node, state: VulkanObjectState): VulkanObjectState {
        val n = node as HasGeometry
        if(n.vertices.remaining() == 0) {
            return state
        }

        if (n.texcoords.remaining() == 0 && node.instances.size > 0) {
            val buffer = je_calloc(1, 4L * n.vertices.remaining() / n.vertexSize * n.texcoordSize)

            if(buffer == null) {
                logger.error("Could not allocate texcoords buffer with ${4L * n.vertices.remaining() / n.vertexSize * n.texcoordSize} bytes for ${node.name}")
                return state
            } else {
                n.texcoords = buffer.asFloatBuffer()
            }
        }

        val vertexAllocationBytes: Long = 4L * (n.vertices.remaining() + n.normals.remaining() + n.texcoords.remaining())
        val indexAllocationBytes: Long = 4L * n.indices.remaining()
        val fullAllocationBytes: Long = vertexAllocationBytes + indexAllocationBytes

        val stridedBuffer = je_malloc(fullAllocationBytes)

        if(stridedBuffer == null) {
            logger.error("Allocation failed, skipping vertex buffer creation for ${node.name}.")
            return state
        }

        val fb = stridedBuffer.asFloatBuffer()
        val ib = stridedBuffer.asIntBuffer()

        state.vertexCount = n.vertices.remaining() / n.vertexSize
        logger.trace("${node.name} has ${n.vertices.remaining()} floats and ${n.texcoords.remaining() / n.texcoordSize} remaining")

        for (index in 0 until n.vertices.remaining() step 3) {
            fb.put(n.vertices.get())
            fb.put(n.vertices.get())
            fb.put(n.vertices.get())

            fb.put(n.normals.get())
            fb.put(n.normals.get())
            fb.put(n.normals.get())

            if (n.texcoords.remaining() > 0) {
                fb.put(n.texcoords.get())
                fb.put(n.texcoords.get())
            }
        }

        logger.trace("Adding {} bytes to strided buffer", n.indices.remaining() * 4)
        if (n.indices.remaining() > 0) {
            state.isIndexed = true
            ib.position(vertexAllocationBytes.toInt() / 4)

            for (index in 0 until n.indices.remaining()) {
                ib.put(n.indices.get())
            }
        }

        logger.trace("Strided buffer is now at {} bytes", stridedBuffer.remaining())

        n.vertices.flip()
        n.normals.flip()
        n.texcoords.flip()
        n.indices.flip()

        val stagingBuffer = VulkanBuffer(device,
            fullAllocationBytes * 1L,
            VK_BUFFER_USAGE_TRANSFER_SRC_BIT,
            VK_MEMORY_PROPERTY_HOST_VISIBLE_BIT,
            wantAligned = false)

        stagingBuffer.copyFrom(stridedBuffer)

        val vertexIndexBuffer = state.vertexBuffers["vertex+index"]
        val vertexBuffer = if(vertexIndexBuffer != null && vertexIndexBuffer.size >= fullAllocationBytes) {
            logger.debug("Reusing existing vertex+index buffer for {} update", node.name)
            vertexIndexBuffer
        } else {
            logger.debug("Creating new vertex+index buffer for {} with {} bytes", node.name, fullAllocationBytes)
            geometryPool.createBuffer(fullAllocationBytes.toInt())
        }

        logger.debug("Using VulkanBuffer {} for vertex+index storage, offset={}", vertexBuffer.vulkanBuffer.toHexString(), vertexBuffer.bufferOffset)

        logger.debug("Initiating copy with 0->${vertexBuffer.bufferOffset}, size=$fullAllocationBytes")
        val copyRegion = VkBufferCopy.calloc(1)
            .srcOffset(0)
            .dstOffset(vertexBuffer.bufferOffset)
            .size(fullAllocationBytes * 1L)

        with(VU.newCommandBuffer(device, commandPools.Standard, autostart = true)) {
            vkCmdCopyBuffer(this,
                stagingBuffer.vulkanBuffer,
                vertexBuffer.vulkanBuffer,
                copyRegion)
            this.endCommandBuffer(device, commandPools.Standard, queue, flush = true, dealloc = true)
        }

        copyRegion.free()

        state.vertexBuffers.put("vertex+index", vertexBuffer)?.run {
            // check if vertex buffer has been replaced, if yes, close the old one
            if(this != vertexBuffer) { close() }
        }
        state.indexOffset = vertexBuffer.bufferOffset + vertexAllocationBytes
        state.indexCount = n.indices.remaining()

        je_free(stridedBuffer)
        stagingBuffer.close()

        return state
    }

    private fun updateInstanceBuffer(device: VulkanDevice, parentNode: Node, state: VulkanObjectState): VulkanObjectState {
        logger.trace("Updating instance buffer for ${parentNode.name}")

        // parentNode.instances is a CopyOnWrite array list, and here we keep a reference to the original.
        // If it changes in the meantime, no problemo.
        val instances = parentNode.instances

        if (instances.isEmpty()) {
            logger.debug("$parentNode has no child instances attached, returning.")
            return state
        }

        // first we create a fake UBO to gauge the size of the needed properties
        val ubo = VulkanUBO(device)
        ubo.fromInstance(instances.first())

        val instanceBufferSize = ubo.getSize() * instances.size

        val instanceStagingBuffer = state.vertexBuffers["instanceStaging"]
        val stagingBuffer = if(instanceStagingBuffer != null && instanceStagingBuffer.size >= instanceBufferSize) {
            instanceStagingBuffer
        } else {
            logger.debug("Creating new staging buffer")
            val buffer = VulkanBuffer(device,
                (1.2 * instanceBufferSize).toLong(),
                VK_BUFFER_USAGE_TRANSFER_SRC_BIT,
                VK_MEMORY_PROPERTY_HOST_VISIBLE_BIT,
                wantAligned = true)

            state.vertexBuffers["instanceStaging"] = buffer
            buffer
        }

        ubo.updateBackingBuffer(stagingBuffer)
        ubo.createUniformBuffer()

        val index = AtomicInteger(0)
        instances.parallelStream().forEach { node ->
            node.needsUpdate = true
            node.needsUpdateWorld = true
            node.updateWorld(true, false)

            stagingBuffer.stagingBuffer.duplicate().order(ByteOrder.LITTLE_ENDIAN).run {
                ubo.populateParallel(this, offset = index.getAndIncrement() * ubo.getSize()*1L, elements = node.instancedProperties)
            }
        }

        stagingBuffer.stagingBuffer.position(stagingBuffer.stagingBuffer.limit())
        stagingBuffer.copyFromStagingBuffer()

        val existingInstanceBuffer = state.vertexBuffers["instance"]
        val instanceBuffer = if (existingInstanceBuffer != null
            && existingInstanceBuffer.size >= instanceBufferSize
            && existingInstanceBuffer.size < 1.5*instanceBufferSize) {
            existingInstanceBuffer
        } else {
            logger.debug("Instance buffer for ${parentNode.name} needs to be reallocated due to insufficient size ($instanceBufferSize vs ${state.vertexBuffers["instance"]?.size ?: "<not allocated yet>"})")
            state.vertexBuffers["instance"]?.close()

            val buffer = VulkanBuffer(device,
                instanceBufferSize * 1L,
                VK_BUFFER_USAGE_VERTEX_BUFFER_BIT or VK_BUFFER_USAGE_TRANSFER_DST_BIT,
                VK_MEMORY_PROPERTY_DEVICE_LOCAL_BIT,
                wantAligned = true)

            state.vertexBuffers["instance"] = buffer
            buffer
        }

        with(VU.newCommandBuffer(device, commandPools.Standard, autostart = true)) {
            val copyRegion = VkBufferCopy.calloc(1)
                .size(instanceBufferSize * 1L)

            vkCmdCopyBuffer(this,
                stagingBuffer.vulkanBuffer,
                instanceBuffer.vulkanBuffer,
                copyRegion)

            copyRegion.free()
            this.endCommandBuffer(device, commandPools.Standard, queue, flush = true, dealloc = true)
        }

        state.instanceCount = instances.size

        return state
    }

    private fun createDescriptorPool(device: VulkanDevice): Long {
        return stackPush().use { stack ->
            // We need to tell the API the number of max. requested descriptors per type
            val typeCounts = VkDescriptorPoolSize.callocStack(4, stack)
            typeCounts[0]
                .type(VK_DESCRIPTOR_TYPE_COMBINED_IMAGE_SAMPLER)
                .descriptorCount(MAX_TEXTURES)

            typeCounts[1]
                .type(VK_DESCRIPTOR_TYPE_UNIFORM_BUFFER_DYNAMIC)
                .descriptorCount(MAX_UBOS)

            typeCounts[2]
                .type(VK_DESCRIPTOR_TYPE_INPUT_ATTACHMENT)
                .descriptorCount(MAX_INPUT_ATTACHMENTS)

            typeCounts[3]
                .type(VK_DESCRIPTOR_TYPE_UNIFORM_BUFFER)
                .descriptorCount(MAX_UBOS)

            // Create the global descriptor pool
            // All descriptors used in this example are allocated from this pool
            val descriptorPoolInfo = VkDescriptorPoolCreateInfo.callocStack(stack)
                .sType(VK_STRUCTURE_TYPE_DESCRIPTOR_POOL_CREATE_INFO)
                .pNext(NULL)
                .pPoolSizes(typeCounts)
                .maxSets(MAX_TEXTURES + MAX_UBOS + MAX_INPUT_ATTACHMENTS + MAX_UBOS)// Set the max. number of sets that can be requested
                .flags(VK_DESCRIPTOR_POOL_CREATE_FREE_DESCRIPTOR_SET_BIT)

            val descriptorPool = VU.getLong("vkCreateDescriptorPool",
                { vkCreateDescriptorPool(device.vulkanDevice, descriptorPoolInfo, null, this) }, {})

            descriptorPool
        }
    }

    private fun prepareDefaultBuffers(device: VulkanDevice): DefaultBuffers {
        logger.debug("Creating buffers")
        return DefaultBuffers(
            UBOs = VulkanBuffer(device,
                512 * 1024 * 10,
                VK_BUFFER_USAGE_UNIFORM_BUFFER_BIT,
                VK_MEMORY_PROPERTY_HOST_VISIBLE_BIT or VK_MEMORY_PROPERTY_HOST_COHERENT_BIT,
                wantAligned = true),

            LightParameters = VulkanBuffer(device,
                512 * 1024 * 10,
                VK_BUFFER_USAGE_UNIFORM_BUFFER_BIT,
                VK_MEMORY_PROPERTY_HOST_VISIBLE_BIT or VK_MEMORY_PROPERTY_HOST_COHERENT_BIT,
                wantAligned = true),

            VRParameters = VulkanBuffer(device,
                256 * 10,
                VK_BUFFER_USAGE_UNIFORM_BUFFER_BIT,
                VK_MEMORY_PROPERTY_HOST_VISIBLE_BIT or VK_MEMORY_PROPERTY_HOST_COHERENT_BIT,
                wantAligned = true),

            ShaderProperties = VulkanBuffer(device,
                1024 * 1024,
                VK_BUFFER_USAGE_UNIFORM_BUFFER_BIT,
                VK_MEMORY_PROPERTY_HOST_VISIBLE_BIT or VK_MEMORY_PROPERTY_HOST_COHERENT_BIT,
                wantAligned = true))
    }

    private fun Node.rendererMetadata(): VulkanObjectState? {
        return this.metadata["VulkanRenderer"] as? VulkanObjectState
    }

    private fun recordSceneRenderCommands(pass: VulkanRenderpass,
                                          commandBuffer: VulkanCommandBuffer, sceneObjects: Deferred<List<Node>>,
                                          customNodeFilter: ((Node) -> Boolean)? = null, forceRerecording: Boolean = false) = runBlocking {
        val target = pass.getOutput()

        logger.trace("Initialising recording of scene command buffer for {}/{} ({} attachments)", pass.name, target, target.attachments.count())

        pass.vulkanMetadata.renderPassBeginInfo
            .sType(VK_STRUCTURE_TYPE_RENDER_PASS_BEGIN_INFO)
            .pNext(NULL)
            .renderPass(target.renderPass.get(0))
            .framebuffer(target.framebuffer.get(0))
            .renderArea(pass.vulkanMetadata.renderArea)
            .pClearValues(pass.vulkanMetadata.clearValues)

        val renderOrderList = ArrayList<Node>(pass.vulkanMetadata.renderLists[commandBuffer]?.size ?: 512)

        // here we discover all the nodes which are relevant for this pass,
        // e.g. which have the same transparency settings as the pass,
        // and filter according to any custom filters applicable to this pass
        // (e.g. to discern geometry from lighting passes)
        sceneObjects.await().filter { customNodeFilter?.invoke(it) ?: true }.forEach { n ->
            n.rendererMetadata()?.let {
                if (!((pass.passConfig.renderOpaque && n.material.blending.transparent && pass.passConfig.renderOpaque != pass.passConfig.renderTransparent) ||
                        (pass.passConfig.renderTransparent && !n.material.blending.transparent && pass.passConfig.renderOpaque != pass.passConfig.renderTransparent))) {
                    renderOrderList.add(n)
                } else {
                    return@let
                }
            }
        }

        // if the pass' metadata does not contain a command buffer,
        // OR the cached command buffer does not contain the same nodes in the same order,
        // OR re-recording is forced due to node changes, the buffer will be re-recorded.
        // Furthermore, all sibling command buffers for this pass will be marked stale, thus
        // also forcing their re-recording.
        if(!pass.vulkanMetadata.renderLists.containsKey(commandBuffer)
            || !renderOrderList.toTypedArray().contentDeepEquals(pass.vulkanMetadata.renderLists.getValue(commandBuffer))
            || forceRerecording) {

            pass.vulkanMetadata.renderLists[commandBuffer] = renderOrderList.toTypedArray()
            pass.vulkanMetadata.renderLists.keys.forEach { it.stale = true }

            // if we are in a VR pass, invalidate passes for both eyes to prevent one of them housing stale data
            if(renderConfig.stereoEnabled && (pass.name.contains("Left") || pass.name.contains("Right"))) {
                val passLeft = if(pass.name.contains("Left")) {
                    pass.name
                } else {
                    pass.name.substringBefore("Right") + "Left"
                }

                val passRight = if(pass.name.contains("Right")) {
                    pass.name
                } else {
                    pass.name.substringBefore("Left") + "Right"
                }

                renderpasses[passLeft]?.vulkanMetadata?.renderLists?.keys?.forEach { it.stale = true }
                renderpasses[passRight]?.vulkanMetadata?.renderLists?.keys?.forEach { it.stale = true }
            }
        }

        // If the command buffer is not stale, though, we keep the cached one and return. This
        // can buy quite a bit of performance.
        if(!commandBuffer.stale && commandBuffer.commandBuffer != null) {
            return@runBlocking
        }

        logger.debug("Recording scene command buffer $commandBuffer for pass ${pass.name}...")

        // command buffer cannot be null here anymore, otherwise this is clearly in error
        with(commandBuffer.prepareAndStartRecording(commandPools.Render)) {

            vkCmdWriteTimestamp(this, VK_PIPELINE_STAGE_BOTTOM_OF_PIPE_BIT,
                timestampQueryPool, 2*renderpasses.values.indexOf(pass))

            if(pass.passConfig.blitInputs) {
                stackPush().use { stack ->
                    val imageBlit = VkImageBlit.callocStack(1, stack)

                    for((name, input) in pass.inputs) {
                        val attachmentList = if(name.contains(".")) {
                            input.attachments.filter { it.key == name.substringAfter(".") }
                        } else {
                            input.attachments
                        }

                        for((_, inputAttachment) in attachmentList) {

                            val type = when(inputAttachment.type) {
                                VulkanFramebuffer.VulkanFramebufferType.COLOR_ATTACHMENT -> VK_IMAGE_ASPECT_COLOR_BIT
                                VulkanFramebuffer.VulkanFramebufferType.DEPTH_ATTACHMENT -> VK_IMAGE_ASPECT_DEPTH_BIT
                            }

                            // return to use() if no output with the correct attachment type is found
                            val outputAttachment = pass.getOutput().attachments.values.find { it.type == inputAttachment.type }
                            if(outputAttachment == null) {
                                logger.warn("Didn't find matching attachment for $name of type ${inputAttachment.type}")
                                return@use
                            }

                            val outputAspectSrcType = when(outputAttachment.type) {
                                VulkanFramebuffer.VulkanFramebufferType.COLOR_ATTACHMENT -> VK_IMAGE_LAYOUT_SHADER_READ_ONLY_OPTIMAL
                                VulkanFramebuffer.VulkanFramebufferType.DEPTH_ATTACHMENT -> VK_IMAGE_LAYOUT_SHADER_READ_ONLY_OPTIMAL
                            }

                            val outputAspectDstType = when(outputAttachment.type) {
                                VulkanFramebuffer.VulkanFramebufferType.COLOR_ATTACHMENT -> VK_IMAGE_LAYOUT_COLOR_ATTACHMENT_OPTIMAL
                                VulkanFramebuffer.VulkanFramebufferType.DEPTH_ATTACHMENT -> VK_IMAGE_LAYOUT_DEPTH_STENCIL_ATTACHMENT_OPTIMAL
                            }

                            val inputAspectType = when(inputAttachment.type) {
                                VulkanFramebuffer.VulkanFramebufferType.COLOR_ATTACHMENT -> VK_IMAGE_LAYOUT_SHADER_READ_ONLY_OPTIMAL
                                VulkanFramebuffer.VulkanFramebufferType.DEPTH_ATTACHMENT -> VK_IMAGE_LAYOUT_SHADER_READ_ONLY_OPTIMAL
                            }

                            val outputDstStage = when(outputAttachment.type) {
                                VulkanFramebuffer.VulkanFramebufferType.COLOR_ATTACHMENT -> VK_PIPELINE_STAGE_COLOR_ATTACHMENT_OUTPUT_BIT
                                VulkanFramebuffer.VulkanFramebufferType.DEPTH_ATTACHMENT -> VK_PIPELINE_STAGE_EARLY_FRAGMENT_TESTS_BIT
                            }

                            val offsetX = (input.width * pass.passConfig.viewportOffset.first).toInt()
                            val offsetY = (input.height * pass.passConfig.viewportOffset.second).toInt()

                            val sizeX = offsetX + (input.width * pass.passConfig.viewportSize.first).toInt()
                            val sizeY = offsetY + (input.height * pass.passConfig.viewportSize.second).toInt()

                            imageBlit.srcSubresource().set(type, 0, 0, 1)
                            imageBlit.srcOffsets(0).set(offsetX, offsetY, 0)
                            imageBlit.srcOffsets(1).set(sizeX, sizeY, 1)

                            imageBlit.dstSubresource().set(type, 0, 0, 1)
                            imageBlit.dstOffsets(0).set(offsetX, offsetY, 0)
                            imageBlit.dstOffsets(1).set(sizeX, sizeY, 1)

                            val transitionBuffer = this@with

                            val subresourceRange = VkImageSubresourceRange.callocStack(stack)
                                .aspectMask(type)
                                .baseMipLevel(0)
                                .levelCount(1)
                                .baseArrayLayer(0)
                                .layerCount(1)

                            // transition source attachment
                            VulkanTexture.transitionLayout(inputAttachment.image,
                                VK_IMAGE_LAYOUT_SHADER_READ_ONLY_OPTIMAL,
                                VK_IMAGE_LAYOUT_TRANSFER_SRC_OPTIMAL,
                                subresourceRange = subresourceRange,
                                commandBuffer = transitionBuffer,
                                srcStage = VK_PIPELINE_STAGE_FRAGMENT_SHADER_BIT,
                                dstStage = VK_PIPELINE_STAGE_TRANSFER_BIT
                            )

                            // transition destination attachment
                            VulkanTexture.transitionLayout(outputAttachment.image,
                                inputAspectType,
                                VK_IMAGE_LAYOUT_TRANSFER_DST_OPTIMAL,
                                subresourceRange = subresourceRange,
                                commandBuffer = transitionBuffer,
                                srcStage = VK_PIPELINE_STAGE_FRAGMENT_SHADER_BIT,
                                dstStage = VK_PIPELINE_STAGE_TRANSFER_BIT
                            )

                            vkCmdBlitImage(this@with,
                                inputAttachment.image, VK_IMAGE_LAYOUT_TRANSFER_SRC_OPTIMAL,
                                outputAttachment.image, VK_IMAGE_LAYOUT_TRANSFER_DST_OPTIMAL,
                                imageBlit, VK_FILTER_NEAREST
                            )

                            // transition destination attachment back to attachment
                            VulkanTexture.transitionLayout(outputAttachment.image,
                                VK_IMAGE_LAYOUT_TRANSFER_DST_OPTIMAL,
                                outputAspectDstType,
                                subresourceRange = subresourceRange,
                                commandBuffer = transitionBuffer,
                                srcStage = VK_PIPELINE_STAGE_TRANSFER_BIT,
                                dstStage = outputDstStage
                            )

                            // transition source attachment back to shader read-only
                            VulkanTexture.transitionLayout(inputAttachment.image,
                                VK_IMAGE_LAYOUT_TRANSFER_SRC_OPTIMAL,
                                outputAspectSrcType,
                                subresourceRange = subresourceRange,
                                commandBuffer = transitionBuffer,
                                srcStage = VK_PIPELINE_STAGE_TRANSFER_BIT,
                                dstStage = VK_PIPELINE_STAGE_VERTEX_SHADER_BIT
                            )

                        }
                    }
                }
            }

            vkCmdBeginRenderPass(this, pass.vulkanMetadata.renderPassBeginInfo, VK_SUBPASS_CONTENTS_INLINE)

            vkCmdSetViewport(this, 0, pass.vulkanMetadata.viewport)
            vkCmdSetScissor(this, 0, pass.vulkanMetadata.scissor)

            // allocate more vertexBufferOffsets than needed, set limit lateron
            pass.vulkanMetadata.uboOffsets.limit(16)
            (0 until pass.vulkanMetadata.uboOffsets.limit()).forEach { pass.vulkanMetadata.uboOffsets.put(it, 0) }

            renderOrderList.forEach drawLoop@ { node ->
                val s = node.rendererMetadata() ?: return@drawLoop

                // instanced nodes will not be drawn directly, but only the master node.
                // nodes with no vertices will also not be drawn.
                if(s.vertexCount == 0) {
                    return@drawLoop
                }

                // return if we are on a opaque pass, but the node requires transparency.
                if(pass.passConfig.renderOpaque && node.material.blending.transparent && pass.passConfig.renderOpaque != pass.passConfig.renderTransparent) {
                    return@drawLoop
                }

                // return if we are on a transparency pass, but the node is only opaque.
                if(pass.passConfig.renderTransparent && !node.material.blending.transparent && pass.passConfig.renderOpaque != pass.passConfig.renderTransparent) {
                    return@drawLoop
                }

                val vertexIndexBuffer = s.vertexBuffers["vertex+index"]
                val instanceBuffer = s.vertexBuffers["instance"]

                if(vertexIndexBuffer == null) {
                    logger.error("Vertex+Index buffer not initialiazed")
                    return@drawLoop
                }

                logger.trace("{} - Rendering {}, vertex+index buffer={}...", pass.name, node.name, vertexIndexBuffer.vulkanBuffer.toHexString())
//                if(rerecordingCauses.contains(node.name)) {
//                    logger.debug("Using pipeline ${pass.getActivePipeline(node)} for re-recording")
//                }
                val p = pass.getActivePipeline(node)
                val pipeline = p.getPipelineForGeometryType((node as HasGeometry).geometryType)
                val specs = p.orderedDescriptorSpecs()

                logger.trace("node {} has: {} / pipeline needs: {}", node.name, s.UBOs.keys.joinToString(", "), specs.joinToString { it.key })

                pass.vulkanMetadata.descriptorSets.rewind()
                pass.vulkanMetadata.uboOffsets.rewind()

                pass.vulkanMetadata.vertexBufferOffsets.put(0, vertexIndexBuffer.bufferOffset)
                pass.vulkanMetadata.vertexBuffers.put(0, vertexIndexBuffer.vulkanBuffer)

                pass.vulkanMetadata.vertexBufferOffsets.limit(1)
                pass.vulkanMetadata.vertexBuffers.limit(1)

                if(node.instances.size > 0 && instanceBuffer != null) {
                    pass.vulkanMetadata.vertexBuffers.limit(2)
                    pass.vulkanMetadata.vertexBufferOffsets.limit(2)

                    pass.vulkanMetadata.vertexBufferOffsets.put(1, 0)
                    pass.vulkanMetadata.vertexBuffers.put(1, instanceBuffer.vulkanBuffer)
                }

                val sets = specs.mapNotNull { (name, _) ->
                    val ds = when {
                        name == "VRParameters" -> {
                            DescriptorSet.setOrNull(descriptorSets["VRParameters"], setName = "VRParameters")
                        }

                        name == "LightParameters" -> {
                            DescriptorSet.setOrNull(descriptorSets["LightParameters"], setName = "LightParameters")
                        }

                        name.startsWith("Inputs") -> {
                            DescriptorSet.setOrNull(pass.descriptorSets["input-${pass.name}-${name.substringAfter("-")}"], setName = "Inputs")
                        }

                        name == "ShaderParameters" -> {
                            DescriptorSet.setOrNull(pass.descriptorSets["ShaderParameters-${pass.name}"], setName = "ShaderParameters")
                        }

                        else -> {
                            when {
                                s.UBOs.containsKey(name) ->
                                    DescriptorSet.DynamicSet(s.UBOs.getValue(name).first, offset = s.UBOs.getValue(name).second.offsets.get(0), setName = name)
                                s.UBOs.containsKey("${pass.name}-$name") ->
                                    DescriptorSet.DynamicSet(s.UBOs.getValue("${pass.name}-$name").first, offset = s.UBOs.getValue("${pass.name}-$name").second.offsets.get(0), setName = name)
                                s.getTextureDescriptorSet(pass.passConfig.type.name, name) != null ->
                                    DescriptorSet.setOrNull(s.getTextureDescriptorSet(pass.passConfig.type.name, name), name)
                                else -> DescriptorSet.None
                            }
                        }
                    }

                    if(ds == null) {
                        logger.error("Internal consistency error for node ${node.name}: Descriptor set $name not found in renderpass, skipping node for rendering.")
                        return@drawLoop
                    }

                    ds
                }
                logger.debug("${node.name} requires DS ${specs.joinToString { "${it.key}, " }}")

                val requiredSets = sets.filter { it !is DescriptorSet.None }.map { it.id }.toLongArray()
                if(pass.vulkanMetadata.descriptorSets.capacity() < requiredSets.size) {
                    logger.debug("Reallocating descriptor set storage")
                    memFree(pass.vulkanMetadata.descriptorSets)
                    pass.vulkanMetadata.descriptorSets = memAllocLong(requiredSets.size)
                }

                pass.vulkanMetadata.descriptorSets.position(0)
                pass.vulkanMetadata.descriptorSets.limit(pass.vulkanMetadata.descriptorSets.capacity())
                pass.vulkanMetadata.descriptorSets.put(requiredSets)
                pass.vulkanMetadata.descriptorSets.flip()

                pass.vulkanMetadata.uboOffsets.position(0)
                pass.vulkanMetadata.uboOffsets.limit(pass.vulkanMetadata.uboOffsets.capacity())
                pass.vulkanMetadata.uboOffsets.put(sets.filter { it is DescriptorSet.DynamicSet }.map { (it as DescriptorSet.DynamicSet).offset }.toIntArray())
                pass.vulkanMetadata.uboOffsets.flip()

                if(p.pushConstantSpecs.containsKey("currentEye")) {
                    vkCmdPushConstants(this, pipeline.layout, VK_SHADER_STAGE_ALL, 0, pass.vulkanMetadata.eye)
                }

                vkCmdBindPipeline(this, VK_PIPELINE_BIND_POINT_GRAPHICS, pipeline.pipeline)
                if(pass.vulkanMetadata.descriptorSets.limit() > 0) {
                    vkCmdBindDescriptorSets(this, VK_PIPELINE_BIND_POINT_GRAPHICS,
                        pipeline.layout, 0, pass.vulkanMetadata.descriptorSets, pass.vulkanMetadata.uboOffsets)
                }
                vkCmdBindVertexBuffers(this, 0, pass.vulkanMetadata.vertexBuffers, pass.vulkanMetadata.vertexBufferOffsets)

                logger.debug("${pass.name}: now drawing {}, {} DS bound, {} textures, {} vertices, {} indices, {} instances", node.name, pass.vulkanMetadata.descriptorSets.limit(), s.textures.count(), s.vertexCount, s.indexCount, s.instanceCount)

                if (s.isIndexed) {
                    vkCmdBindIndexBuffer(this, pass.vulkanMetadata.vertexBuffers.get(0), s.indexOffset, VK_INDEX_TYPE_UINT32)
                    vkCmdDrawIndexed(this, s.indexCount, s.instanceCount, 0, 0, 0)
                } else {
                    vkCmdDraw(this, s.vertexCount, s.instanceCount, 0, 0)
                }
            }

            vkCmdEndRenderPass(this)

            vkCmdWriteTimestamp(this, VK_PIPELINE_STAGE_BOTTOM_OF_PIPE_BIT,
                timestampQueryPool, 2*renderpasses.values.indexOf(pass)+1)

            // finish command buffer recording by marking this buffer non-stale
            commandBuffer.stale = false
            this.endCommandBuffer()
        }
    }

    private fun recordPostprocessRenderCommands(pass: VulkanRenderpass, commandBuffer: VulkanCommandBuffer) {
        val target = pass.getOutput()

        logger.trace("Creating postprocessing command buffer for {}/{} ({} attachments)", pass.name, target, target.attachments.count())

        pass.vulkanMetadata.renderPassBeginInfo
            .sType(VK_STRUCTURE_TYPE_RENDER_PASS_BEGIN_INFO)
            .pNext(NULL)
            .renderPass(target.renderPass.get(0))
            .framebuffer(target.framebuffer.get(0))
            .renderArea(pass.vulkanMetadata.renderArea)
            .pClearValues(pass.vulkanMetadata.clearValues)

        if(!commandBuffer.stale) {
            return
        }

        // prepare command buffer and start recording
        with(commandBuffer.prepareAndStartRecording(commandPools.Render)) {

            vkCmdWriteTimestamp(this, VK_PIPELINE_STAGE_BOTTOM_OF_PIPE_BIT,
                timestampQueryPool, 2*renderpasses.values.indexOf(pass))
            vkCmdBeginRenderPass(this, pass.vulkanMetadata.renderPassBeginInfo, VK_SUBPASS_CONTENTS_INLINE)

            vkCmdSetViewport(this, 0, pass.vulkanMetadata.viewport)
            vkCmdSetScissor(this, 0, pass.vulkanMetadata.scissor)

            val pipeline = pass.getDefaultPipeline()
            val vulkanPipeline = pipeline.getPipelineForGeometryType(GeometryType.TRIANGLES)

            if (pass.vulkanMetadata.descriptorSets.capacity() != pipeline.descriptorSpecs.count()) {
                memFree(pass.vulkanMetadata.descriptorSets)
                pass.vulkanMetadata.descriptorSets = memAllocLong(pipeline.descriptorSpecs.count())
            }

            // allocate more vertexBufferOffsets than needed, set limit lateron
            pass.vulkanMetadata.uboOffsets.position(0)
            pass.vulkanMetadata.uboOffsets.limit(16)
            (0..15).forEach { pass.vulkanMetadata.uboOffsets.put(it, 0) }

            if (logger.isDebugEnabled) {
                logger.debug("${pass.name}: descriptor sets are {}", pass.descriptorSets.keys.joinToString(", "))
                logger.debug("pipeline provides {}", pipeline.descriptorSpecs.keys.joinToString(", "))
            }

            // set the required descriptor sets for this render pass
            pass.vulkanMetadata.setRequiredDescriptorSetsPostprocess(pass, pipeline)

            if(pipeline.pushConstantSpecs.containsKey("currentEye")) {
                vkCmdPushConstants(this, vulkanPipeline.layout, VK_SHADER_STAGE_ALL, 0, pass.vulkanMetadata.eye)
            }

            vkCmdBindPipeline(this, VK_PIPELINE_BIND_POINT_GRAPHICS, vulkanPipeline.pipeline)
            if(pass.vulkanMetadata.descriptorSets.limit() > 0) {
                logger.debug("Binding ${pass.vulkanMetadata.descriptorSets.limit()} descriptor sets with ${pass.vulkanMetadata.uboOffsets.limit()} required offsets")
                vkCmdBindDescriptorSets(this, VK_PIPELINE_BIND_POINT_GRAPHICS,
                    vulkanPipeline.layout, 0, pass.vulkanMetadata.descriptorSets, pass.vulkanMetadata.uboOffsets)
            }

            vkCmdDraw(this, 3, 1, 0, 0)

            vkCmdEndRenderPass(this)
            vkCmdWriteTimestamp(this, VK_PIPELINE_STAGE_BOTTOM_OF_PIPE_BIT,
                timestampQueryPool, 2*renderpasses.values.indexOf(pass)+1)

            commandBuffer.stale = false
            this.endCommandBuffer()
        }
    }

    private fun VulkanRenderpass.VulkanMetadata.setRequiredDescriptorSetsPostprocess(pass: VulkanRenderpass, pipeline: VulkanPipeline): Int {
        var requiredDynamicOffsets = 0
        logger.trace("Ubo position: {}", this.uboOffsets.position())

        pipeline.descriptorSpecs.entries.sortedBy { it.value.set }.forEachIndexed { i, (name, spec) ->
            logger.trace("Looking at {}, set={}, binding={}...", name, spec.set, spec.binding)
            val dsName = when {
                name.startsWith("ShaderParameters") -> "ShaderParameters-${pass.name}"
                name.startsWith("Inputs") -> "input-${pass.name}-${spec.set}"
                name.startsWith("Matrices") -> {
                    val offsets = sceneUBOs.first().rendererMetadata()!!.UBOs["Matrices"]!!.second.offsets
                    this.uboOffsets.put(offsets)
                    requiredDynamicOffsets += 3

                    "Matrices"
                }
                else -> name
            }

            val set = if (dsName == "Matrices" || dsName == "LightParameters" || dsName == "VRParameters") {
                this@VulkanRenderer.descriptorSets[dsName]
            } else {
                pass.descriptorSets[dsName]
            }

            if (set != null) {
                logger.trace("Adding DS#{} for {} to required pipeline DSs", i, dsName)
                this.descriptorSets.put(i, set)
            } else {
                logger.error("DS for {} not found!", dsName)
            }
        }

        logger.trace("{}: Requires {} dynamic offsets", pass.name, requiredDynamicOffsets)
        this.uboOffsets.flip()

        return requiredDynamicOffsets
    }

    private fun updateInstanceBuffers(sceneObjects: Deferred<List<Node>>) = runBlocking {
        val instanceMasters = sceneObjects.await().filter { it.instances.size > 0 }

        instanceMasters.forEach { parent ->
            updateInstanceBuffer(device, parent, parent.rendererMetadata()!!)
        }
    }

    fun GLMatrix.applyVulkanCoordinateSystem(): GLMatrix {
        val m = vulkanProjectionFix.clone()
        m.mult(this)

        return m
    }

    private fun Display.wantsVR(): Display? {
        return if (settings.get("vr.Active")) {
            this@wantsVR
        } else {
            null
        }
    }

    private fun getDescriptorCache(): ConcurrentHashMap<String, Long> {
        @Suppress("UNCHECKED_CAST")
        return scene.metadata.getOrPut("DescriptorCache") {
            ConcurrentHashMap<String, Long>()
        } as? ConcurrentHashMap<String, Long> ?: throw IllegalStateException("Could not retrieve descriptor cache from scene")
    }

    private fun updateDefaultUBOs(device: VulkanDevice): Boolean = runBlocking {
        if(shouldClose) {
            return@runBlocking false
        }

        logger.trace("Updating default UBOs for {}", device)
        // find observer, if none, return
        val cam = scene.findObserver() ?: return@runBlocking false
        // sticky boolean
        var updated: Boolean by StickyBoolean(initial = false)

        if (!cam.lock.tryLock()) {
            return@runBlocking false
        }

        val hmd = hub.getWorkingHMDDisplay()?.wantsVR()

        cam.view = cam.getTransformation()
        cam.updateWorld(true, false)

        buffers.VRParameters.reset()
        val vrUbo = defaultUBOs["VRParameters"]!!
        vrUbo.add("projection0", {
            (hmd?.getEyeProjection(0, cam.nearPlaneDistance, cam.farPlaneDistance)
                ?: cam.projection).applyVulkanCoordinateSystem()
        })
        vrUbo.add("projection1", {
            (hmd?.getEyeProjection(1, cam.nearPlaneDistance, cam.farPlaneDistance)
                ?: cam.projection).applyVulkanCoordinateSystem()
        })
        vrUbo.add("inverseProjection0", {
            (hmd?.getEyeProjection(0, cam.nearPlaneDistance, cam.farPlaneDistance)
                ?: cam.projection).applyVulkanCoordinateSystem().inverse
        })
        vrUbo.add("inverseProjection1", {
            (hmd?.getEyeProjection(1, cam.nearPlaneDistance, cam.farPlaneDistance)
                ?: cam.projection).applyVulkanCoordinateSystem().inverse
        })
        vrUbo.add("headShift", { hmd?.getHeadToEyeTransform(0) ?: GLMatrix.getIdentity() })
        vrUbo.add("IPD", { hmd?.getIPD() ?: 0.05f })
        vrUbo.add("stereoEnabled", { renderConfig.stereoEnabled.toInt() })

        updated = vrUbo.populate()

        buffers.UBOs.reset()
        buffers.ShaderProperties.reset()

        sceneUBOs.forEach { node ->
            node.lock.withLock {
                var nodeUpdated: Boolean by StickyBoolean(initial = false)

                if (!node.metadata.containsKey("VulkanRenderer")) {
                    return@forEach
                }

                val s = node.rendererMetadata() ?: return@forEach

                val ubo = s.UBOs["Matrices"]!!.second

                node.updateWorld(true, false)

                ubo.offsets.limit(1)

                var bufferOffset = ubo.backingBuffer!!.advance()
                ubo.offsets.put(0, bufferOffset)
                ubo.offsets.limit(1)

//                node.projection.copyFrom(cam.projection.applyVulkanCoordinateSystem())

                node.view.copyFrom(cam.view)

                nodeUpdated = ubo.populate(offset = bufferOffset.toLong())

                val materialUbo = s.UBOs["MaterialProperties"]!!.second
                bufferOffset = ubo.backingBuffer!!.advance()
                materialUbo.offsets.put(0, bufferOffset)
                materialUbo.offsets.limit(1)

                nodeUpdated = materialUbo.populate(offset = bufferOffset.toLong())

                s.UBOs.filter { it.key.contains("ShaderProperties") && it.value.second.memberCount() > 0 }.forEach {
//                if(s.requiredDescriptorSets.keys.any { it.contains("ShaderProperties") }) {
                    val propertyUbo = it.value.second
                    val offset = propertyUbo.backingBuffer!!.advance()
                    nodeUpdated = propertyUbo.populate(offset = offset.toLong())
                    propertyUbo.offsets.put(0, offset)
                    propertyUbo.offsets.limit(1)
                }

                if(nodeUpdated && node.getScene()?.onNodePropertiesChanged?.isNotEmpty() == true) {
                    GlobalScope.launch { node.getScene()?.onNodePropertiesChanged?.forEach { it.value.invoke(node) } }
                }

                updated = nodeUpdated
            }
        }

        buffers.UBOs.copyFromStagingBuffer()

        val lightUbo = defaultUBOs["LightParameters"]!!
        lightUbo.add("ViewMatrix0", { cam.getTransformationForEye(0) })
        lightUbo.add("ViewMatrix1", { cam.getTransformationForEye(1) })
        lightUbo.add("InverseViewMatrix0", { cam.getTransformationForEye(0).inverse })
        lightUbo.add("InverseViewMatrix1", { cam.getTransformationForEye(1).inverse })
        lightUbo.add("ProjectionMatrix", { cam.projection.applyVulkanCoordinateSystem() })
        lightUbo.add("InverseProjectionMatrix", { cam.projection.applyVulkanCoordinateSystem().inverse })
        lightUbo.add("CamPosition", { cam.position })

        updated = lightUbo.populate()

        buffers.ShaderProperties.copyFromStagingBuffer()

//        updateDescriptorSets()

        cam.lock.unlock()

        return@runBlocking updated
    }

    @Suppress("UNUSED")
    override fun screenshot(filename: String, overwrite: Boolean) {
        screenshotRequested = true
        screenshotOverwriteExisting = overwrite
        screenshotFilename = filename
    }

    fun Int.toggle(): Int {
        if (this == 0) {
            return 1
        } else if (this == 1) {
            return 0
        }

        logger.warn("Property is not togglable.")
        return this
    }

    @Suppress("UNUSED")
    fun toggleDebug() {
        settings.getAllSettings().forEach {
            if (it.toLowerCase().contains("debug")) {
                try {
                    val property = settings.get<Int>(it).toggle()
                    settings.set(it, property)

                } catch(e: Exception) {
                    logger.warn("$it is a property that is not togglable.")
                }
            }
        }
    }

    /**
     * Closes the current instance of [VulkanRenderer].
     */
    override fun close() {
        shouldClose = true
    }

    fun closeInternal() {
        if(!initialized) {
            return
        }

        initialized = false

        logger.info("Renderer teardown started.")
        vkQueueWaitIdle(queue)

        logger.debug("Cleaning texture cache...")
        textureCache.forEach {
            logger.debug("Cleaning ${it.key}...")
            it.value.close()
        }

        logger.debug("Closing nodes...")
        scene.discover(scene, { true }).forEach {
            destroyNode(it)
        }
        scene.metadata.remove("DescriptorCache")
        scene.initialized = false

        logger.debug("Closing buffers...")
        buffers.LightParameters.close()
        buffers.ShaderProperties.close()
        buffers.UBOs.close()
        buffers.VRParameters.close()

        logger.debug("Closing vertex descriptors ...")
        vertexDescriptors.forEach {
            logger.debug("Closing vertex descriptor ${it.key}...")

            it.value.attributeDescription?.free()
            it.value.bindingDescription?.free()

            it.value.state.free()
        }

        logger.debug("Closing descriptor sets and pools...")
        descriptorSetLayouts.forEach { vkDestroyDescriptorSetLayout(device.vulkanDevice, it.value, null) }
        vkDestroyDescriptorPool(device.vulkanDevice, descriptorPool, null)

        logger.debug("Closing command buffers...")
        ph.commandBuffers.free()
        memFree(ph.signalSemaphore)
        memFree(ph.waitSemaphore)
        memFree(ph.waitStages)

        if(timestampQueryPool != -1L) {
            logger.debug("Closing query pools...")
            vkDestroyQueryPool(device.vulkanDevice, timestampQueryPool, null)
        }

        semaphores.forEach { it.value.forEach { semaphore -> vkDestroySemaphore(device.vulkanDevice, semaphore, null) } }

        memFree(firstWaitSemaphore)
        semaphoreCreateInfo.free()

        logger.debug("Closing swapchain...")

        swapchain.close()

        logger.debug("Closing renderpasses...")
        renderpasses.forEach { _, vulkanRenderpass -> vulkanRenderpass.close() }

        logger.debug("Clearing shader module cache...")
        VulkanShaderModule.clearCache()

        logger.debug("Closing command pools...")
        with(commandPools) {
            device.destroyCommandPool(Render)
            device.destroyCommandPool(Compute)
            device.destroyCommandPool(Standard)
        }

        vkDestroyPipelineCache(device.vulkanDevice, pipelineCache, null)

        if (validation && debugCallbackHandle != -1L) {
            vkDestroyDebugReportCallbackEXT(instance, debugCallbackHandle, null)
        }

        debugCallback.free()

        logger.debug("Closing device $device...")
        device.close()

        logger.debug("Closing instance...")
        vkDestroyInstance(instance, null)

        heartbeatTimer.cancel()
        logger.info("Renderer teardown complete.")
    }

    override fun reshape(newWidth: Int, newHeight: Int) {

    }

    @Suppress("UNUSED")
    fun toggleFullscreen() {
        toggleFullscreen = !toggleFullscreen
    }

    fun switchFullscreen() {
        hub.let { hub -> swapchain.toggleFullscreen(hub, swapchainRecreator) }
    }

    /**
     * Sets the rendering quality, if the loaded renderer config file supports it.
     *
     * @param[quality] The [RenderConfigReader.RenderingQuality] to be set.
     */
    override fun setRenderingQuality(quality: RenderConfigReader.RenderingQuality) {
        fun setConfigSetting(key: String, value: Any) {
            val setting = "Renderer.$key"

            logger.debug("Setting $setting: ${settings.get<Any>(setting)} -> $value")
            settings.set(setting, value)
        }

        if(renderConfig.qualitySettings.isNotEmpty()) {
            logger.info("Setting rendering quality to $quality")

            renderConfig.qualitySettings[quality]?.forEach { setting ->
                if(setting.key.endsWith(".shaders") && setting.value is List<*>) {
                    val pass = setting.key.substringBeforeLast(".shaders")
                    @Suppress("UNCHECKED_CAST") val shaders = setting.value as? List<String> ?: return@forEach

                    renderConfig.renderpasses[pass]?.shaders = shaders

                    @Suppress("SENSELESS_COMPARISON")
                    if(swapchainRecreator != null) {
                        swapchainRecreator.mustRecreate = true
                        swapchainRecreator.afterRecreateHook = { swapchainRecreator ->
                            renderConfig.qualitySettings[quality]?.filter { !it.key.endsWith(".shaders") }?.forEach {
                                setConfigSetting(it.key, it.value)
                            }

                            swapchainRecreator.afterRecreateHook = {}
                        }
                    }
                } else {
                    setConfigSetting(setting.key, setting.value)
                }
            }
        } else {
            logger.warn("The current renderer config, $renderConfigFile, does not support setting quality options.")
        }
    }
}<|MERGE_RESOLUTION|>--- conflicted
+++ resolved
@@ -269,11 +269,7 @@
 
 
 
-<<<<<<< HEAD
-    final override var hub: Hub?
-=======
-    final override var hub: Hub
->>>>>>> a949cba9
+    final override var hub: Hub? = null
     protected var applicationName = ""
     final override var settings: Settings = Settings()
     override var shouldClose = false
@@ -417,7 +413,7 @@
     init {
         this.hub = hub
 
-        val hmd = hub?.getWorkingHMDDisplay()
+        val hmd = hub.getWorkingHMDDisplay()
         if (hmd != null) {
             logger.debug("Setting window dimensions to bounds from HMD")
             val bounds = hmd.getRenderTargetSize()
@@ -1036,7 +1032,7 @@
      * Loads or reloads the textures for [node], updating it's internal renderer state stored in [s].
      */
     protected fun loadTexturesForNode(node: Node, s: VulkanObjectState): VulkanObjectState {
-        val stats = hub.get(SceneryElement.Statistics) as Statistics?
+        val stats = hub?.get(SceneryElement.Statistics) as Statistics?
         val defaultTexture = textureCache["DefaultTexture"] ?: throw IllegalStateException("Default fallback texture does not exist.")
 
         node.material.textures.forEach { type, texture ->
@@ -1644,7 +1640,7 @@
             return
         }
 
-        val stats = hub.get(SceneryElement.Statistics) as? Statistics
+        val stats = hub?.get(SceneryElement.Statistics) as? Statistics
         present.submitInfo
             .sType(VK_STRUCTURE_TYPE_SUBMIT_INFO)
             .pNext(NULL)
@@ -1666,8 +1662,8 @@
         swapchain.postPresent(pass.getReadPosition())
 
         // submit to OpenVR if attached
-        if(hub.getWorkingHMDDisplay()?.hasCompositor() == true) {
-            hub.getWorkingHMDDisplay()?.wantsVR()?.submitToCompositorVulkan(
+        if(hub?.getWorkingHMDDisplay()?.hasCompositor() == true) {
+            hub?.getWorkingHMDDisplay()?.wantsVR()?.submitToCompositorVulkan(
                 window.width, window.height,
                 swapchain.format,
                 instance, device, queue,
@@ -1829,7 +1825,7 @@
             return@runBlocking
         }
 
-        val stats = hub.get(SceneryElement.Statistics) as? Statistics
+        val stats = hub?.get(SceneryElement.Statistics) as? Statistics
         val sceneObjects = GlobalScope.async {
             scene.discover(scene, { n ->
                 n is HasGeometry
@@ -2069,7 +2065,7 @@
                 .pEngineName(stack.UTF8("scenery"))
                 .apiVersion(VK_MAKE_VERSION(1, 0, 73))
 
-            val additionalExts: List<String> = hub.getWorkingHMDDisplay()?.getVulkanInstanceExtensions() ?: listOf()
+            val additionalExts: List<String> = hub?.getWorkingHMDDisplay()?.getVulkanInstanceExtensions() ?: listOf()
             val utf8Exts = additionalExts.map { stack.UTF8(it) }
 
             logger.debug("HMD required instance exts: ${additionalExts.joinToString(", ")} ${additionalExts.size}")
@@ -2914,7 +2910,7 @@
             return@runBlocking false
         }
 
-        val hmd = hub.getWorkingHMDDisplay()?.wantsVR()
+        val hmd = hub?.getWorkingHMDDisplay()?.wantsVR()
 
         cam.view = cam.getTransformation()
         cam.updateWorld(true, false)
@@ -3162,7 +3158,7 @@
     }
 
     fun switchFullscreen() {
-        hub.let { hub -> swapchain.toggleFullscreen(hub, swapchainRecreator) }
+        hub?.let { hub -> swapchain.toggleFullscreen(hub, swapchainRecreator) }
     }
 
     /**

package graphics.scenery

import graphics.scenery.geometry.GeometryType
import graphics.scenery.attribute.AttributesMap
import graphics.scenery.attribute.geometry.Geometry
import graphics.scenery.attribute.material.Material
import graphics.scenery.attribute.renderable.Renderable
import graphics.scenery.attribute.spatial.Spatial
import graphics.scenery.utils.MaybeIntersects
import net.imglib2.Localizable
import net.imglib2.RealLocalizable
import org.joml.Matrix4f
import org.joml.Quaternionf
import org.joml.Vector3f
import java.io.Serializable
import java.nio.FloatBuffer
import java.nio.IntBuffer
import java.util.*
import java.util.concurrent.CopyOnWriteArrayList
import java.util.concurrent.locks.ReentrantLock
import java.util.function.Consumer
import kotlin.collections.ArrayList

interface Node : Serializable {
    var name: String
    var nodeType: String
    /** Children of the Node. */
    var children: CopyOnWriteArrayList<Node>
    /** Other nodes that have linked transforms. */
    var linkedNodes: CopyOnWriteArrayList<Node>
    /** Parent node of this node. */
    var parent: Node?
    /** Creation timestamp of the node. */
    var createdAt: Long
    /** Modification timestamp of the node. */
    var modifiedAt: Long
    /** Flag to set whether the object is visible or not. */
    var visible: Boolean
    var discoveryBarrier: Boolean
    /** Hash map used for storing metadata for the Node. */
    var metadata: HashMap<String, Any>
    /** Node update routine, called before updateWorld */
    var update: ArrayList<() -> Unit>
    /** Node update routine, called after updateWorld */
    var postUpdate: ArrayList<() -> Unit>
    /** Whether the object has been initialized. Used by renderers. */
    var initialized: Boolean
    /** State of the Node **/
    var state: State
    /** [ReentrantLock] to be used if the object is being updated and should not be
     * touched in the meantime. */
    var lock: ReentrantLock
    /** Initialisation function for the object */
    fun init(): Boolean

    val logger: org.slf4j.Logger

    /** bounding box **/
    var boundingBox: OrientedBoundingBox?

    fun getAttributes(): AttributesMap

    fun <T, U: T> getAttributeOrNull(attributeType: Class<T>): U? {
        return getAttributes().get<T, U>(attributeType)
    }

    fun <T, U: T> addAttribute(attributeType: Class<T>, attribute: U) {
        getAttributes().put(attributeType, attribute)
    }

    fun <T, U: T> addAttribute(attributeType: Class<T>, attribute: U, block: U.() -> Unit) {
        attribute.block()
        addAttribute(attributeType, attribute)
    }

    fun <T, U: T> ifHasAttribute(attributeType: Class<T>, block: U.() -> Unit) : U? {
        val attribute = getAttributeOrNull<T, U>(attributeType) ?: return null
        attribute.block()
        return attribute
    }

    @Throws(IllegalStateException::class)
    fun <T, U: T> getAttribute(attributeType: Class<T>, block: U.() -> Unit) : U {
        val attribute = getAttribute<T, U>(attributeType)
        attribute.block()
        return attribute
    }

    @Throws(IllegalStateException::class)
    fun <T, U: T> getAttribute(attributeType: Class<T>) : U {
        return getAttributeOrNull<T, U>(attributeType) ?: throw IllegalStateException("Node doesn't have attribute named " + attributeType)
    }

    fun ifSpatial(block: Spatial.() -> Unit): Spatial? {
        return ifHasAttribute(Spatial::class.java, block)
    }

    fun spatialOrNull(): Spatial? {
        return ifSpatial {}
    }

    fun ifGeometry(block: Geometry.() -> Unit): Geometry? {
        return ifHasAttribute(Geometry::class.java, block)
    }

    fun geometryOrNull(): Geometry? {
        return ifGeometry {}
    }

    fun ifRenderable(block: Renderable.() -> Unit): Renderable? {
        return ifHasAttribute(Renderable::class.java, block)
    }

    fun renderableOrNull(): Renderable? {
        return ifRenderable {}
    }

    fun ifMaterial(block: Material.() -> Unit): Material? {
        return ifHasAttribute(Material::class.java, block)
    }

    fun materialOrNull(): Material? {
        return ifMaterial {}
    }

    fun setMaterial(material: Material) {
        return addAttribute(Material::class.java, material)
    }

    fun setMaterial(material: Material, block: Material.() -> Unit) {
        return addAttribute(Material::class.java, material, block)
    }

    /** Unique ID of the Node */
    fun getUuid(): UUID

    /**
     * Attaches a child node to this node.
     *
     * @param[child] The child to attach to this node.
     */
    fun addChild(child: Node)

    /**
     * Removes a given node from the set of children of this node.
     *
     * @param[child] The child node to remove.
     */
    fun removeChild(child: Node): Boolean

    /**
     * Removes a given node from the set of children of this node.
     * If possible, use [removeChild] instead.
     *
     * @param[name] The name of the child node to remove.
     */
    fun removeChild(name: String): Boolean

    /**
     * Returns all children with the given [name].
     */
    fun getChildrenByName(name: String): List<Node>

    /**
     * Returns the [Scene] this Node is ultimately attached to.
     * Will return null in case the Node is not attached to a [Scene] yet.
     */
    fun getScene(): Scene?

    /**
     *  Runs an operation recursively on the node itself and all child nodes.
     *
     *  @param[func] A lambda accepting a [Node], representing this node and its potential children.
     */
    fun runRecursive(func: (Node) -> Unit)

    /**
     * Generates an [OrientedBoundingBox] for this [Node]. This will take
     * geometry information into consideration if this Node implements [Geometry].
     * In case a bounding box cannot be determined, the function will return null.
     */
    fun generateBoundingBox(): OrientedBoundingBox? {
        val geometry = geometryOrNull()
        if(geometry == null) {
            logger.warn("$name: Assuming 3rd party BB generation")
            return boundingBox
        } else {
            boundingBox = geometry.generateBoundingBox(children)
            return boundingBox
        }
    }

    /**
     * Returns the maximum [OrientedBoundingBox] of this [Node] and all its children.
     */
    fun getMaximumBoundingBox(): OrientedBoundingBox

    /**
     *  Runs an operation recursively on the node itself and all child nodes.
     *
     *  @param[func] A Java [Consumer] accepting a [Node], representing this node and its potential children.
     */
    fun runRecursive(func: Consumer<Node>)

    /**
     * Returns the [ShaderProperty] given by [name], if it exists and is declared by
     * this class or a subclass inheriting from [Node]. Returns null if the [name] can
     * neither be found as a property, or as member of the shaderProperties HashMap the Node
     * might declare.
     */
    fun getShaderProperty(name: String): Any?

    companion object NodeHelpers {
        /**
         * Depth-first search for elements in a Scene.
         *
         * @param[origin] The [Node] to start the search at.
         * @param[func] A lambda taking a [Node] and returning a Boolean for matching.
         * @return A list of [Node]s that match [func].
         */
        @Suppress("unused")
        fun discover(origin: Node, func: (Node) -> Boolean): ArrayList<Node> {
            val visited = HashSet<Node>()
            val matched = ArrayList<Node>()

            fun discover(current: Node, f: (Node) -> Boolean) {
                if (!visited.add(current)) return
                for (v in current.children) {
                    if (f(v)) {
                        matched.add(v)
                    }
                    discover(v, f)
                }
            }

            discover(origin, func)

            return matched
        }
    }

    @Deprecated(message = "Moved to attribute material(), see AttributesExample for usage details", replaceWith = ReplaceWith("material()"))
    fun getMaterial(): Material {
        return this.materialOrNull()!!
    }

    @Deprecated(message = "Moved to attribute geometry(), see AttributesExample for usage details", replaceWith = ReplaceWith("geometry().dirty"))
    var dirty: Boolean
        get() = this.geometryOrNull()!!.dirty
        set(value) {
            this.ifGeometry {
                dirty = value
            }
        }

    @Deprecated(message = "Moved to attribute spatial(), see AttributesExample for usage details", replaceWith = ReplaceWith("spatial().world"))
    var world: Matrix4f
        get() = this.spatialOrNull()!!.world
        set(value) {
            this.ifSpatial {
                world = value
            }
        }

    @Deprecated(message = "Moved to attribute spatial(), see AttributesExample for usage details", replaceWith = ReplaceWith("spatial().iworld"))
    var iworld: Matrix4f
        get() = Matrix4f(spatialOrNull()!!.world).invert()
        set(ignored) {}

    @Deprecated(message = "Moved to attribute spatial(), see AttributesExample for usage details", replaceWith = ReplaceWith("spatial().model"))
    var model: Matrix4f
        get() = this.spatialOrNull()!!.model
        set(value) {
            this.ifSpatial {
                model = value
            }
        }

    @Deprecated(message = "Moved to attribute spatial(), see AttributesExample for usage details", replaceWith = ReplaceWith("spatial().imodel"))
    var imodel: Matrix4f
        get() = Matrix4f(spatialOrNull()!!.model).invert()
        set(ignored) {}

    @Deprecated(message = "Moved to attribute spatial(), see AttributesExample for usage details", replaceWith = ReplaceWith("spatial().view"))
    var view: Matrix4f
        get() = this.spatialOrNull()!!.view
        set(value) {
            this.ifSpatial {
                view = value
            }
        }

    @Deprecated(message = "Moved to attribute spatial(), see AttributesExample for usage details", replaceWith = ReplaceWith("spatial().iview"))
    var iview: Matrix4f
        get() = Matrix4f(spatialOrNull()!!.view).invert()
        set(ignored) {}

    @Deprecated(message = "Moved to attribute spatial(), see AttributesExample for usage details", replaceWith = ReplaceWith("spatial().projection"))
    var projection: Matrix4f
        get() = this.spatialOrNull()!!.projection
        set(value) {
            this.ifSpatial {
                projection = value
            }
        }

    @Deprecated(message = "Moved to attribute spatial(), see AttributesExample for usage details", replaceWith = ReplaceWith("spatial().iprojection"))
    var iprojection: Matrix4f
        get() = Matrix4f(spatialOrNull()!!.projection).invert()
        set(ignored) {}

//    @Deprecated(message = "Moved to attribute spatial(), see AttributesExample for usage details", replaceWith = ReplaceWith("spatial().modelView"))
//    var modelView: Matrix4f
//        get() = this.spatial().modelView
//        set(value) {
//            this.ifSpatial {
//                modelView = value
//            }
//        }
//
//    @Deprecated(message = "Moved to attribute spatial(), see AttributesExample for usage details", replaceWith = ReplaceWith("spatial().imodelView"))
//    var imodelView: Matrix4f
//        get() = this.spatial().imodelView
//        set(value) {
//            this.ifSpatial {
//                imodelView = value
//            }
//        }
//
//    @Deprecated(message = "Moved to attribute spatial(), see AttributesExample for usage details", replaceWith = ReplaceWith("spatial().mvp"))
//    var mvp: Matrix4f
//        get() = this.spatial().mvp
//        set(value) {
//            this.ifSpatial {
//                mvp = value
//            }
//        }

    @Deprecated(message = "Moved to attribute spatial(), see AttributesExample for usage details", replaceWith = ReplaceWith("spatial().position"))
    var position: Vector3f
        get() = this.spatialOrNull()!!.position
        set(value) {
            this.ifSpatial {
                position = value
            }
        }

    @Deprecated(message = "Moved to attribute spatial(), see AttributesExample for usage details", replaceWith = ReplaceWith("spatial().scale"))
    var scale: Vector3f
        get() = this.spatialOrNull()!!.scale
        set(value) {
            this.ifSpatial {
                scale = value
            }
        }

    @Deprecated(message = "Moved to attribute spatial(), see AttributesExample for usage details", replaceWith = ReplaceWith("spatial().rotation"))
    var rotation: Quaternionf
        get() = this.spatialOrNull()!!.rotation
        set(value) {
            this.ifSpatial {
                rotation = value
            }
        }

    @Deprecated(message = "Moved to attribute spatial(), see AttributesExample for usage details", replaceWith = ReplaceWith("spatial().wantsComposeModel"))
    var wantsComposeModel: Boolean
        get() = this.spatialOrNull()!!.wantsComposeModel
        set(value) {
            this.ifSpatial {
                wantsComposeModel = value
            }
        }

    @Deprecated(message = "Moved to attribute spatial(), see AttributesExample for usage details", replaceWith = ReplaceWith("spatial().needsUpdate"))
    var needsUpdate: Boolean
        get() = this.spatialOrNull()!!.needsUpdate
        set(value) {
            this.ifSpatial {
                needsUpdate = value
            }
        }

    @Deprecated(message = "Moved to attribute spatial(), see AttributesExample for usage details", replaceWith = ReplaceWith("spatial().needsUpdateWorld"))
    var needsUpdateWorld: Boolean
        get() = this.spatialOrNull()!!.needsUpdateWorld
        set(value) {
            this.ifSpatial {
                needsUpdateWorld = value
            }
        }

    @Deprecated(message = "Moved to attribute spatial(), see AttributesExample for usage details", replaceWith = ReplaceWith("spatial().updateWorld(recursive, force)"))
    fun updateWorld(recursive: Boolean, force: Boolean = false) {
        ifSpatial {
            updateWorld(recursive, force)
        }
    }

    @Deprecated(message = "Moved to attribute spatial(), see AttributesExample for usage details", replaceWith = ReplaceWith("spatial().composeModel()"))
    fun composeModel() {
        ifSpatial {
            composeModel()
        }
    }

    @Deprecated(message = "Moved to attribute spatial(), see AttributesExample for usage details", replaceWith = ReplaceWith("spatial().centerOn(position)"))
    fun centerOn(position: Vector3f): Vector3f {
        return this.spatialOrNull()!!.centerOn(position)
    }

    @Deprecated(message = "Moved to attribute spatial(), see AttributesExample for usage details", replaceWith = ReplaceWith("spatial().putAbove(position)"))
    fun putAbove(position: Vector3f): Vector3f {
        return this.spatialOrNull()!!.putAbove(position)
    }

    @Deprecated(message = "Moved to attribute spatial(), see AttributesExample for usage details", replaceWith = ReplaceWith("spatial().fitInto(sideLength, scaleUp)"))
    fun fitInto(sideLength: Float, scaleUp: Boolean = false): Vector3f {
        return this.spatialOrNull()!!.fitInto(sideLength, scaleUp)
    }

    @Deprecated(message = "Moved to attribute spatial(), see AttributesExample for usage details", replaceWith = ReplaceWith("spatial().orientBetweenPoints(p1, p2, rescale, reposition)"))
    fun orientBetweenPoints(p1: Vector3f, p2: Vector3f, rescale: Boolean, reposition: Boolean): Quaternionf {
        return this.spatialOrNull()!!.orientBetweenPoints(p1, p2, rescale, reposition)
    }

<<<<<<< HEAD
        // we have a match! calculate entry and exit points
        val entry = origin + dir * tmin
        val exit = origin + dir * tmax
        val localEntry = Matrix4f(world).invert().transform(Vector4f(entry, 1.0f))
        val localExit = Matrix4f(world).invert().transform(Vector4f(exit, 1.0f))
=======
    @Deprecated(message = "Moved to attribute spatial(), see AttributesExample for usage details", replaceWith = ReplaceWith("spatial().orientBetweenPoints(p1, p2, rescale)"))
    fun orientBetweenPoints(p1: Vector3f, p2: Vector3f, rescale: Boolean): Quaternionf {
        return this.spatialOrNull()!!.orientBetweenPoints(p1, p2, rescale, false)
    }
>>>>>>> 46aee0f2

    @Deprecated(message = "Moved to attribute spatial(), see AttributesExample for usage details", replaceWith = ReplaceWith("spatial().orientBetweenPoints(p1, p2)"))
    fun orientBetweenPoints(p1: Vector3f, p2: Vector3f): Quaternionf {
        return this.spatialOrNull()!!.orientBetweenPoints(p1, p2, false, false)
    }

    @Deprecated(message = "Moved to attribute spatial(), see AttributesExample for usage details", replaceWith = ReplaceWith("spatial().intersects(other)"))
    fun intersects(other: Node): Boolean {
        return this.spatialOrNull()!!.intersects(other)
    }

    @Deprecated(message = "Moved to attribute spatial(), see AttributesExample for usage details", replaceWith = ReplaceWith("spatial().worldPosition(v)"))
    fun worldPosition(v: Vector3f? = null): Vector3f {
        return this.spatialOrNull()!!.worldPosition(v)
    }

    @Deprecated(message = "Moved to attribute spatial(), see AttributesExample for usage details", replaceWith = ReplaceWith("spatial().intersectAABB(origin, dir)"))
    fun intersectAABB(origin: Vector3f, dir: Vector3f): MaybeIntersects {
        return this.spatialOrNull()!!.intersectAABB(origin, dir)
    }

    @Deprecated(message = "Moved to attribute spatial(), see AttributesExample for usage details", replaceWith = ReplaceWith("spatial().localize(position)"))
    fun localize(position: FloatArray?) {
        return this.spatialOrNull()!!.localize(position)
    }

    @Deprecated(message = "Moved to attribute spatial(), see AttributesExample for usage details", replaceWith = ReplaceWith("spatial().localize(position)"))
    fun localize(position: DoubleArray?) {
        return this.spatialOrNull()!!.localize(position)
    }

    @Deprecated(message = "Moved to attribute spatial(), see AttributesExample for usage details", replaceWith = ReplaceWith("spatial().getFloatPosition(d)"))
    fun getFloatPosition(d: Int): Float {
        return this.spatialOrNull()!!.getFloatPosition(d)
    }

    @Deprecated(message = "Moved to attribute spatial(), see AttributesExample for usage details", replaceWith = ReplaceWith("spatial().bck(d)"))
    fun bck(d: Int) {
        return this.spatialOrNull()!!.bck(d)
    }

    @Deprecated(message = "Moved to attribute spatial(), see AttributesExample for usage details", replaceWith = ReplaceWith("spatial().move(distance, d)"))
    fun move(distance: Float, d: Int) {
        return this.spatialOrNull()!!.move(distance, d)
    }

    @Deprecated(message = "Moved to attribute spatial(), see AttributesExample for usage details", replaceWith = ReplaceWith("spatial().move(distance, d)"))
    fun move(distance: Double, d: Int) {
        return this.spatialOrNull()!!.move(distance, d)
    }

    @Deprecated(message = "Moved to attribute spatial(), see AttributesExample for usage details", replaceWith = ReplaceWith("spatial().move(distance)"))
    fun move(distance: RealLocalizable?) {
        return this.spatialOrNull()!!.move(distance)
    }

    @Deprecated(message = "Moved to attribute spatial(), see AttributesExample for usage details", replaceWith = ReplaceWith("spatial().move(distance)"))
    fun move(distance: FloatArray?) {
        return this.spatialOrNull()!!.move(distance)
    }

    @Deprecated(message = "Moved to attribute spatial(), see AttributesExample for usage details", replaceWith = ReplaceWith("spatial().move(distance)"))
    fun move(distance: DoubleArray?) {
        return this.spatialOrNull()!!.move(distance)
    }

    @Deprecated(message = "Moved to attribute spatial(), see AttributesExample for usage details", replaceWith = ReplaceWith("spatial().move(distance, d)"))
    fun move(distance: Int, d: Int) {
        return this.spatialOrNull()!!.move(distance, d)
    }

    @Deprecated(message = "Moved to attribute spatial(), see AttributesExample for usage details", replaceWith = ReplaceWith("spatial().move(distance, d)"))
    fun move(distance: Long, d: Int) {
        return this.spatialOrNull()!!.move(distance, d)
    }

    @Deprecated(message = "Moved to attribute spatial(), see AttributesExample for usage details", replaceWith = ReplaceWith("spatial().move(distance)"))
    fun move(distance: Localizable?) {
        return this.spatialOrNull()!!.move(distance)
    }

    @Deprecated(message = "Moved to attribute spatial(), see AttributesExample for usage details", replaceWith = ReplaceWith("spatial().move(distance)"))
    fun move(distance: IntArray?) {
        return this.spatialOrNull()!!.move(distance)
    }

    @Deprecated(message = "Moved to attribute spatial(), see AttributesExample for usage details", replaceWith = ReplaceWith("spatial().move(distance)"))
    fun move(distance: LongArray?) {
        return this.spatialOrNull()!!.move(distance)
    }

    @Deprecated(message = "Moved to attribute spatial(), see AttributesExample for usage details", replaceWith = ReplaceWith("spatial().numDimensions()"))
    fun numDimensions(): Int {
        return this.spatialOrNull()!!.numDimensions()
    }

    @Deprecated(message = "Moved to attribute spatial(), see AttributesExample for usage details", replaceWith = ReplaceWith("spatial().fwd(d)"))
    fun fwd(d: Int) {
        ifSpatial {
            fwd(d)
        }
    }

    @Deprecated(message = "Moved to attribute spatial(), see AttributesExample for usage details", replaceWith = ReplaceWith("spatial().getDoublePosition(d)"))
    fun getDoublePosition(d: Int): Double {
        return this.spatialOrNull()!!.getDoublePosition(d)
    }

    @Deprecated(message = "Moved to attribute spatial(), see AttributesExample for usage details", replaceWith = ReplaceWith("spatial().setPosition(pos)"))
    fun setPosition(pos: RealLocalizable) {
        return this.spatialOrNull()!!.setPosition(pos)
    }

    @Deprecated(message = "Moved to attribute spatial(), see AttributesExample for usage details", replaceWith = ReplaceWith("spatial().setPosition(pos)"))
    fun setPosition(pos: FloatArray?) {
        return this.spatialOrNull()!!.setPosition(pos)
    }

    @Deprecated(message = "Moved to attribute spatial(), see AttributesExample for usage details", replaceWith = ReplaceWith("spatial().setPosition(pos)"))
    fun setPosition(pos: DoubleArray?) {
        return this.spatialOrNull()!!.setPosition(pos)
    }

    @Deprecated(message = "Moved to attribute spatial(), see AttributesExample for usage details", replaceWith = ReplaceWith("spatial().setPosition(pos, d)"))
    fun setPosition(pos: Float, d: Int) {
        return this.spatialOrNull()!!.setPosition(pos, d)
    }

    @Deprecated(message = "Moved to attribute spatial(), see AttributesExample for usage details", replaceWith = ReplaceWith("spatial().setPosition(pos, d)"))
    fun setPosition(pos: Double, d: Int) {
        return this.spatialOrNull()!!.setPosition(pos, d)
    }

    @Deprecated(message = "Moved to attribute spatial(), see AttributesExample for usage details", replaceWith = ReplaceWith("spatial().setPosition(pos)"))
    fun setPosition(pos: Localizable?) {
        return this.spatialOrNull()!!.setPosition(pos)
    }

    @Deprecated(message = "Moved to attribute spatial(), see AttributesExample for usage details", replaceWith = ReplaceWith("spatial().setPosition(pos)"))
    fun setPosition(pos: IntArray?) {
        return this.spatialOrNull()!!.setPosition(pos)
    }

    @Deprecated(message = "Moved to attribute spatial(), see AttributesExample for usage details", replaceWith = ReplaceWith("spatial().setPosition(pos)"))
    fun setPosition(pos: LongArray?) {
        return this.spatialOrNull()!!.setPosition(pos)
    }

    @Deprecated(message = "Moved to attribute spatial(), see AttributesExample for usage details", replaceWith = ReplaceWith("spatial().setPosition(position, d)"))
    fun setPosition(position: Int, d: Int) {
        return this.spatialOrNull()!!.setPosition(position, d)
    }

    @Deprecated(message = "Moved to attribute spatial(), see AttributesExample for usage details", replaceWith = ReplaceWith("spatial().setPosition(position, d)"))
    fun setPosition(position: Long, d: Int) {
        return this.spatialOrNull()!!.setPosition(position, d)
    }

    @Deprecated(message = "Moved to attribute geometry(), see AttributesExample for usage details", replaceWith = ReplaceWith("geometry().vertexSize"))
    var vertexSize: Int
        get() = this.geometryOrNull()!!.vertexSize
        set(value) {
            this.ifGeometry {
                vertexSize = value
            }
        }
    @Deprecated(message = "Moved to attribute geometry(), see AttributesExample for usage details", replaceWith = ReplaceWith("geometry().texcoordSize"))
    var texcoordSize: Int
        get() = this.geometryOrNull()!!.texcoordSize
        set(value) {
            this.ifGeometry {
                texcoordSize = value
            }
        }
    @Deprecated(message = "Moved to attribute geometry(), see AttributesExample for usage details", replaceWith = ReplaceWith("geometry().geometryType"))
    var geometryType: GeometryType
        get() = this.geometryOrNull()!!.geometryType
        set(value) {
            this.ifGeometry {
                geometryType = value
            }
        }
    @Deprecated(message = "Moved to attribute geometry(), see AttributesExample for usage details", replaceWith = ReplaceWith("geometry().vertices"))
    var vertices: FloatBuffer
        get() = this.geometryOrNull()!!.vertices
        set(value) {
            this.ifGeometry {
                vertices = value
            }
        }
    @Deprecated(message = "Moved to attribute geometry(), see AttributesExample for usage details", replaceWith = ReplaceWith("geometry().normals"))
    var normals: FloatBuffer
        get() = this.geometryOrNull()!!.normals
        set(value) {
            this.ifGeometry {
                normals = value
            }
        }
    @Deprecated(message = "Moved to attribute geometry(), see AttributesExample for usage details", replaceWith = ReplaceWith("geometry().texcoords"))
    var texcoords: FloatBuffer
        get() = this.geometryOrNull()!!.texcoords
        set(value) {
            this.ifGeometry {
                texcoords = value
            }
        }
    @Deprecated(message = "Moved to attribute geometry(), see AttributesExample for usage details", replaceWith = ReplaceWith("geometry().indices"))
    var indices: IntBuffer
        get() = this.geometryOrNull()!!.indices
        set(value) {
            this.ifGeometry {
                indices = value
            }
        }
    @Deprecated(message = "Moved to attribute geometry(), see AttributesExample for usage details", replaceWith = ReplaceWith("geometry().recalculateNormals()"))
    fun recalculateNormals() {
        ifGeometry {
            recalculateNormals()
        }
    }

}<|MERGE_RESOLUTION|>--- conflicted
+++ resolved
@@ -424,18 +424,11 @@
         return this.spatialOrNull()!!.orientBetweenPoints(p1, p2, rescale, reposition)
     }
 
-<<<<<<< HEAD
-        // we have a match! calculate entry and exit points
-        val entry = origin + dir * tmin
-        val exit = origin + dir * tmax
-        val localEntry = Matrix4f(world).invert().transform(Vector4f(entry, 1.0f))
-        val localExit = Matrix4f(world).invert().transform(Vector4f(exit, 1.0f))
-=======
+
     @Deprecated(message = "Moved to attribute spatial(), see AttributesExample for usage details", replaceWith = ReplaceWith("spatial().orientBetweenPoints(p1, p2, rescale)"))
     fun orientBetweenPoints(p1: Vector3f, p2: Vector3f, rescale: Boolean): Quaternionf {
         return this.spatialOrNull()!!.orientBetweenPoints(p1, p2, rescale, false)
     }
->>>>>>> 46aee0f2
 
     @Deprecated(message = "Moved to attribute spatial(), see AttributesExample for usage details", replaceWith = ReplaceWith("spatial().orientBetweenPoints(p1, p2)"))
     fun orientBetweenPoints(p1: Vector3f, p2: Vector3f): Quaternionf {

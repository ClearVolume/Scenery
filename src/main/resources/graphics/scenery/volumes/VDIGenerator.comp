--- conflicted
+++ resolved
@@ -37,44 +37,13 @@
     int eye;
 } currentEye;
 
-<<<<<<< HEAD
-#define WRITE_SEG 1
-#define WRITE_ITER 1
-#define WRITE_THRESHOLDS 1
-
-#define SEPARATE_DEPTH 1
-#define WORLD_ABS 0
-#define INT_DEPTHS 0
-
-#define USE_PRINTF 0
-
-#define RLE_INFO 0
-=======
 #define INT_DEPTHS 1
 #define USE_PRINTF 1
->>>>>>> 4dc09daa
 
 #if USE_PRINTF
 #extension GL_EXT_debug_printf : enable
 #endif
 
-<<<<<<< HEAD
-layout(local_size_x = 16, local_size_y = 16) in; //TODO: change to 16x16
-layout(set = 2, binding = 0) uniform sampler3D volumeCache;
-layout(set = 3, binding = 0, rgba32f) uniform image3D OutputSubVDIColor;
-layout(set = 4, binding = 0, r32f) uniform image3D OutputSubVDIDepth;
-layout (set = 8, binding = 0, r32ui) uniform uimage3D OctreeCells;
-layout (set = 9, binding = 0, r32i) uniform iimage2D Iterations;
-layout (set = 10, binding = 0, r32f) uniform image2D Thresholds;
-#if RLE_INFO
-layout (set = 9, binding = 0, r32f) uniform image2D Thresholds;
-layout (set = 10, binding = 0, r32i) uniform iimage2D SupersegmentsGenerated;
-#endif
-
-#pragma scenery endverbatim
-
-ivec2 debug_pixel = ivec2(906, 120);
-=======
 layout(local_size_x = 16, local_size_y = 16) in;
 layout(set = 2, binding = 0) uniform sampler3D volumeCache;
 layout(set = 3, binding = 0, rgba32f) uniform image3D VDIColor;
@@ -84,7 +53,6 @@
 #pragma scenery endverbatim
 
 ivec2 debug_pixel = ivec2(256, 300);
->>>>>>> 4dc09daa
 
 // intersect ray with a box
 // http://www.siggraph.org/education/materials/HyperGraph/raytrace/rtinter3.htm
@@ -164,67 +132,33 @@
     return rgba - 1./256.;
 }
 
-<<<<<<< HEAD
-vec4 supsegs_accumulated = vec4(0);
-int windowWidthG = 0;
-int windowHeightG = 0;
-mat4 pvG;
-mat4 ipvG;
-
-
-void accumulateSupseg(vec4 color, float depthHere, float depthEnd) {
-
-    vec3 newColor = color.rgb;
-    float newAlpha = color.a;
-
-    float ndc_x = (float(gl_GlobalInvocationID.x) / float(windowWidthG)) * 2.0 - 1.0;
-    float ndc_y = (float(gl_GlobalInvocationID.y) / float(windowHeightG)) * 2.0 - 1.0;
-
-    vec4 supseg_start_w = ipvG * vec4(ndc_x, ndc_y, depthHere, 1);
-    supseg_start_w *= 1. / supseg_start_w.w;
-
-    vec4 supseg_end_w = ipvG * vec4(ndc_x, ndc_y, depthEnd, 1);
-    supseg_end_w *= 1. / supseg_end_w.w;
-
-    float length_in_supseg = distance(supseg_start_w, supseg_end_w);
-
-    float adj_alpha = adjustOpacity(newAlpha, length_in_supseg);
-
-    supsegs_accumulated.rgb = supsegs_accumulated.rgb + (1.0f - supsegs_accumulated.a) * newColor * adj_alpha;
-    supsegs_accumulated.a = supsegs_accumulated.a + (1.0f - supsegs_accumulated.a) * adj_alpha;
-}
-
-
-=======
-#if INT_DEPTHS
+    #if INT_DEPTHS
 void writeSupersegment(int index, uint start, uint end, vec4 color) {
     #if USE_PRINTF
     if(gl_GlobalInvocationID.xy == debug_pixel) {
         debugPrintfEXT("Writing supseg: %d. Start: %u, end: %u, color: (%f, %f, %f, %f)", index, start, end, color.rgba);
     }
-    #endif
+        #endif
 
     imageStore(VDIDepth, ivec3(index, gl_GlobalInvocationID.y, gl_GlobalInvocationID.x), uvec4(start, end, 0, 0));
     imageStore(VDIColor, ivec3(index, gl_GlobalInvocationID.y, gl_GlobalInvocationID.x), color);
 }
-#else
->>>>>>> 4dc09daa
+    #else
 void writeSupersegment(int index, float start, float end, vec4 color) {
-
-<<<<<<< HEAD
-    #if SEPARATE_DEPTH
-    imageStore(OutputSubVDIDepth, ivec3(2 * index, gl_GlobalInvocationID.y, gl_GlobalInvocationID.x), vec4(start, 0, 0, 0));
-    imageStore(OutputSubVDIDepth, ivec3(2 * index + 1, gl_GlobalInvocationID.y, gl_GlobalInvocationID.x), vec4(end, 0, 0, 0));
-    imageStore(OutputSubVDIColor, ivec3(index, gl_GlobalInvocationID.y, gl_GlobalInvocationID.x), color);
-    #endif
-}
-=======
+    #if USE_PRINTF
+    if(gl_GlobalInvocationID.xy == debug_pixel) {
+        debugPrintfEXT("Writing supseg: %d. Start: %f, end: %f, color: (%f, %f, %f, %f)", index, start, end, color.rgba);
+    }
+    if(isnan(color.r) || isnan(color.a) || isnan(start) || isnan(end) || isnan(index)) {
+        debugPrintfEXT("Error! Wrong supersegment written by: (%d, %d)", gl_GlobalInvocationID.xy);
+    }
+        #endif
+
     imageStore(VDIDepth, ivec3(2 * index, gl_GlobalInvocationID.y, gl_GlobalInvocationID.x), vec4(start, 0, 0, 0));
     imageStore(VDIDepth, ivec3(2 * index + 1, gl_GlobalInvocationID.y, gl_GlobalInvocationID.x), vec4(end, 0, 0, 0));
     imageStore(VDIColor, ivec3(index, gl_GlobalInvocationID.y, gl_GlobalInvocationID.x), color);
 }
-#endif
->>>>>>> 4dc09daa
+    #endif
 
 void update_cell_count(ivec3 cell) {
     uint ret = imageAtomicAdd(AccelerationGrid, cell, 1);
@@ -245,57 +179,13 @@
 
 bool thresh_found = false;
 
-<<<<<<< HEAD
-void jumpPosition(inout int num_terminations, inout bool supersegmentIsOpen, inout int steps_in_supseg, //
-    inout float ndc_step, inout vec4 curV, inout int steps_trunc_trans, inout vec4 wfront, inout vec4 wback, //
-    inout float stepWidth, inout vec4 supersegmentAdjusted, inout float supSegEndPoint) {
-
-    num_terminations++;
-    supersegmentIsOpen = false;
-
-    vec4 jump_pos = mix(wfront, wback, stepWidth * steps_trunc_trans);
-
-    float segLen = length(jump_pos - wfront);
-    supersegmentAdjusted.rgb = curV.rgb / curV.a;
-    supersegmentAdjusted.a = adjustOpacity(curV.a, 1.0/segLen);
-
-    supSegEndPoint = ndc_step;
-    steps_in_supseg = 0;
-}
-
-void writeSegAndGrid(inout bool supsegs_written, inout int supersegmentNum, inout float supSegStartPoint, //
-    inout float supSegEndPoint, inout vec4 supersegmentAdjusted, inout mat4 ipv, inout vec2 uv, inout ivec3 grid_cell) {
-
-    if(thresh_found) {
-        if(!supsegs_written) {
-            writeSupersegment(supersegmentNum, supSegStartPoint, supSegEndPoint, supersegmentAdjusted);
-
-            vec4 start_w = ipv * vec4(uv, supSegStartPoint, 1);
-            start_w *= 1. / start_w.w;
-
-            vec4 end_w = ipv * vec4(uv, supSegEndPoint, 1);
-            end_w *= 1. / end_w.w;
-
-            vec4 start_v = ViewMatrices[0] * start_w;
-            vec4 end_v = ViewMatrices[0] * end_w;
-
-            int start_cell = findZInterval_view(start_v.z);
-            int end_cell = findZInterval_view(end_v.z);
-
-            for(int j = start_cell; j <= end_cell; j++) {
-                grid_cell.z = j;
-                update_cell_count(grid_cell);
-            }
-        }
-        supersegmentNum++;
-=======
 #if INT_DEPTHS
 void writeSegAndGrid(int supersegmentNum, uint supSegStartPoint, uint supSegEndPoint, vec4 wfront, vec4 wback,
-    vec4 accumulatedColor, float stepWidth, int steps, mat4 ipv, vec2 uv, ivec3 grid_cell, float tnear) {
+vec4 accumulatedColor, float stepWidth, int steps, mat4 ipv, vec2 uv, ivec3 grid_cell, float tnear) {
 #else
 void writeSegAndGrid(int supersegmentNum, float supSegStartPoint, float supSegEndPoint, vec4 wfront, vec4 wback,
-    vec4 accumulatedColor, float stepWidth, int steps, mat4 ipv, vec2 uv, ivec3 grid_cell, float tnear) {
-#endif
+vec4 accumulatedColor, float stepWidth, int steps, mat4 ipv, vec2 uv, ivec3 grid_cell, float tnear) {
+    #endif
 
     vec4 jump_pos = mix(wfront, wback, stepWidth * steps);
 
@@ -331,7 +221,6 @@
     for(int j = start_cell; j <= end_cell; j++) {
         grid_cell.z = j;
         update_cell_count(grid_cell);
->>>>>>> 4dc09daa
     }
 }
 
@@ -342,18 +231,12 @@
 
 void main()
 {
-    float stepWidth = nw;
-
     if(!doGeneration) {
         return;
     }
     float stepWidth = nw;
 
-<<<<<<< HEAD
-    ivec3 imageCoords  = imageSize(OutputSubVDIColor);
-=======
     ivec3 imageCoords  = imageSize(VDIColor);
->>>>>>> 4dc09daa
     int windowWidth = imageCoords.b;
     int windowHeight = imageCoords.g;
 
@@ -392,14 +275,11 @@
     vec4 wback = ipv * back;
     wback *= 1 / wback.w;
 
-<<<<<<< HEAD
-=======
     #if USE_PRINTF
     if(gl_GlobalInvocationID.xy == debug_pixel) {
         debugPrintfEXT("Num grid cells: (%d, %d, %d).", num_cells.xyz);
     }
-    #endif
->>>>>>> 4dc09daa
+        #endif
 
     // -- bounding box intersection for all volumes ----------
     float tnear = 1, tfar = 0, tmax = getMaxDepth( depthUV );
@@ -436,15 +316,12 @@
     {
         vec4 fb = wback - wfront;
         int numSteps = int ( trunc( ( tfar - tnear ) / stepWidth ) );
-<<<<<<< HEAD
-=======
 
         #if USE_PRINTF
         if(gl_GlobalInvocationID.xy == debug_pixel) {
             debugPrintfEXT("tnear: %f, tfar: %f, nw: %f. numSteps: %d.", tnear, tfar, nw, numSteps);
         }
-        #endif
->>>>>>> 4dc09daa
+            #endif
 
         float low_thresh = 0.0;
         float high_thresh = 1.732; //sq. root of 3
@@ -462,22 +339,18 @@
 
         while(!thresh_found || !supsegs_written) {
             iter++;
-<<<<<<< HEAD
-            if(iter == -1) {
-                stepWidth = nw;
-                numSteps = int ( trunc( ( tfar - tnear ) / stepWidth ) );
-            }
-
-=======
->>>>>>> 4dc09daa
             newSupSegThresh = mid_thresh;
 
             int num_terminations = 0;
 
-            bool emptyRegion = true;
             bool supersegmentIsOpen = false;
+            #if INT_DEPTHS
+            uint supSegStartPoint = 0;
+            uint supSegEndPoint = 0;
+            #else
             float supSegStartPoint = 0.0;
             float supSegEndPoint = 0.0;
+            #endif
             bool lastSample = false;
             bool transparentSample = false;
             bool lastSupersegment = false;
@@ -494,11 +367,6 @@
             int steps_in_supseg = 0;
             int steps_trunc_trans = 0;
 
-<<<<<<< HEAD
-            //            step += nw; //TODO: correct this to start exactly at the near plane
-
-=======
->>>>>>> 4dc09daa
             vec4 curV = vec4( 0 );
             vec4 supseg_start_w = vec4(0);
 
@@ -537,111 +405,58 @@
 
             if(thresh_found) {
                 supsegs_written = true;
-<<<<<<< HEAD
-                #if WRITE_THRESHOLDS
-                imageStore(Thresholds, ivec2(gl_GlobalInvocationID.xy), vec4(mid_thresh));
+            }
+
+                #if USE_PRINTF //TODO: check if the iterations are actually taking place and benchmark against fixed threshold
+            if(gl_GlobalInvocationID.xy == debug_pixel) {
+                debugPrintfEXT("Iteration: %d of searching for thresh. Low: %f, high: %f, mid: %f. Num terminations: %d", iter, low_thresh, high_thresh, mid_thresh, num_terminations);
+                debugPrintfEXT("Desired supsegs: %d and delta: %d", desired_supsegs, delta);
+            }
                 #endif
-=======
->>>>>>> 4dc09daa
-            }
-
-//            #if USE_PRINTF //TODO: check if the iterations are actually taking place and benchmark against fixed threshold
-//            if(gl_GlobalInvocationID.xy == debug_pixel) {
-//                debugPrintfEXT("Iteration: %d of searching for thresh. Low: %f, high: %f, mid: %f. Num terminations: %d", iter, low_thresh, high_thresh, mid_thresh, num_terminations);
-//                debugPrintfEXT("Desired supsegs: %d and delta: %d", desired_supsegs, delta);
-//            }
-//            #endif
 
             if(!supsegs_written) {
 
                 if(abs(high_thresh - low_thresh) < 0.000001) {
                     thresh_found = true;
                     mid_thresh = ((num_terminations == 0) ? low_thresh : high_thresh); // we want to err on the higher side, so that we generate < max no of supsegs, unless we are ending up generating 0 supsegs
-<<<<<<< HEAD
-                    #if WRITE_ITER
-                    imageStore(Iterations, ivec2(gl_GlobalInvocationID.xy), ivec4(iter));
-                    #endif
-                    #if WRITE_SEG
-=======
->>>>>>> 4dc09daa
                     continue;
-                    #else
-                    break;
-                    #endif
-
                 } else if(num_terminations > desired_supsegs) {
                     low_thresh = mid_thresh;
                 } else if(num_terminations < (desired_supsegs - delta)) {
                     high_thresh = mid_thresh;
                 } else {
                     thresh_found = true;
-                    #if WRITE_ITER
-                    imageStore(Iterations, ivec2(gl_GlobalInvocationID.xy), ivec4(iter));
-                    #endif
-                    #if WRITE_SEG
                     continue;
-                    #else
-                    break;
-                    #endif
                 }
 
                 if(first_iteration) {
                     first_iteration = false;
                     if(num_terminations < desired_supsegs) {
                         thresh_found = true;
-                        #if WRITE_ITER
-                        if (emptyRegion) {
-                            imageStore(Iterations, ivec2(gl_GlobalInvocationID.xy), ivec4(0));
-                        } else{
-                            imageStore(Iterations, ivec2(gl_GlobalInvocationID.xy), ivec4(iter));
-                        }
-                        #endif
-                        #if WRITE_SEG
                         continue;
-                        #else
-                        break;
-                        #endif
                     }
                 }
 
                 mid_thresh = (low_thresh + high_thresh) / 2.0;
             }
-<<<<<<< HEAD
         }
-        #if WRITE_SEG
-=======
-        }
-
-
-        #if USE_PRINTF
+
+
+            #if USE_PRINTF
         if(gl_GlobalInvocationID.xy == debug_pixel) {
             debugPrintfEXT("Total supsegs generated: %d", supersegmentNum);
         }
-        #endif
->>>>>>> 4dc09daa
+            #endif
         if(supersegmentNum < maxSupersegments) {
             for(int i = supersegmentNum; i < maxSupersegments; i++) {
                 writeSupersegment(i, 0, 0, vec4(0));
             }
         }
-<<<<<<< HEAD
-        #endif
-
-    }
-    #if WRITE_SEG
-    else {
-        imageStore(Iterations, ivec2(gl_GlobalInvocationID.xy), ivec4(0));
-=======
     } else {
->>>>>>> 4dc09daa
         if(supersegmentNum < maxSupersegments) {
             for(int i = supersegmentNum; i < maxSupersegments; i++) {
                 writeSupersegment(i, 0, 0, vec4(0));
             }
         }
     }
-<<<<<<< HEAD
-    #endif
-=======
->>>>>>> 4dc09daa
 }
--- conflicted
+++ resolved
@@ -31,21 +31,6 @@
             }
 
             if((newSupSeg)) { //closing a supersegment
-<<<<<<< HEAD
-//                vec4 jump_pos_trunc = mix(wfront, wback, stepWidth * steps_trunc_trans); //TODO: jump length of single step can be precalculated and scaled to num steps in supseg
-//
-//                float segLen_trunc = length(jump_pos - wfront);
-//                supersegmentAdjusted.rgb = curV.rgb / curV.a; //TODO: this perhaps does not need to be recalculated here
-//                supersegmentAdjusted.a = adjustOpacity(curV.a, 1.0/segLen_trunc);
-
-                jumpPosition(num_terminations, supersegmentIsOpen, steps_in_supseg, ndc_step, curV, steps_trunc_trans, //
-                    wfront, wback, stepWidth, supersegmentAdjusted, supSegEndPoint);
-
-                steps_trunc_trans = 0;
-
-                writeSegAndGrid(supsegs_written, supersegmentNum, supSegStartPoint, supSegEndPoint, //
-                    supersegmentAdjusted, ipv, uv, grid_cell);
-=======
                 num_terminations++;
                 supersegmentIsOpen = false;
 
@@ -62,37 +47,27 @@
                         if(gl_GlobalInvocationID.xy == debug_pixel) {
                             debugPrintfEXT("supersegment: %d ends at: %f", supersegmentNum, ndc_step);
                         }
-                        #endif
+                            #endif
                         writeSegAndGrid(supersegmentNum, supSegStartPoint, supSegEndPoint, wfront, wback, curV, stepWidth,
                         steps_trunc_trans, ipv, uv, grid_cell, tnear);
                     }
                     supersegmentNum++;
                 }
                 steps_trunc_trans = 0;
->>>>>>> 4dc09daa
             }
         }
 
         if( (!supersegmentIsOpen) && (!transparentSample) ) { //opening a supersegment
 
             supersegmentIsOpen = true;
-<<<<<<< HEAD
-
-            emptyRegion = false;
-
-=======
             #if INT_DEPTHS
             supSegStartPoint = i;
             #else
->>>>>>> 4dc09daa
             vec4 ndcStart = pv * wpos;
             ndcStart *= 1. / ndcStart.w;
             float start_step = ndcStart.z;
             supSegStartPoint = start_step;
-<<<<<<< HEAD
-=======
             #endif
->>>>>>> 4dc09daa
             supseg_start_w = wpos;
             curV = vec4( 0 ); //TODO: should this be x instead?
         }
@@ -102,15 +77,6 @@
             curV.rgb = curV.rgb + (1 - curV.a) * newColor * w;
             curV.a = curV.a + (1 - curV.a) * w;
 
-<<<<<<< HEAD
-            if(supsegs_written) {
-                vec4 supseg_color = imageLoad(OutputSubVDIColor, ivec3(supersegmentNum, gl_GlobalInvocationID.y, gl_GlobalInvocationID.x));
-                float diff = diffPremultiplied(supseg_color, x);
-                quantization_error += diff;
-            }
-
-=======
->>>>>>> 4dc09daa
             steps_in_supseg++;
 
             if(!transparentSample) {
@@ -128,13 +94,7 @@
         }
 
         if(lastSample && supersegmentIsOpen) { //close the supersegment after the last sample is accumulated
-            jumpPosition(num_terminations, supersegmentIsOpen, steps_in_supseg, ndc_step, curV, steps_trunc_trans, //
-                wfront, wback, stepWidth, supersegmentAdjusted, supSegEndPoint);
 
-<<<<<<< HEAD
-            writeSegAndGrid(supsegs_written, supersegmentNum, supSegStartPoint, supSegEndPoint, //
-                supersegmentAdjusted, ipv, uv, grid_cell);
-=======
             num_terminations++;
             supersegmentIsOpen = false;
 
@@ -153,7 +113,6 @@
                 supersegmentNum++;
             }
             steps_trunc_trans = 0;
->>>>>>> 4dc09daa
         }
     }
-}
+}
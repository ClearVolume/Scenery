#version 450
#extension GL_EXT_debug_printf : enable
#define USE_PRINTF 1
#define RLE 1

layout(set = 3, binding = 0) uniform ShaderProperties {
    mat4 ProjectionOriginal;
    mat4 invProjectionOriginal;
    mat4 ViewOriginal;
    mat4 invViewOriginal;
    float array[256];
float nw;
int windowWidth;
    int windowHeight;
    int totalGeneratedSupsegs;
};

layout (local_size_x = 16, local_size_y = 16) in;
layout (set = 0, binding = 0, rgba32f) uniform readonly image3D InputVDI;
layout (set = 1, binding = 0, rgba8) uniform image2D OutputViewport;
layout (set = 2, binding = 0, rg32f) uniform readonly image3D DepthVDI;
#if RLE
layout (set = 4, binding = 0, r32i) uniform iimage2D PrefixSums;
#endif

vec2 decode(vec4 c){
    vec2 v = vec2(0.);

    int ir = int(c.r*255.);
    int ig = int(c.g*255.);
    int irg = ir*256 + ig;
    v.x = float(irg) / 256.;

    int ib = int(c.b*255.);
    int ia = int(c.a*255.);
    int iba = ib*256 + ia;
    v.y = float(iba) / 256.;

    v -= 128.;
    return v;
}

const vec4 bitEnc = vec4(1.,255.,65025.,16581375.);
const vec4 bitDec = 1./bitEnc;
float DecodeFloatRGBA (vec4 v) {
    return dot(v, bitDec);
}

float adjustOpacity(float a, float modifiedStepLength) {
    return 1.0 - pow((1.0 - a), modifiedStepLength);
}

int totalMemoryLoads = 0;

int bufferWidth = 0;
int bufferHeight = 0;
int bufferDepth = 0;

ivec2 debug_pixel = ivec2(482, 719);

#if RLE
ivec3 supersegmentIndices(ivec2 theList, int index) {
    int linearized = imageLoad(PrefixSums, theList.yx).x + index;
    if(gl_GlobalInvocationID.xy == debug_pixel) {
        debugPrintfEXT("Linearized loc: %d", linearized);
    }

    int z_ = linearized / (bufferWidth * bufferHeight);

    int remainder = linearized % (bufferWidth * bufferHeight);

    int y_ = remainder / bufferWidth;
    int x_ = remainder % bufferWidth;

    return ivec3(x_, y_, z_);
}
#endif

float getSupsegFront(ivec2 theList, int index) {
    #if RLE
    ivec3 bufferIndices = supersegmentIndices(theList, index);
    if(gl_GlobalInvocationID.xy == debug_pixel) {
        debugPrintfEXT("The buffer indices are: %d, %d, %d", bufferIndices.xyz);
    }
    vec4 front = imageLoad(DepthVDI, ivec3(bufferIndices.x * 2, bufferIndices.y, bufferIndices.z));
    #else
    vec4 front = imageLoad(DepthVDI, ivec3(index*2, theList.y, theList.x));
    #endif
    totalMemoryLoads++;
    return front.x;
}

float getSupsegBack(ivec2 theList, int index) {
    #if RLE
    ivec3 bufferIndices = supersegmentIndices(theList, index);
    vec4 back = imageLoad(DepthVDI, ivec3(bufferIndices.x * 2 + 1, bufferIndices.y, bufferIndices.z));
    #else
    vec4 back = imageLoad(DepthVDI, ivec3(index*2 + 1, theList.y, theList.x));
    #endif
    totalMemoryLoads++;
    return back.x;
}

vec4 getSupsegColor(ivec2 theList, int index) {
    #if RLE
    ivec3 bufferIndices = supersegmentIndices(theList, index);
    return imageLoad(InputVDI, bufferIndices).rgba;
    #else
    return imageLoad(InputVDI, ivec3(index, theList.y, theList.x)).rgba;
    #endif
}

void main() {

<<<<<<< HEAD
    ivec2 debug_pixel = ivec2(300, 300);
=======
>>>>>>> fe62b1ed

    if(gl_GlobalInvocationID.xy == debug_pixel) {
        debugPrintfEXT("Value of nw: %f", nw);
        debugPrintfEXT("The elements are: %f, %f, %f", array[1], array[2], array[0]);
    }

    #if RLE
    int numSupersegments;

    if(gl_GlobalInvocationID.y < (windowHeight - 1)) {
        //this is not a corner list
        numSupersegments = imageLoad(PrefixSums, ivec2(gl_GlobalInvocationID.y + 1, gl_GlobalInvocationID.x)).x - imageLoad(PrefixSums, ivec2(gl_GlobalInvocationID.yx)).x;
    } else if(gl_GlobalInvocationID.y == (windowHeight - 1) && gl_GlobalInvocationID.x == (windowWidth - 1)) {
        //this is the final list, ie corner and last
        numSupersegments = totalGeneratedSupsegs - imageLoad(PrefixSums, ivec2(gl_GlobalInvocationID.yx)).x;
    } else {
        //this is a corner list but not the last
        numSupersegments = imageLoad(PrefixSums, ivec2(0, gl_GlobalInvocationID.x+1)).x - imageLoad(PrefixSums, ivec2(gl_GlobalInvocationID.yx)).x;
    }

    if(gl_GlobalInvocationID.xy == debug_pixel) {
        debugPrintfEXT("numSupersegments: %d", numSupersegments);
    }

    if(numSupersegments < 0 || numSupersegments > 20) {
        debugPrintfEXT("Error! Invoc id: (%d, %d), numSupersegments: %d", gl_GlobalInvocationID.xy, numSupersegments);
    }

    ivec3 imageCoords  = imageSize(InputVDI);
    bufferWidth = imageCoords.x;
    bufferHeight = imageCoords.y;
    bufferDepth = imageCoords.z;
    #else
    ivec3 imageCoords  = imageSize(InputVDI);
    int numSupersegments = imageCoords.r;
    #endif

    mat4 pv_orig = ProjectionOriginal * ViewOriginal;

    mat4 ivp_orig = invViewOriginal * invProjectionOriginal;

    vec4 v = vec4(0);

    vec2 texcoord = gl_GlobalInvocationID.xy/vec2(windowWidth, windowHeight);
    vec2 uv = texcoord * 2.0 - vec2(1.0);

    // NDC of frag on near and far plane
    vec4 front = vec4( uv, -1, 1 );
    vec4 back = vec4( uv, 1, 1 );

    // calculate eye ray in world space
    vec4 wfront = ivp_orig * front;
    wfront *= 1 / wfront.w;
    vec4 wback = ivp_orig * back;
    wback *= 1 / wback.w;


    vec4 maxV = vec4(0);

    for(int i = 0; i < numSupersegments; i++) {

        vec4 x = getSupsegColor(ivec2(gl_GlobalInvocationID.xy), i);

        vec3 newColor = x.rgb;
        float newAlpha = x.a;

        float depthHere = getSupsegFront(ivec2(gl_GlobalInvocationID.xy), i);
        float depthEnd = getSupsegBack(ivec2(gl_GlobalInvocationID.xy), i);

        if(gl_GlobalInvocationID.xy == debug_pixel) {
            debugPrintfEXT("Supseg %d! Start is: %f, end is: %f. a: %f", i, depthHere, depthEnd, newAlpha);
        }

        if(i!=0 && depthHere == 0.0) {
                break;
        }


        if(i==0 && depthEnd == 0.0) {
//                v = vec4(1, 0, 0, 1);
                break;
        }

        if(depthEnd <= depthHere) {
            debugPrintfEXT("This is an error!! Start: %f, end is: %f. a: %f. Invoc coords: (%d, %d)", depthHere, depthEnd, newAlpha, gl_GlobalInvocationID.xy);
        }

        float ndc_x = (float(gl_GlobalInvocationID.x) / float(windowWidth)) * 2.0 - 1.0;
        float ndc_y = (float(gl_GlobalInvocationID.y) / float(windowHeight)) * 2.0 - 1.0;

        vec4 supseg_start_w = ivp_orig * vec4(ndc_x, ndc_y, depthHere, 1);
        supseg_start_w *= 1. / supseg_start_w.w;

        vec4 supseg_end_w = ivp_orig * vec4(ndc_x, ndc_y, depthEnd, 1);
        supseg_end_w *= 1. / supseg_end_w.w;

        float length_in_supseg = distance(supseg_start_w, supseg_end_w);

        #if USE_PRINTF
        if(gl_GlobalInvocationID.xy == debug_pixel) {
            debugPrintfEXT("NDC start point: (%f, %f, %f, %f) and NDC end point: (%f, %f, %f, %f).", vec4(ndc_x, ndc_y, depthHere, 1), vec4(ndc_x, ndc_y, depthEnd, 1));
            debugPrintfEXT("World start point: (%f, %f, %f, %f) and end point: (%f, %f, %f, %f). Length: %f", supseg_start_w.xyzw, supseg_end_w.xyzw, length_in_supseg);
        }
        #endif

        float adj_alpha = adjustOpacity(newAlpha, length_in_supseg);

        #if USE_PRINTF
        if(gl_GlobalInvocationID.xy == debug_pixel) {
            debugPrintfEXT("Supseg: %d. Color is: (%f, %f, %f). Opacity: %f and adj opacity: %f. Supseg length: %f", i, newColor.rgb, newAlpha, adj_alpha, distance(supseg_start_w, supseg_end_w));
        }
        #endif

        v.rgb = v.rgb + (1.0f - v.a) * newColor * adj_alpha;
        v.a = v.a + (1.0f - v.a) * adj_alpha;

        if(gl_GlobalInvocationID.xy == debug_pixel) {
            debugPrintfEXT("accumulated color so far: (%f, %f, %f, %f)", v.rgba);
        }

//            if(depthHere >= depthEnd) {
//                v = vec4(1);
//            }

    }

//    v.r = gl_GlobalInvocationID.x/600.0;
//    v.g = gl_GlobalInvocationID.y/600.0;
//    v.b = 0;
//    v.a = 1;

    if(gl_GlobalInvocationID.xy == debug_pixel) {
        debugPrintfEXT("For pixel: (%d, %d), final accumulated color is (before attenuation): (%f, %f, %f, %f)", debug_pixel.xy, v.rgba);
    }

    v.xyz = pow(v.xyz, vec3(1/2.2));
//v = vec4(1);

    if(gl_GlobalInvocationID.xy == debug_pixel) {
        debugPrintfEXT("For pixel: (%d, %d), final accumulated color (after attenuation) is: (%f, %f, %f, %f)", debug_pixel.xy, v.rgba);
    }

//    if(gl_GlobalInvocationID.y > 900) {
//        v = vec4(1);
//    }
    imageStore(OutputViewport, ivec2(gl_GlobalInvocationID.x, gl_GlobalInvocationID.y), v);
}<|MERGE_RESOLUTION|>--- conflicted
+++ resolved
@@ -112,11 +112,6 @@
 
 void main() {
 
-<<<<<<< HEAD
-    ivec2 debug_pixel = ivec2(300, 300);
-=======
->>>>>>> fe62b1ed
-
     if(gl_GlobalInvocationID.xy == debug_pixel) {
         debugPrintfEXT("Value of nw: %f", nw);
         debugPrintfEXT("The elements are: %f, %f, %f", array[1], array[2], array[0]);

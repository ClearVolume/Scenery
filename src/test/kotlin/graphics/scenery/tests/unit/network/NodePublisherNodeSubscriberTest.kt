--- conflicted
+++ resolved
@@ -91,15 +91,12 @@
     @Test
     fun integrationSimpleNode() {
 
-        sub.startListening()
-        pub.startPublishing()
         pub.register(scene1)
 
         val box = Box()
         box.name = "box"
         scene1.addChild(box)
 
-<<<<<<< HEAD
         Thread.sleep(1000)
         sub.networkUpdate(scene2)
 
@@ -109,10 +106,6 @@
     @Test
     fun integrationSimpleChildNode() {
 
-        sub.startListening()
-        pub.startPublishing()
-=======
->>>>>>> 7cd350b0
         pub.register(scene1)
 
         val box = Box()
@@ -250,8 +243,6 @@
             scene2.addChild(box2)
         }
 
-        sub.startListening()
-        pub.startPublishing()
         pub.register(scene1)
         Thread.sleep(1000)
         sub.networkUpdate(scene2)
@@ -333,8 +324,6 @@
             }
         }
 
-        sub.startListening()
-        pub.startPublishing()
         pub.register(scene1)
 
         val volume = Volume.forNetwork(

package graphics.scenery.tests.unit

import graphics.scenery.geometry.DummySpline
import graphics.scenery.proteins.Protein
import graphics.scenery.proteins.RibbonDiagram
import graphics.scenery.utils.lazyLogger
import org.biojava.nbio.structure.Group
import org.biojava.nbio.structure.secstruc.SecStrucElement
import org.joml.Vector3f
import org.junit.Test
import org.lwjgl.system.Platform
import kotlin.reflect.full.declaredMemberFunctions
import kotlin.reflect.jvm.isAccessible
import kotlin.test.assertEquals
import kotlin.test.assertNotEquals
import kotlin.test.assertTrue

/**
 * This is the test for the RibbonCalculation, i.e. the pdb-support.
 *
 * @author Justin Buerger, burger@mpi-cbg.com
 */
class RibbonDiagramTests {
    private val logger by lazyLogger()

    /**
     * Tests coherence of curve size and number of residues.
     */
    @Test
    fun residueCountTest() {
        logger.info("Tests coherence of curve size and number of residues.")
        val plantProtein = Protein.fromID("3nir")
        val plantRibbon = RibbonDiagram(plantProtein)
        val dsspPlant = plantRibbon.callPrivateFunc("dssp")
        val plantChains = plantProtein.getResidues()
        var allPlantPoints = 0
        plantChains.forEach {
            if (dsspPlant is List<*>) {
                @Suppress("UNCHECKED_CAST")
                val guides =
                    RibbonDiagram.GuidePointCalculation.calculateGuidePoints(it, dsspPlant as List<SecStrucElement>)
                val spline = plantRibbon.callPrivateFunc("ribbonSpline", guides) as DummySpline
                allPlantPoints += spline.splinePoints().size
            }
        }
        //the protein has 46 residues, each section has ten spline points, and the whole spline one starting point
        assertEquals(allPlantPoints, (46) * (10) +1)
    }

    /**
     * Tests number of subProteins.
     */
    @Test
    fun numberSubProteinsTest() {
        logger.info("Tests number of subProteins.")
        val plantProtein = Protein.fromID("3nir")
        val plantRibbon = RibbonDiagram(plantProtein)
        assertEquals(plantRibbon.children.size, 1)

        val insectWing = Protein.fromID("2w49")
        val insectWingRibbon = RibbonDiagram(insectWing)
        assertEquals(insectWingRibbon.children.size, 36)

        /*
        val saccharomycesCerevisiae = Protein.fromID("6zqd")
        val scRibbon = RibbonDiagram(saccharomycesCerevisiae)
        assertEquals(scRibbon.children.size, 63)
        */

        /*
        val covid19 = Protein.fromID("6zcz")
        val covidRibbon = RibbonDiagram(covid19)
        assertEquals(covidRibbon.children.size, 4)
         */

        val aspirin = Protein.fromID("6mqf")
        val aspirinRibbon = RibbonDiagram(aspirin)
        assertEquals(aspirinRibbon.children.size, 2)

        val nucleosome = Protein.fromID("6y5e")
        val nucRibbon = RibbonDiagram(nucleosome)
        assertEquals(nucRibbon.children.size, 9)
    }

    /**
     * Tests a lot of pdb structures and check that everyone of them yields a valid output.
     * The comments refer to the chosen filter in the "SCIENTIFIC NAME OF SOURCE ORGANISM" category
     * in the RCSB data base. These organisms as well as the pdb files have been chosen arbitrary.
     * The null checks are there to satisfy the test structure- the test verifies in fact that no
     * exception is thrown.
     */
    @Test
    fun testLotsOfProteins() {
        val proteins = listOf(
            "6l69", "3mbw", "4u1a", "5m9m", "6mzl", "6mp5", "2qd4", "6pe9",
            "1ydk", "2rma", "3mdc", "2kne", "4tn7", "3mao", "5m8s", "6v2e",
            "4giz", "3l2j", "4odq", "6slm", "2qho", "1zr0", "2ake", "2wx1",
            "2mue", "2m0j", "1q5w", "3gj8", "3sui", "6pby", "2m0k", "1r4a",
            "3fub", "6uku", "6v92", "2l2i", "1pyo", "4lcd", "6p9x", "6uun",
            "6v80", "6v7z", "4grw", "3mc5", "3mbw", "4tkw", "4u0i", "3mas",
            "6znn", "1ctp", /*"3j92",*/ "3jak", "1nb5", "3lk3", "1mdu", "3eks",
            "2ebv", "4gbj", "6v4e", "6v4h", "4m8n", "4ia1", "3ei2", "2rh1",
            "6ps3", "3v2y", "4pla", "3eml", "2seb", "2qej", "1d5m", "2wy8",
            "4idj", "2vr3", "2win", "6urh", "3ua7", "3mrn", "4z0x", "2rhk",
            "6pdx", "6urm", "2x4q", "1r0n", "2ff6", "4i7b", "3bs5", "5chl",
            "5f84", "4uuz", "4v98", "4wsi", "4u68", "2qho", "5jvs", "6hom",
            "4xib", "4u0q", "6phf"
        )

        var max = 0L
        val runtime = Runtime.getRuntime()
        val onWindows = Platform.get() == Platform.WINDOWS

        proteins.shuffled()/*.take(20)*/.forEach { pdbId ->
            val protein = Protein.fromID(pdbId)
            logger.info("Testing ${protein.structure.name} ...")
            RibbonDiagram(protein)
            val available = runtime.maxMemory()/1024/1024
            val used = (runtime.totalMemory()-runtime.freeMemory())/1024/1024
            val free = runtime.freeMemory()/1024/1024
            logger.info("Memory use: $used MB, $free MB free $available MB available, $max MB max used so far")
            max = maxOf(used, max)

            // Ugly, but we try to GC here, as some proteins accrue large string allocations
            // stemming from the Biojava CIF/PDB parser.
            System.gc()
        }
        logger.info("Max memory use was $max MB")
    }

    /**
     * Verifies that the boundingbox min and max vector don't become the null vector.
     */
    @Test
    fun testMaxBoundingBoxNoNullVector() {
        //test min max don't become the null vector
        val protein = Protein.fromID("2zzw")
        val ribbon = RibbonDiagram(protein)
        val bb = ribbon.getMaximumBoundingBox()
        assertEquals(bb.n, ribbon)
        assertNotEquals(bb.min, Vector3f(0f, 0f, 0f))
        assertNotEquals(bb.max, Vector3f(0f, 0f, 0f))
    }

    /**
     * Verifies that a BoundingBox for a ribbon can be created.
     */
    @Test
    fun testMaxBoundingBox() {
        // check if the right BoundingBoc is created
        val protein = Protein.fromID("5m9m")
        val ribbon = RibbonDiagram(protein)
        val bb = ribbon.getMaximumBoundingBox()
<<<<<<< HEAD
=======
        //We use ranges because the first and last guidePoint are created nondeterministically- but in the guaranteed range
>>>>>>> efaa14fc
        assertTrue { 22.2 < bb.max.x && bb.max.x < 22.6 }
        assertTrue { 33.6 < bb.max.y && 34 > bb.max.y }
        assertTrue { 37.5 < bb.max.z && 37.9 > bb.max.z }
        assertTrue { -31.3 < bb.min.x && -29.9 > bb.min.x }
        assertTrue { -28.3 < bb.min.y &&  -27.9 > bb.min.y }
        assertTrue { -36.8 < bb.min.z && -36.4 > bb.min.z }
    }

    /**
     * Checks if the number of residues in the ribbon diagram corresponds to the actual number of protein residues
     */
    @Test
    fun testSplinePointsToResidueNumber() {
        val protein = Protein.fromID("4u68")
        val ribbon = RibbonDiagram(protein)
        val residuesCount = ribbon.children.flatMap { chain -> chain.children }.flatMap { it.children }.size
        val allResidues = protein.structure.chains.flatMap { it.atomGroups }.filter { it.hasAminoAtoms() }
        assertEquals(residuesCount, allResidues.size)
    }

    /**
     * Checks that the important parts of proteins remain unchanged during ribbon diagram calculation
     */
    @Test
    fun testUnchangedProtein() {
        val protein = Protein.fromID("4u68")
        val protein2 = Protein.fromID("4u68")
        val ribbon = RibbonDiagram(protein)
        val allResidues = protein.structure.chains.flatMap { it.atomGroups }.filter { it.hasAminoAtoms() }
        val allResidues2 = protein2.structure.chains.flatMap { it.atomGroups }.filter { it.hasAminoAtoms() }
        assertEquals(allResidues2.size, allResidues.size)
    }

    //Inline function for the protein to access residues
    private fun Protein.getResidues(): ArrayList<ArrayList<Group>> {
        val proteins = ArrayList<ArrayList<Group>>(this.structure.chains.size)
        this.structure.chains.forEach { chain ->
            if (chain.isProtein) {
                val aminoList = ArrayList<Group>(chain.atomGroups.size)
                chain.atomGroups.forEach { group ->
                    if (group.hasAminoAtoms()) {
                        aminoList.add(group)
                    }
                }
                proteins.add(aminoList)
            }
        }
        return proteins
    }

    //Inline function to access private function in the RibbonDiagram
    private inline fun <reified T> T.callPrivateFunc(name: String, vararg args: Any?): Any? =
        T::class
            .declaredMemberFunctions
            .firstOrNull { it.name == name }
            ?.apply { isAccessible = true }
            ?.call(this, *args)
}
<|MERGE_RESOLUTION|>--- conflicted
+++ resolved
@@ -151,10 +151,6 @@
         val protein = Protein.fromID("5m9m")
         val ribbon = RibbonDiagram(protein)
         val bb = ribbon.getMaximumBoundingBox()
-<<<<<<< HEAD
-=======
-        //We use ranges because the first and last guidePoint are created nondeterministically- but in the guaranteed range
->>>>>>> efaa14fc
         assertTrue { 22.2 < bb.max.x && bb.max.x < 22.6 }
         assertTrue { 33.6 < bb.max.y && 34 > bb.max.y }
         assertTrue { 37.5 < bb.max.z && 37.9 > bb.max.z }

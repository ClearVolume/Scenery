--- conflicted
+++ resolved
@@ -116,13 +116,8 @@
             // these examples don't work in headless mode
             "SwingTexturedCubeExample",
             "TexturedCubeJavaExample",
-
-<<<<<<< HEAD
             "SettingsEditorExample",
-=======
-
             "TransferFunctionEditorExample",
->>>>>>> 04eacf79
             // these examples need additional hardware
             "VRControllerExample",
             "VRSideChainsExample",

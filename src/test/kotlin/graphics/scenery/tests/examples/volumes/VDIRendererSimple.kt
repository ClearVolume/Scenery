package graphics.scenery.tests.examples.volumes

import graphics.scenery.*
import graphics.scenery.backends.Renderer
import graphics.scenery.backends.Shaders
import graphics.scenery.compute.ComputeMetadata
import graphics.scenery.compute.InvocationType
import graphics.scenery.textures.Texture
import graphics.scenery.utils.Image
import graphics.scenery.volumes.vdi.VDIDataIO
import net.imglib2.type.numeric.integer.IntType
import net.imglib2.type.numeric.integer.UnsignedByteType
import net.imglib2.type.numeric.real.FloatType
import org.joml.Matrix4f
import org.joml.Quaternionf
import org.joml.Vector3f
import org.joml.Vector3i
import org.lwjgl.system.MemoryUtil
import java.io.File
import java.io.FileInputStream
import java.nio.ByteBuffer
import kotlin.concurrent.thread
import kotlin.math.ceil

class CustomNodeSimple : RichNode() {
    @ShaderProperty
    var ProjectionOriginal = Matrix4f()

    @ShaderProperty
    var invProjectionOriginal = Matrix4f()

    @ShaderProperty
    var ViewOriginal = Matrix4f()

    @ShaderProperty
    var invViewOriginal = Matrix4f()

    @ShaderProperty
    var nw = 0f

    @ShaderProperty
    var windowWidth: Int = 0

    @ShaderProperty
    var windowHeight: Int = 0

    @ShaderProperty
    var totalGeneratedSupsegs: Int = 0

    @ShaderProperty
    var array: FloatArray = FloatArray(256)
}


class VDIRendererSimple : SceneryBase("SimpleVDIRenderer", 1920, 1080) {

    private val vulkanProjectionFix =
        Matrix4f(
            1.0f,  0.0f, 0.0f, 0.0f,
            0.0f, -1.0f, 0.0f, 0.0f,
            0.0f,  0.0f, 0.5f, 0.0f,
            0.0f,  0.0f, 0.5f, 1.0f)

    fun Matrix4f.applyVulkanCoordinateSystem(): Matrix4f {
        val m = Matrix4f(vulkanProjectionFix)
        m.mul(this)

        return m
    }

    val separateDepth = true
    val colors32bit = true

    val runLengthEncoded = true

    val commSize = 1
    val rank = 0

    override fun init() {

        val numLayers = if(separateDepth) {
            1
        } else {
            3
        }

        renderer = hub.add(SceneryElement.Renderer,
            Renderer.createRenderer(hub, applicationName, scene, windowWidth, windowHeight))

        val numSupersegments = 20

        val buff: ByteArray
        val depthBuff: ByteArray?

<<<<<<< HEAD
        var dataset = "Rayleigh_Taylor"
=======
        var dataset = "Kingsnake"
>>>>>>> fe62b1ed

//        dataset += "_${commSize}_${rank}"

        val vdiParams = "_${windowWidth}_${windowHeight}_${numSupersegments}_0_"


//        val basePath = "/home/aryaman/Repositories/DistributedVis/cmake-build-debug/"
        val basePath = "/home/aryaman/Repositories/scenery-insitu/"
//        val basePath = "/home/aryaman/Repositories/scenery_vdi/scenery/"
//        val basePath = "/home/aryaman/TestingData/"
//        val basePath = "/home/aryaman/TestingData/FromCluster/"

<<<<<<< HEAD
=======
        val vdiParams = "_${windowWidth}_${windowHeight}_${numSupersegments}_0_"
//        val vdiParams = ""

>>>>>>> fe62b1ed
        val file = FileInputStream(File(basePath + "${dataset}vdi${vdiParams}dump4"))
//        val comp = GZIPInputStream(file, 65536)

        val vdiData = VDIDataIO.read(file)
<<<<<<< HEAD

        logger.info("View is: ${vdiData.metadata.view}")
        logger.info("Proj is: ${vdiData.metadata.projection}")
=======
>>>>>>> fe62b1ed

        val cam: Camera = DetachedHeadCamera()
        with(cam) {
            spatial().position = Vector3f( 5.699E+0f, -4.935E-1f,  5.500E+0f)
//            spatial().position = Vector3f( 6.284E+0f, -4.932E-1f, 4.787E+0f)
            spatial().rotation = Quaternionf( 1.211E-1, -3.842E-1 ,-5.090E-2,  9.139E-1)
//            spatial().rotation = Quaternionf( 1.162E-1, -4.624E-1, -6.126E-2,  8.769E-1)
            perspectiveCamera(50.0f, 512, 512)

            scene.addChild(this)
        }
        cam.farPlaneDistance = 20.0f

//        vdiData.metadata.projection = cam.spatial().projection
//        vdiData.metadata.view = cam.spatial().getTransformation()


//        val vdiType = "Sub"
//        val vdiType = "Composited"
//        val vdiType = "SetOf"
//        val vdiType = "Final"
        val vdiType = ""

<<<<<<< HEAD
        if(separateDepth) {
            buff = File(basePath + "${dataset}${vdiType}VDI${vdiParams}4_ndc_col_working").readBytes()
            depthBuff = File(basePath + "${dataset}${vdiType}VDI${vdiParams}4_ndc_depth_working").readBytes()
=======
>>>>>>> fe62b1ed


        if(runLengthEncoded) {
            buff = File(basePath + "${dataset}${vdiType}VDI${vdiParams}4_ndc_col_rle").readBytes()
            depthBuff = File(basePath + "${dataset}${vdiType}VDI${vdiParams}4_ndc_depth_rle").readBytes()
        } else {
            buff = File(basePath + "${dataset}${vdiType}VDI${vdiParams}4_ndc_col").readBytes()
            depthBuff = File(basePath + "${dataset}${vdiType}VDI${vdiParams}4_ndc_depth").readBytes()
        }

        val totalMaxSupersegments = if(runLengthEncoded) {
            buff.size / (4*4).toFloat()
        } else {
            (numSupersegments * windowWidth * windowHeight).toFloat()
        }

        var colBuffer: ByteBuffer
        var depthBuffer: ByteBuffer?
//        colBuffer = ByteBuffer.wrap(buff)
//        depthBuffer = ByteBuffer.wrap(depthBuff)
        colBuffer = if(runLengthEncoded) {
            MemoryUtil.memCalloc(512 * 512 * ceil((totalMaxSupersegments / (512*512)).toDouble()).toInt() * 4 * 4)
        } else {
            MemoryUtil.memCalloc(windowHeight * windowWidth * numSupersegments * numLayers * 4 * 4)
        }

        colBuffer.put(buff).flip()
        colBuffer.limit(colBuffer.capacity())
        logger.info("Length of color buffer is ${buff.size} and associated bytebuffer capacity is ${colBuffer.capacity()} it has remaining: ${colBuffer.remaining()}")
        logger.info("Col sum is ${buff.sum()}")


        depthBuffer = if(runLengthEncoded) {
            MemoryUtil.memCalloc(2 * 512 * 512 * ceil((totalMaxSupersegments / (512*512)).toDouble()).toInt() * 4)
        } else {
            MemoryUtil.memCalloc(windowHeight * windowWidth * numSupersegments * 2 * 2 * 2)
        }
        depthBuffer.put(depthBuff).flip()
        depthBuffer.limit(depthBuffer.capacity())
        logger.info("Length of depth buffer is ${depthBuff!!.size} and associated bytebuffer capacity is ${depthBuffer.capacity()} it has remaining ${depthBuffer.remaining()}")
        logger.info("Depth sum is ${depthBuff.sum()}")

        val outputBuffer = MemoryUtil.memCalloc(windowHeight * windowWidth * 4)

        val compute = CustomNodeSimple()
        compute.name = "compute node"

<<<<<<< HEAD
=======
//        compute.setMaterial(ShaderMaterial(Shaders.ShadersFromFiles(arrayOf("SimpleVDITraversal.comp"), this@VDIRendererSimple::class.java))) {
>>>>>>> fe62b1ed
        compute.setMaterial(ShaderMaterial(Shaders.ShadersFromFiles(arrayOf("SimpleVDIRenderer.comp"), this@VDIRendererSimple::class.java))) {
//        compute.setMaterial(ShaderMaterial(Shaders.ShadersFromFiles(arrayOf("SimpleVDIRendererIntDepths.comp"), this@VDIRendererSimple::class.java))) {
            textures["OutputViewport"] = Texture.fromImage(Image(outputBuffer, windowWidth, windowHeight), usage = hashSetOf(Texture.UsageType.LoadStoreImage, Texture.UsageType.Texture))
            textures["OutputViewport"]!!.mipmap = false
        }

        compute.metadata["ComputeMetadata"] = ComputeMetadata(
            workSizes = Vector3i(windowWidth, windowHeight, 1),
            invocationType = InvocationType.Permanent
        )

        val bufType = if(colors32bit) {
            FloatType()
        } else {
            UnsignedByteType()
        }

<<<<<<< HEAD
        compute.nw = vdiData.metadata.nw
        compute.ViewOriginal = vdiData.metadata.view
        compute.invViewOriginal = Matrix4f(vdiData.metadata.view).invert()
        compute.ProjectionOriginal = Matrix4f(vdiData.metadata.projection)
        compute.invProjectionOriginal = Matrix4f(vdiData.metadata.projection).invert()

        logger.info("value of nw: ${vdiData.metadata.nw}")
=======
        compute.windowWidth = windowWidth
        compute.windowHeight = windowHeight
        compute.totalGeneratedSupsegs = totalMaxSupersegments.toInt()
//        compute.totalGeneratedSupsegs = 2433894 // if the buffer also contains some extra 0s

        compute.nw = vdiData.metadata.nw
        compute.ViewOriginal = vdiData.metadata.view
        compute.invViewOriginal = Matrix4f(vdiData.metadata.view).invert()
        compute.ProjectionOriginal = Matrix4f(vdiData.metadata.projection).applyVulkanCoordinateSystem()
        compute.invProjectionOriginal = Matrix4f(vdiData.metadata.projection).applyVulkanCoordinateSystem().invert()

//        compute.array = floatArrayOf(3f, 5f, 7f)

        compute.array[1] = 2485f
        compute.array[0] = 345f
        compute.array[2] = 65f
        compute.array[3] = 65f
//
//        compute.array.set(1, 4455f)

>>>>>>> fe62b1ed

        logger.info("value of nw: ${vdiData.metadata.nw}")

        if(runLengthEncoded) {
            compute.material().textures["InputVDI"] = Texture(Vector3i(numLayers * 512, 512, ceil((totalMaxSupersegments / (512*512)).toDouble()).toInt()), 4, contents = colBuffer, usageType = hashSetOf(Texture.UsageType.LoadStoreImage, Texture.UsageType.Texture)
                , type = bufType,
                mipmap = false,
//            normalized = false,
                minFilter = Texture.FilteringMode.NearestNeighbour,
                maxFilter = Texture.FilteringMode.NearestNeighbour
            )
            compute.material().textures["DepthVDI"] = Texture(Vector3i(2 * 512, 512, ceil((totalMaxSupersegments / (512*512)).toDouble()).toInt()),  channels = 1, contents = depthBuffer, usageType = hashSetOf(
                Texture.UsageType.LoadStoreImage, Texture.UsageType.Texture), type = FloatType(), mipmap = false, normalized = false, minFilter = Texture.FilteringMode.NearestNeighbour, maxFilter = Texture.FilteringMode.NearestNeighbour)

        } else {
            compute.material().textures["InputVDI"] = Texture(Vector3i(numSupersegments*numLayers, windowHeight, windowWidth), 4, contents = colBuffer, usageType = hashSetOf(Texture.UsageType.LoadStoreImage, Texture.UsageType.Texture)
                , type = bufType,
                mipmap = false,
//            normalized = false,
                minFilter = Texture.FilteringMode.NearestNeighbour,
                maxFilter = Texture.FilteringMode.NearestNeighbour
            )
            compute.material().textures["DepthVDI"] = Texture(Vector3i(2 * numSupersegments, windowHeight, windowWidth),  channels = 1, contents = depthBuffer, usageType = hashSetOf(
                Texture.UsageType.LoadStoreImage, Texture.UsageType.Texture), type = FloatType(), mipmap = false, normalized = false, minFilter = Texture.FilteringMode.NearestNeighbour, maxFilter = Texture.FilteringMode.NearestNeighbour)
        }

        if(runLengthEncoded) {
            val prefixArray: ByteArray = File(basePath + "${dataset}${vdiType}VDI${vdiParams}4_ndc_prefix").readBytes()

            val prefixBuffer = MemoryUtil.memCalloc(windowHeight * windowWidth * 4)

            prefixBuffer.put(prefixArray).flip()

            compute.material().textures["PrefixSums"] = Texture(Vector3i(windowHeight, windowWidth, 1), 1, contents = prefixBuffer, usageType = hashSetOf(
                Texture.UsageType.LoadStoreImage, Texture.UsageType.Texture), type = IntType(), mipmap = false, minFilter = Texture.FilteringMode.NearestNeighbour, maxFilter = Texture.FilteringMode.NearestNeighbour)
        }

        scene.addChild(compute)

        val plane = FullscreenObject()
        plane.material().textures["diffuse"] = compute.material().textures["OutputViewport"]!!

        scene.addChild(plane)

        val light = PointLight(radius = 15.0f)
        light.position = Vector3f(0.0f, 0.0f, 2.0f)
        light.intensity = 5.0f
        light.emissionColor = Vector3f(1.0f, 1.0f, 1.0f)
        scene.addChild(light)


//        thread {
//            while (running) {
//                box.rotation.rotateY(0.01f)
//                box.needsUpdate = true
////                box.material.textures["diffuse"] = compute.material.textures["OutputViewport"]!!
//
//                Thread.sleep(20)
//            }
//        }

//        thread{
//            while (!renderer!!.firstImageReady) {
//                Thread.sleep(50)
//            }
//
//            logger.info("will write the screenshot")
//            Thread.sleep(1000)
//
//            val baseDataset = "Rotstrat"
//            val viewNumber = 2
//            val communicatorType = "_16_0"
//            val totalRotation = 10
//
//            val path = "/home/argupta/Repositories/scenery-insitu/benchmarking/${baseDataset}/View${viewNumber}/volume_rendering/reference_comp${windowWidth}_${windowHeight}_${totalRotation.toInt()}"
//
//            renderer!!.screenshot("$path.png")
//
//        }

        thread {

            while(true) {
                Thread.sleep(2000)

                logger.info(compute.array.joinToString(","))

                compute.array[0] = 2 * compute.array[0]
                compute.array[2] = 5f
            }
        }
    }

    companion object {
        @JvmStatic
        fun main(args: Array<String>) {
            VDIRendererSimple().main()
        }
    }
}<|MERGE_RESOLUTION|>--- conflicted
+++ resolved
@@ -92,11 +92,7 @@
         val buff: ByteArray
         val depthBuff: ByteArray?
 
-<<<<<<< HEAD
         var dataset = "Rayleigh_Taylor"
-=======
-        var dataset = "Kingsnake"
->>>>>>> fe62b1ed
 
 //        dataset += "_${commSize}_${rank}"
 
@@ -109,22 +105,13 @@
 //        val basePath = "/home/aryaman/TestingData/"
 //        val basePath = "/home/aryaman/TestingData/FromCluster/"
 
-<<<<<<< HEAD
-=======
-        val vdiParams = "_${windowWidth}_${windowHeight}_${numSupersegments}_0_"
-//        val vdiParams = ""
-
->>>>>>> fe62b1ed
         val file = FileInputStream(File(basePath + "${dataset}vdi${vdiParams}dump4"))
 //        val comp = GZIPInputStream(file, 65536)
 
         val vdiData = VDIDataIO.read(file)
-<<<<<<< HEAD
 
         logger.info("View is: ${vdiData.metadata.view}")
         logger.info("Proj is: ${vdiData.metadata.projection}")
-=======
->>>>>>> fe62b1ed
 
         val cam: Camera = DetachedHeadCamera()
         with(cam) {
@@ -148,13 +135,6 @@
 //        val vdiType = "Final"
         val vdiType = ""
 
-<<<<<<< HEAD
-        if(separateDepth) {
-            buff = File(basePath + "${dataset}${vdiType}VDI${vdiParams}4_ndc_col_working").readBytes()
-            depthBuff = File(basePath + "${dataset}${vdiType}VDI${vdiParams}4_ndc_depth_working").readBytes()
-=======
->>>>>>> fe62b1ed
-
 
         if(runLengthEncoded) {
             buff = File(basePath + "${dataset}${vdiType}VDI${vdiParams}4_ndc_col_rle").readBytes()
@@ -201,10 +181,7 @@
         val compute = CustomNodeSimple()
         compute.name = "compute node"
 
-<<<<<<< HEAD
-=======
 //        compute.setMaterial(ShaderMaterial(Shaders.ShadersFromFiles(arrayOf("SimpleVDITraversal.comp"), this@VDIRendererSimple::class.java))) {
->>>>>>> fe62b1ed
         compute.setMaterial(ShaderMaterial(Shaders.ShadersFromFiles(arrayOf("SimpleVDIRenderer.comp"), this@VDIRendererSimple::class.java))) {
 //        compute.setMaterial(ShaderMaterial(Shaders.ShadersFromFiles(arrayOf("SimpleVDIRendererIntDepths.comp"), this@VDIRendererSimple::class.java))) {
             textures["OutputViewport"] = Texture.fromImage(Image(outputBuffer, windowWidth, windowHeight), usage = hashSetOf(Texture.UsageType.LoadStoreImage, Texture.UsageType.Texture))
@@ -222,15 +199,6 @@
             UnsignedByteType()
         }
 
-<<<<<<< HEAD
-        compute.nw = vdiData.metadata.nw
-        compute.ViewOriginal = vdiData.metadata.view
-        compute.invViewOriginal = Matrix4f(vdiData.metadata.view).invert()
-        compute.ProjectionOriginal = Matrix4f(vdiData.metadata.projection)
-        compute.invProjectionOriginal = Matrix4f(vdiData.metadata.projection).invert()
-
-        logger.info("value of nw: ${vdiData.metadata.nw}")
-=======
         compute.windowWidth = windowWidth
         compute.windowHeight = windowHeight
         compute.totalGeneratedSupsegs = totalMaxSupersegments.toInt()
@@ -248,10 +216,6 @@
         compute.array[0] = 345f
         compute.array[2] = 65f
         compute.array[3] = 65f
-//
-//        compute.array.set(1, 4455f)
-
->>>>>>> fe62b1ed
 
         logger.info("value of nw: ${vdiData.metadata.nw}")
 

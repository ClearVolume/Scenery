--- conflicted
+++ resolved
@@ -48,11 +48,7 @@
         s.material().diffuse = Vector3f(0.0f, 0.0f, 0.0f)
         scene.addChild(s)
 
-<<<<<<< HEAD
-        val volume = Volume.fromPathRaw(Paths.get(getDemoFilesPath() + "/volumes/box-iso/"), hub, true)
-=======
         val volume = Volume.fromPathRaw(Paths.get(getDemoFilesPath() + "/volumes/box-iso/"), hub, UnsignedShortType())
->>>>>>> 34780f36
         volume.name = "volume"
         volume.colormap = Colormap.get("viridis")
         volume.spatial {

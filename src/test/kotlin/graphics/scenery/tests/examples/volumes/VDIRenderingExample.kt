--- conflicted
+++ resolved
@@ -24,19 +24,14 @@
 /**
  * @author Aryaman Gupta <argupta@mpi-cbg.de>
  */
-class VDIRenderingExample : SceneryBase("VDI Rendering", 1280, 720, wantREPL = false) {
+class VDIRenderingExample : SceneryBase("VDI Rendering", 1832, 1016, wantREPL = false) {
 
     val separateDepth = true
     val profileMemoryAccesses = false
     val compute = RichNode()
-<<<<<<< HEAD
     val closeAfter = 5000L
     val dataset = "Stagbeetle"
     val numOctreeLayers = 7.0
-=======
-    val closeAfter = 1500000L
-    val dataset = "Backpack"
->>>>>>> 2d9d664d
 
     override fun init () {
 

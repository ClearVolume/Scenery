--- conflicted
+++ resolved
@@ -46,27 +46,23 @@
         cam.disableCulling = true
 
         referenceTarget.visible = false
-<<<<<<< HEAD
-        referenceTarget.material.roughness = 1.0f
-        referenceTarget.material.metallic = 0.0f
-        referenceTarget.material.diffuse = Vector3f(0.8f, 0.8f, 0.8f)
-        cam.addChild(referenceTarget)
 
-        calibrationTarget.visible = false
-        calibrationTarget.material.roughness = 1.0f
-        calibrationTarget.material.metallic = 0.0f
-        calibrationTarget.material.diffuse = Vector3f(1.0f, 1.0f, 1.0f)
-        calibrationTarget.runRecursive { it.material.diffuse = Vector3f(1.0f, 1.0f, 1.0f) }
-        cam.addChild(calibrationTarget)
-
-=======
         referenceTarget.ifMaterial {
             roughness = 1.0f
             metallic = 0.5f
             diffuse = Vector3f(0.8f, 0.8f, 0.8f)
         }
         scene.addChild(referenceTarget)
->>>>>>> 46aee0f2
+
+        calibrationTarget.visible = false
+        referenceTarget.ifMaterial {
+            roughness = 1.0f
+            metallic = 0.5f
+            diffuse = Vector3f(0.8f, 0.8f, 0.8f)
+        }
+        scene.addChild(referenceTarget)
+        cam.addChild(calibrationTarget)
+
 
         val lightbox = Box(Vector3f(20.0f, 20.0f, 20.0f), insideNormals = true)
         lightbox.name = "Lightbox"
@@ -162,58 +158,23 @@
                         calibrationTarget = calibrationTarget)
 
                     pupilTracker.onGazeReceived = when (pupilTracker.calibrationType) {
-<<<<<<< HEAD
 
 
                         PupilEyeTrackerNew.CalibrationType.WorldSpace -> { gaze ->
                             when {
-                                gaze.confidence < confidenceThreshold -> referenceTarget.material.diffuse = Vector3f(0.8f, 0.0f, 0.0f)
-                                gaze.confidence > confidenceThreshold -> referenceTarget.material.diffuse = Vector3f(0.0f, 0.5f, 0.5f)
-                                gaze.confidence > 0.95f -> referenceTarget.material.diffuse = Vector3f(0.0f, 1.0f, 0.0f)
-=======
-                        PupilEyeTracker.CalibrationType.ScreenSpace -> { gaze ->
-                            referenceTarget.ifMaterial {
-                                when {
-                                    gaze.confidence < 0.85f -> diffuse = Vector3f(0.8f, 0.0f, 0.0f)
-                                    gaze.confidence > 0.85f -> diffuse = Vector3f(0.0f, 0.5f, 0.5f)
-                                    gaze.confidence > 0.95f -> diffuse = Vector3f(0.0f, 1.0f, 0.0f)
-                                }
-                            }
-
-                            if(gaze.confidence > 0.85f) {
-                                referenceTarget.visible = true
-                                referenceTarget.ifSpatial {
-                                    position = cam.spatial().viewportToWorld(
-                                        Vector2f(
-                                            gaze.normalizedPosition().x() * 2.0f - 1.0f,
-                                            gaze.normalizedPosition().y() * 2.0f - 1.0f),
-                                    ) + cam.forward * 0.15f
-                                }
-                            }
-                        }
-
-                        PupilEyeTracker.CalibrationType.WorldSpace -> { gaze ->
-                            referenceTarget.ifMaterial {
-                                when {
-                                    gaze.confidence < 0.85f -> diffuse = Vector3f(0.8f, 0.0f, 0.0f)
-                                    gaze.confidence > 0.85f -> diffuse = Vector3f(0.0f, 0.5f, 0.5f)
-                                    gaze.confidence > 0.95f -> diffuse = Vector3f(0.0f, 1.0f, 0.0f)
-                                }
->>>>>>> 46aee0f2
+                                gaze.confidence < confidenceThreshold -> referenceTarget.ifMaterial { diffuse = Vector3f(0.8f, 0.0f, 0.0f) }
+                                gaze.confidence > confidenceThreshold -> referenceTarget.ifMaterial { diffuse = Vector3f(0.8f, 0.0f, 0.0f) }
+                                gaze.confidence > 0.95f -> referenceTarget.ifMaterial { diffuse = Vector3f(0.0f, 1.0f, 0.0f) }
                             }
                             if(gaze.confidence > confidenceThreshold) {
                                 val p = Vector3f(gaze.gazeDirection().x* gaze.gazeDistance(),gaze.gazeDirection().y* gaze.gazeDistance(),gaze.gazeDirection().z* gaze.gazeDistance())
 //                                logger.info(gaze.gazeDirection().toString())
 //                                logger.info(gaze.gazeDistance().toString())
 //                                logger.info(gaze.gazePoint().toString())
-                                referenceTarget.position =p
+                                referenceTarget.ifSpatial {
+                                    position = p
+                                }
                                 referenceTarget.visible = true
-<<<<<<< HEAD
-=======
-                                referenceTarget.ifSpatial {
-                                    position = gaze.gazePoint()
-                                }
->>>>>>> 46aee0f2
                             }
                         }
                     }

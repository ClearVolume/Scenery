--- conflicted
+++ resolved
@@ -174,17 +174,6 @@
         pen.addChild(tip)
         var lastPenWriting = 0L
         pen.addAttribute(Grabable::class.java, Grabable())
-<<<<<<< HEAD
-        pen.addAttribute(Pressable::class.java, Pressable(onHold = {
-            if (System.currentTimeMillis() - lastPenWriting > 50){
-                val ink = Sphere(0.03f)
-                ink.spatial().position=tip.spatial().worldPosition()
-                ink.addAttribute(Selectable::class.java, Selectable(onSelect = {selectionStorage = ink}))
-                scene.addChild(ink)
-                lastPenWriting = System.currentTimeMillis()
-            }
-        }))
-=======
         pen.addAttribute(
             Pressable::class.java, PerButtonPressable(
                 mapOf(
@@ -208,7 +197,6 @@
                 )
             )
         )
->>>>>>> c4204bba
 
 
         thread {
@@ -274,13 +262,8 @@
             listOf(TrackerRole.LeftHand, TrackerRole.RightHand)
         )
 
-<<<<<<< HEAD
-
-        VRSelect.createAndSet(scene,
-=======
         VRSelect.createAndSet(
             scene,
->>>>>>> c4204bba
             hmd,
             listOf(OpenVRHMD.OpenVRButton.Trigger),
             listOf(TrackerRole.LeftHand),


pluginManagement {
    repositories {
        gradlePluginPortal()
        maven("https://raw.githubusercontent.com/kotlin-graphics/mary/master")
    }
}

<<<<<<< HEAD
plugins {
    id("sciJava.catalogs") version "30.0.0+57"
=======
enableFeaturePreview("VERSION_CATALOGS")

plugins {
    id("sciJava.catalogs") version "30.0.0+66"
>>>>>>> c23575a5
}

rootProject.name = "scenery"

gradle.rootProject {
    group = "graphics.scenery"
    version = "0.7.0-beta-8-SNAPSHOT-001+2"
    description = "flexible scenegraphing and rendering for scientific visualisation"
}

include("platform")<|MERGE_RESOLUTION|>--- conflicted
+++ resolved
@@ -6,23 +6,16 @@
     }
 }
 
-<<<<<<< HEAD
-plugins {
-    id("sciJava.catalogs") version "30.0.0+57"
-=======
 enableFeaturePreview("VERSION_CATALOGS")
 
 plugins {
     id("sciJava.catalogs") version "30.0.0+66"
->>>>>>> c23575a5
 }
 
 rootProject.name = "scenery"
 
 gradle.rootProject {
     group = "graphics.scenery"
-    version = "0.7.0-beta-8-SNAPSHOT-001+2"
+    version = "0.7.0-beta-8-SNAPSHOT-00"
     description = "flexible scenegraphing and rendering for scientific visualisation"
-}
-
-include("platform")+}